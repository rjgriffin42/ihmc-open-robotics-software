package us.ihmc.avatar.factory;

import java.util.ArrayList;
import java.util.List;

import org.apache.commons.lang3.tuple.ImmutablePair;

import us.ihmc.avatar.DRCEstimatorThread;
import us.ihmc.avatar.drcRobot.DRCRobotModel;
import us.ihmc.avatar.drcRobot.SimulatedDRCRobotTimeProvider;
import us.ihmc.avatar.initialSetup.DRCGuiInitialSetup;
import us.ihmc.avatar.initialSetup.DRCRobotInitialSetup;
import us.ihmc.avatar.initialSetup.DRCSCSInitialSetup;
import us.ihmc.commonWalkingControlModules.highLevelHumanoidControl.factories.HighLevelHumanoidControllerFactory;
import us.ihmc.commons.PrintTools;
import us.ihmc.euclid.tuple3D.Point3D;
import us.ihmc.euclid.tuple3D.Vector3D;
import us.ihmc.euclid.tuple4D.Quaternion;
import us.ihmc.humanoidRobotics.communication.packets.StampedPosePacket;
import us.ihmc.humanoidRobotics.communication.streamingData.HumanoidGlobalDataProducer;
import us.ihmc.humanoidRobotics.communication.subscribers.PelvisPoseCorrectionCommunicator;
import us.ihmc.humanoidRobotics.communication.subscribers.PelvisPoseCorrectionCommunicatorInterface;
import us.ihmc.robotDataLogger.YoVariableServer;
import us.ihmc.robotModels.FullRobotModel;
import us.ihmc.robotics.controllers.pidGains.implementations.YoPDGains;
import us.ihmc.robotics.partNames.JointRole;
import us.ihmc.robotics.screwTheory.OneDoFJoint;
import us.ihmc.sensorProcessing.outputData.JointDesiredOutput;
import us.ihmc.sensorProcessing.outputData.JointDesiredOutputList;
import us.ihmc.sensorProcessing.outputData.JointDesiredOutputWriter;
import us.ihmc.sensorProcessing.parameters.DRCRobotLidarParameters;
import us.ihmc.sensorProcessing.simulatedSensors.DRCPerfectSensorReaderFactory;
import us.ihmc.sensorProcessing.simulatedSensors.SensorReaderFactory;
import us.ihmc.sensorProcessing.simulatedSensors.SimulatedSensorHolderAndReaderFromRobotFactory;
import us.ihmc.simulationConstructionSetTools.robotController.AbstractThreadedRobotController;
import us.ihmc.simulationConstructionSetTools.robotController.MultiThreadedRobotControlElement;
import us.ihmc.simulationConstructionSetTools.robotController.MultiThreadedRobotController;
import us.ihmc.simulationConstructionSetTools.robotController.SingleThreadedRobotController;
import us.ihmc.simulationConstructionSetTools.util.environments.CommonAvatarEnvironmentInterface;
import us.ihmc.simulationToolkit.controllers.ActualCMPComputer;
import us.ihmc.simulationToolkit.controllers.JointLowLevelJointControlSimulator;
import us.ihmc.simulationToolkit.controllers.PIDLidarTorqueController;
import us.ihmc.simulationToolkit.controllers.PassiveJointController;
import us.ihmc.simulationToolkit.controllers.SimulatedRobotCenterOfMassVisualizer;
import us.ihmc.simulationconstructionset.HumanoidFloatingRootJointRobot;
import us.ihmc.simulationconstructionset.OneDegreeOfFreedomJoint;
import us.ihmc.simulationconstructionset.Robot;
import us.ihmc.simulationconstructionset.SimulationConstructionSet;
import us.ihmc.simulationconstructionset.SimulationConstructionSetParameters;
import us.ihmc.simulationconstructionset.UnreasonableAccelerationException;
import us.ihmc.simulationconstructionset.gui.tools.SimulationOverheadPlotterFactory;
import us.ihmc.tools.factories.FactoryTools;
import us.ihmc.tools.factories.OptionalFactoryField;
import us.ihmc.tools.factories.RequiredFactoryField;
import us.ihmc.tools.thread.CloseableAndDisposableRegistry;
import us.ihmc.util.PeriodicNonRealtimeThreadScheduler;
import us.ihmc.util.PeriodicNonRealtimeThreadSchedulerFactory;
import us.ihmc.wholeBodyController.DRCControllerThread;
import us.ihmc.wholeBodyController.DRCOutputProcessor;
import us.ihmc.wholeBodyController.DRCOutputProcessorWithStateChangeSmoother;
import us.ihmc.wholeBodyController.DRCOutputProcessorWithTorqueOffsets;
import us.ihmc.wholeBodyController.concurrent.SingleThreadedThreadDataSynchronizer;
import us.ihmc.wholeBodyController.concurrent.ThreadDataSynchronizer;
import us.ihmc.wholeBodyController.concurrent.ThreadDataSynchronizerInterface;
import us.ihmc.yoVariables.registry.YoVariableRegistry;

public class AvatarSimulationFactory
{
   private final RequiredFactoryField<DRCRobotModel> robotModel = new RequiredFactoryField<>("robotModel");
   private final RequiredFactoryField<HighLevelHumanoidControllerFactory> highLevelHumanoidControllerFactory = new RequiredFactoryField<>("highLevelHumanoidControllerFactory");
   private final RequiredFactoryField<CommonAvatarEnvironmentInterface> commonAvatarEnvironment = new RequiredFactoryField<>("commonAvatarEnvironmentInterface");
   private final RequiredFactoryField<DRCRobotInitialSetup<HumanoidFloatingRootJointRobot>> robotInitialSetup = new RequiredFactoryField<>("robotInitialSetup");
   private final RequiredFactoryField<DRCSCSInitialSetup> scsInitialSetup = new RequiredFactoryField<>("scsInitialSetup");
   private final RequiredFactoryField<DRCGuiInitialSetup> guiInitialSetup = new RequiredFactoryField<>("guiInitialSetup");
   private final RequiredFactoryField<HumanoidGlobalDataProducer> humanoidGlobalDataProducer = new RequiredFactoryField<>("humanoidGlobalDataProducer");

   private final OptionalFactoryField<Double> gravity = new OptionalFactoryField<>("gravity");
   private final OptionalFactoryField<Boolean> doSlowIntegrationForTorqueOffset = new OptionalFactoryField<>("doSlowIntegrationForTorqueOffset");
   private final OptionalFactoryField<Boolean> doSmoothJointTorquesAtControllerStateChanges = new OptionalFactoryField<>("doSmoothJointTorquesAtControllerStateChanges");
   private final OptionalFactoryField<Boolean> addActualCMPVisualization = new OptionalFactoryField<>("addActualCMPVisualization");
   private final OptionalFactoryField<Boolean> createCollisionMeshes = new OptionalFactoryField<>("createCollisionMeshes");
   private final OptionalFactoryField<Boolean> createYoVariableServer = new OptionalFactoryField<>("createYoVariableServer");

   // TO CONSTRUCT
   private HumanoidFloatingRootJointRobot humanoidFloatingRootJointRobot;
   private YoVariableServer yoVariableServer;
   private SimulationConstructionSet simulationConstructionSet;
   private ThreadDataSynchronizerInterface threadDataSynchronizer;
   private SensorReaderFactory sensorReaderFactory;
   private JointDesiredOutputWriter simulationOutputWriter;
   private DRCOutputProcessor simulationOutputProcessor;
   private DRCEstimatorThread stateEstimationThread;
   private DRCControllerThread controllerThread;
   private AbstractThreadedRobotController threadedRobotController;
   private CloseableAndDisposableRegistry closeableAndDisposableRegistry;
   private SimulatedDRCRobotTimeProvider simulatedRobotTimeProvider;
   private ActualCMPComputer actualCMPComputer;

   private void createHumanoidFloatingRootJointRobot()
   {
      humanoidFloatingRootJointRobot = robotModel.get().createHumanoidFloatingRootJointRobot(createCollisionMeshes.get());
   }

   private void setupYoVariableServer()
   {
      if (createYoVariableServer.get())
      {
         yoVariableServer = new YoVariableServer(getClass(), new PeriodicNonRealtimeThreadSchedulerFactory(), robotModel.get().getLogModelProvider(),
                                                 robotModel.get().getLogSettings(), robotModel.get().getEstimatorDT());
<<<<<<< HEAD
=======
      }
      else
      {
         yoVariableServer = null;
>>>>>>> 8f4eb46d
      }
   }

   private void setupSimulationConstructionSet()
   {
      SimulationConstructionSetParameters simulationConstructionSetParameters = guiInitialSetup.get().getSimulationConstructionSetParameters();
      simulationConstructionSetParameters.setDataBufferSize(scsInitialSetup.get().getSimulationDataBufferSize());

      List<Robot> allSimulatedRobotList = new ArrayList<Robot>();
      allSimulatedRobotList.add(humanoidFloatingRootJointRobot);
      if (commonAvatarEnvironment.get() != null && commonAvatarEnvironment.get().getEnvironmentRobots() != null)
      {
         allSimulatedRobotList.addAll(commonAvatarEnvironment.get().getEnvironmentRobots());

         commonAvatarEnvironment.get().addContactPoints(humanoidFloatingRootJointRobot.getAllGroundContactPoints());
         commonAvatarEnvironment.get().createAndSetContactControllerToARobot();
      }

      simulationConstructionSet = new SimulationConstructionSet(allSimulatedRobotList.toArray(new Robot[0]), guiInitialSetup.get().getGraphics3DAdapter(),
                                                                simulationConstructionSetParameters);
      simulationConstructionSet.setDT(robotModel.get().getSimulateDT(), 1);
   }

   private void setupThreadDataSynchronizer()
   {
      if (scsInitialSetup.get().getRunMultiThreaded())
      {
         threadDataSynchronizer = new ThreadDataSynchronizer(robotModel.get());
      }
      else
      {
         YoVariableRegistry threadDataSynchronizerRegistry = new YoVariableRegistry("ThreadDataSynchronizerRegistry");
         threadDataSynchronizer = new SingleThreadedThreadDataSynchronizer(simulationConstructionSet, robotModel.get(), threadDataSynchronizerRegistry);
         simulationConstructionSet.addYoVariableRegistry(threadDataSynchronizerRegistry);
      }
   }

   private void setupSensorReaderFactory()
   {
      if (scsInitialSetup.get().usePerfectSensors())
      {
         sensorReaderFactory = new DRCPerfectSensorReaderFactory(humanoidFloatingRootJointRobot, threadDataSynchronizer.getEstimatorForceSensorDataHolder(),
                                                                 robotModel.get().getStateEstimatorParameters().getEstimatorDT());
      }
      else
      {
         sensorReaderFactory = new SimulatedSensorHolderAndReaderFromRobotFactory(humanoidFloatingRootJointRobot,
                                                                                  robotModel.get().getStateEstimatorParameters());
      }
   }

   private void setupSimulationOutputWriter()
   {
      simulationOutputWriter = robotModel.get().getCustomSimulationOutputWriter(humanoidFloatingRootJointRobot);
   }

   private void setupSimulationOutputProcessor()
   {

      simulationOutputProcessor = robotModel.get().getCustomSimulationOutputProcessor(humanoidFloatingRootJointRobot);

      if (doSmoothJointTorquesAtControllerStateChanges.get())
      {
         DRCOutputProcessorWithStateChangeSmoother drcOutputWriterWithStateChangeSmoother = new DRCOutputProcessorWithStateChangeSmoother(simulationOutputProcessor);
         highLevelHumanoidControllerFactory.get()
                                           .attachControllerStateChangedListener(drcOutputWriterWithStateChangeSmoother.createControllerStateChangedListener());

         simulationOutputProcessor = drcOutputWriterWithStateChangeSmoother;
      }

      if (doSlowIntegrationForTorqueOffset.get())
      {
         DRCOutputProcessorWithTorqueOffsets outputWriterWithTorqueOffsets = new DRCOutputProcessorWithTorqueOffsets(simulationOutputProcessor,
                                                                                                                     robotModel.get().getControllerDT());
         simulationOutputProcessor = outputWriterWithTorqueOffsets;
      }
   }

   private void setupStateEstimationThread()
   {
      stateEstimationThread = new DRCEstimatorThread(robotModel.get().getSensorInformation(), robotModel.get().getContactPointParameters(), robotModel.get(),
                                                     robotModel.get().getStateEstimatorParameters(), sensorReaderFactory, threadDataSynchronizer,
                                                     new PeriodicNonRealtimeThreadScheduler("DRCSimGazeboYoVariableServer"), humanoidGlobalDataProducer.get(),
                                                     simulationOutputWriter, yoVariableServer, gravity.get());

      if (humanoidGlobalDataProducer.get() != null)
      {
         PelvisPoseCorrectionCommunicatorInterface pelvisPoseCorrectionCommunicator = new PelvisPoseCorrectionCommunicator(humanoidGlobalDataProducer.get());
         humanoidGlobalDataProducer.get().attachListener(StampedPosePacket.class, pelvisPoseCorrectionCommunicator);
         stateEstimationThread.setExternalPelvisCorrectorSubscriber(pelvisPoseCorrectionCommunicator);
      }
      else
      {
         stateEstimationThread.setExternalPelvisCorrectorSubscriber(null);
      }
   }

   private void setupControllerThread()
   {
      controllerThread = new DRCControllerThread(robotModel.get(), robotModel.get().getSensorInformation(), highLevelHumanoidControllerFactory.get(),
                                                 threadDataSynchronizer, simulationOutputProcessor, humanoidGlobalDataProducer.get(), yoVariableServer,
                                                 gravity.get(), robotModel.get().getEstimatorDT());
   }

   private void createClosableAndDisposableRegistry()
   {
      closeableAndDisposableRegistry = new CloseableAndDisposableRegistry();
   }

   private void setupMultiThreadedRobotController()
   {
      if (scsInitialSetup.get().getRunMultiThreaded())
      {
         threadedRobotController = new MultiThreadedRobotController("DRCSimulation", humanoidFloatingRootJointRobot, simulationConstructionSet);
      }
      else
      {
         PrintTools.warn(this, "Running simulation in single threaded mode", true);
         threadedRobotController = new SingleThreadedRobotController("DRCSimulation", humanoidFloatingRootJointRobot, simulationConstructionSet);
      }
      int estimatorTicksPerSimulationTick = (int) Math.round(robotModel.get().getEstimatorDT() / robotModel.get().getSimulateDT());
      int controllerTicksPerSimulationTick = (int) Math.round(robotModel.get().getControllerDT() / robotModel.get().getSimulateDT());
      int slowPublisherTicksPerSimulationTick = (int) Math.round(10 * robotModel.get().getEstimatorDT() / robotModel.get().getSimulateDT());

      threadedRobotController.addController(stateEstimationThread, estimatorTicksPerSimulationTick, false);
      threadedRobotController.addController(controllerThread, controllerTicksPerSimulationTick, true);
      MultiThreadedRobotControlElement simulatedHandController = robotModel.get().createSimulatedHandController(humanoidFloatingRootJointRobot,
                                                                                                                threadDataSynchronizer,
                                                                                                                humanoidGlobalDataProducer.get(),
                                                                                                                closeableAndDisposableRegistry);
      if (simulatedHandController != null)
      {
         threadedRobotController.addController(simulatedHandController, controllerTicksPerSimulationTick, false);
      }
   }

   private void initializeStateEstimatorToActual()
   {
      if (scsInitialSetup.get().getInitializeEstimatorToActual())
      {
         PrintTools.info(this, "Initializing estimator to actual");

         /**
          * The following is to get the initial CoM position from the robot. It is cheating for now, and we need
          * to move to where the robot itself determines coordinates, and the sensors are all in the
          * robot-determined world coordinates..
          */
         robotInitialSetup.get().initializeRobot(humanoidFloatingRootJointRobot, robotModel.get().getJointMap());
         try
         {
            humanoidFloatingRootJointRobot.update();
            humanoidFloatingRootJointRobot.doDynamicsButDoNotIntegrate();
            humanoidFloatingRootJointRobot.update();
         }
         catch (UnreasonableAccelerationException e)
         {
            throw new RuntimeException("UnreasonableAccelerationException");
         }

         Point3D initialCoMPosition = new Point3D();
         humanoidFloatingRootJointRobot.computeCenterOfMass(initialCoMPosition);

         Quaternion initialEstimationLinkOrientation = new Quaternion();
         humanoidFloatingRootJointRobot.getRootJoint().getJointTransform3D().getRotation(initialEstimationLinkOrientation);
         Vector3D initialRootVelocity = new Vector3D();
         humanoidFloatingRootJointRobot.getRootJoint().getVelocity(initialRootVelocity);
         stateEstimationThread.initializeEstimatorToActual(initialCoMPosition, initialEstimationLinkOrientation, initialRootVelocity, null);
      }
   }

   private void setupThreadedRobotController()
   {
      humanoidFloatingRootJointRobot.setController(threadedRobotController);
   }

   private void setupLidarController()
   {
      DRCRobotLidarParameters lidarParameters = robotModel.get().getSensorInformation().getLidarParameters(0);
      if (lidarParameters != null && lidarParameters.getLidarSpindleJointName() != null)
      {
         PIDLidarTorqueController pidLidarTorqueController = new PIDLidarTorqueController(humanoidFloatingRootJointRobot,
                                                                                          lidarParameters.getLidarSpindleJointName(),
                                                                                          lidarParameters.getLidarSpindleVelocity(),
                                                                                          robotModel.get().getSimulateDT());
         humanoidFloatingRootJointRobot.setController(pidLidarTorqueController);
      }
   }

   private void setupPositionControlledJointsForSimulation()
   {
      String[] positionControlledJointNames = robotModel.get().getJointMap().getPositionControlledJointsForSimulation();
      if (positionControlledJointNames != null)
      {
         for (String positionControlledJointName : positionControlledJointNames)
         {
            OneDegreeOfFreedomJoint simulatedJoint = humanoidFloatingRootJointRobot.getOneDegreeOfFreedomJoint(positionControlledJointName);
            FullRobotModel controllerFullRobotModel = threadDataSynchronizer.getControllerFullRobotModel();
            OneDoFJoint controllerJoint = controllerFullRobotModel.getOneDoFJointByName(positionControlledJointName);
            JointDesiredOutputList controllerLowLevelDataList = threadDataSynchronizer.getControllerDesiredJointDataHolder();
            JointDesiredOutput controllerDesiredOutput = controllerLowLevelDataList.getJointDesiredOutput(controllerJoint);

            JointRole jointRole = robotModel.get().getJointMap().getJointRole(positionControlledJointName);
            boolean isUpperBodyJoint = ((jointRole != JointRole.LEG) && (jointRole != JointRole.SPINE));
            boolean isBackJoint = jointRole == JointRole.SPINE;

            if (simulatedJoint == null || controllerJoint == null)
               continue;

            JointLowLevelJointControlSimulator positionControlSimulator = new JointLowLevelJointControlSimulator(simulatedJoint, controllerJoint,
                                                                                                                 controllerDesiredOutput, isUpperBodyJoint,
                                                                                                                 isBackJoint, false,
                                                                                                                 controllerFullRobotModel.getTotalMass(),
                                                                                                                 robotModel.get().getSimulateDT());
            humanoidFloatingRootJointRobot.setController(positionControlSimulator);
         }
      }
   }

   private void setupPassiveJoints()
   {
      YoVariableRegistry robotsYoVariableRegistry = humanoidFloatingRootJointRobot.getRobotsYoVariableRegistry();
      List<ImmutablePair<String, YoPDGains>> passiveJointNameWithGains = robotModel.get().getJointMap().getPassiveJointNameWithGains(robotsYoVariableRegistry);
      if (passiveJointNameWithGains != null)
      {
         for (int i = 0; i < passiveJointNameWithGains.size(); i++)
         {
            String jointName = passiveJointNameWithGains.get(i).getLeft();
            OneDegreeOfFreedomJoint simulatedJoint = humanoidFloatingRootJointRobot.getOneDegreeOfFreedomJoint(jointName);
            YoPDGains gains = passiveJointNameWithGains.get(i).getRight();
            PassiveJointController passiveJointController = new PassiveJointController(simulatedJoint, gains);
            humanoidFloatingRootJointRobot.setController(passiveJointController);
         }
      }
   }

   private void setupSimulatedRobotTimeProvider()
   {
      simulatedRobotTimeProvider = new SimulatedDRCRobotTimeProvider(robotModel.get().getSimulateDT());
      humanoidFloatingRootJointRobot.setController(simulatedRobotTimeProvider);
   }

   private void setupCMPVisualization()
   {
      actualCMPComputer = new ActualCMPComputer(addActualCMPVisualization.get(), simulationConstructionSet, humanoidFloatingRootJointRobot);
      if (addActualCMPVisualization.get())
      {
         humanoidFloatingRootJointRobot.setController(actualCMPComputer);
      }
   }

   private void setupCOMVisualization()
   {
      SimulatedRobotCenterOfMassVisualizer simulatedRobotCenterOfMassVisualizer = new SimulatedRobotCenterOfMassVisualizer(humanoidFloatingRootJointRobot,
                                                                                                                           robotModel.get().getSimulateDT());
      humanoidFloatingRootJointRobot.setController(simulatedRobotCenterOfMassVisualizer);
   }

   private void initializeSimulationConstructionSet()
   {
      simulationConstructionSet.setParameterRootPath(threadedRobotController.getYoVariableRegistry());

      humanoidFloatingRootJointRobot.setDynamicIntegrationMethod(scsInitialSetup.get().getDynamicIntegrationMethod());
      scsInitialSetup.get().initializeSimulation(simulationConstructionSet);

      if (guiInitialSetup.get().isGuiShown())
      {
         SimulationOverheadPlotterFactory simulationOverheadPlotterFactory = simulationConstructionSet.createSimulationOverheadPlotterFactory();
         simulationOverheadPlotterFactory.setShowOnStart(guiInitialSetup.get().isShowOverheadView());
         simulationOverheadPlotterFactory.setVariableNameToTrack("centerOfMass");
         simulationOverheadPlotterFactory.addYoGraphicsListRegistries(controllerThread.getYoGraphicsListRegistry());
         simulationOverheadPlotterFactory.addYoGraphicsListRegistries(stateEstimationThread.getYoGraphicsListRegistry());
         simulationOverheadPlotterFactory.addYoGraphicsListRegistries(actualCMPComputer.getYoGraphicsListRegistry());
         simulationOverheadPlotterFactory.createOverheadPlotter();
         guiInitialSetup.get().initializeGUI(simulationConstructionSet, humanoidFloatingRootJointRobot, robotModel.get());
      }

      if (commonAvatarEnvironment.get() != null && commonAvatarEnvironment.get().getTerrainObject3D() != null)
      {
         simulationConstructionSet.addStaticLinkGraphics(commonAvatarEnvironment.get().getTerrainObject3D().getLinkGraphics());
      }

      scsInitialSetup.get().initializeRobot(humanoidFloatingRootJointRobot, robotModel.get(), null);
      robotInitialSetup.get().initializeRobot(humanoidFloatingRootJointRobot, robotModel.get().getJointMap());
      humanoidFloatingRootJointRobot.update();
   }

   public AvatarSimulation createAvatarSimulation()
   {
      //Setting the value of gravity from SCS to match the environment. TODO fix in case gravity has X or Y components
      if (!gravity.hasValue())
         gravity.setDefaultValue(scsInitialSetup.get().getGravity().getZ());

      doSlowIntegrationForTorqueOffset.setDefaultValue(false);
      doSmoothJointTorquesAtControllerStateChanges.setDefaultValue(false);
      addActualCMPVisualization.setDefaultValue(true);
      createCollisionMeshes.setDefaultValue(false);
      createYoVariableServer.setDefaultValue(false);

      FactoryTools.checkAllFactoryFieldsAreSet(this);

      createHumanoidFloatingRootJointRobot();
      setupYoVariableServer();
      setupSimulationConstructionSet();
      setupThreadDataSynchronizer();
      setupSensorReaderFactory();
      setupSimulationOutputWriter();
      setupSimulationOutputProcessor();
      setupStateEstimationThread();
      setupControllerThread();
      createClosableAndDisposableRegistry();
      setupMultiThreadedRobotController();
      initializeStateEstimatorToActual();
      setupThreadedRobotController();
      setupLidarController();
      setupPositionControlledJointsForSimulation();
      setupPassiveJoints();
      setupSimulatedRobotTimeProvider();
      setupCMPVisualization();
      setupCOMVisualization();
      initializeSimulationConstructionSet();

      AvatarSimulation avatarSimulation = new AvatarSimulation();
      avatarSimulation.setSimulationConstructionSet(simulationConstructionSet);
      avatarSimulation.setHighLevelHumanoidControllerFactory(highLevelHumanoidControllerFactory.get());
      avatarSimulation.setYoVariableServer(yoVariableServer);
      avatarSimulation.setCloseableAndDisposableRegistry(closeableAndDisposableRegistry);
      avatarSimulation.setControllerThread(controllerThread);
      avatarSimulation.setStateEstimationThread(stateEstimationThread);
      avatarSimulation.setHumanoidGlobalDataProducer(humanoidGlobalDataProducer.get());
      avatarSimulation.setThreadedRobotController(threadedRobotController);
      avatarSimulation.setHumanoidFloatingRootJointRobot(humanoidFloatingRootJointRobot);
      avatarSimulation.setSimulatedRobotTimeProvider(simulatedRobotTimeProvider);
      avatarSimulation.setThreadDataSynchronizer(threadDataSynchronizer);

      FactoryTools.disposeFactory(this);

      return avatarSimulation;
   }

   public void setRobotModel(DRCRobotModel robotModel)
   {
      this.robotModel.set(robotModel);
   }

   public void setHighLevelHumanoidControllerFactory(HighLevelHumanoidControllerFactory highLevelHumanoidControllerFactory)
   {
      this.highLevelHumanoidControllerFactory.set(highLevelHumanoidControllerFactory);
   }

   public void setCommonAvatarEnvironment(CommonAvatarEnvironmentInterface commonAvatarEnvironment)
   {
      this.commonAvatarEnvironment.set(commonAvatarEnvironment);
   }

   public void setRobotInitialSetup(DRCRobotInitialSetup<HumanoidFloatingRootJointRobot> robotInitialSetup)
   {
      this.robotInitialSetup.set(robotInitialSetup);
   }

   public void setSCSInitialSetup(DRCSCSInitialSetup scsInitialSetup)
   {
      this.scsInitialSetup.set(scsInitialSetup);
   }

   public void setGuiInitialSetup(DRCGuiInitialSetup guiInitialSetup)
   {
      this.guiInitialSetup.set(guiInitialSetup);
   }

   public void setHumanoidGlobalDataProducer(HumanoidGlobalDataProducer humanoidGlobalDataProducer)
   {
      this.humanoidGlobalDataProducer.set(humanoidGlobalDataProducer);
   }

   public void setDoSlowIntegrationForTorqueOffset(boolean doSlowIntegrationForTorqueOffset)
   {
      this.doSlowIntegrationForTorqueOffset.set(doSlowIntegrationForTorqueOffset);
   }

   public void setDoSmoothJointTorquesAtControllerStateChanges(boolean doSmoothJointTorquesAtControllerStateChanges)
   {
      this.doSmoothJointTorquesAtControllerStateChanges.set(doSmoothJointTorquesAtControllerStateChanges);
   }

   public void setAddActualCMPVisualization(boolean addActualCMPVisualization)
   {
      this.addActualCMPVisualization.set(addActualCMPVisualization);
   }

   public void setCreateCollisionMeshes(boolean createCollisionMeshes)
   {
      this.createCollisionMeshes.set(createCollisionMeshes);
   }

   public void setCreateYoVariableServer(boolean createYoVariableServer)
   {
      this.createYoVariableServer.set(createYoVariableServer);
   }

   public void setGravity(double gravity)
   {
      this.gravity.set(gravity);
   }
}<|MERGE_RESOLUTION|>--- conflicted
+++ resolved
@@ -107,13 +107,10 @@
       {
          yoVariableServer = new YoVariableServer(getClass(), new PeriodicNonRealtimeThreadSchedulerFactory(), robotModel.get().getLogModelProvider(),
                                                  robotModel.get().getLogSettings(), robotModel.get().getEstimatorDT());
-<<<<<<< HEAD
-=======
       }
       else
       {
          yoVariableServer = null;
->>>>>>> 8f4eb46d
       }
    }
 
