package us.ihmc.avatar.factory;

import java.util.ArrayList;
import java.util.List;

import org.apache.commons.lang3.tuple.ImmutablePair;

import us.ihmc.avatar.DRCEstimatorThread;
import us.ihmc.avatar.SimulatedLowLevelOutputWriter;
import us.ihmc.avatar.drcRobot.DRCRobotModel;
import us.ihmc.avatar.drcRobot.SimulatedDRCRobotTimeProvider;
import us.ihmc.avatar.initialSetup.DRCGuiInitialSetup;
import us.ihmc.avatar.initialSetup.DRCRobotInitialSetup;
import us.ihmc.avatar.initialSetup.DRCSCSInitialSetup;
import us.ihmc.avatar.sensors.DRCSimulatedIMUPublisher;
import us.ihmc.commonWalkingControlModules.highLevelHumanoidControl.factories.HighLevelHumanoidControllerFactory;
import us.ihmc.commonWalkingControlModules.highLevelHumanoidControl.factories.MomentumBasedControllerFactory;
import us.ihmc.commons.PrintTools;
import us.ihmc.euclid.tuple3D.Point3D;
import us.ihmc.euclid.tuple4D.Quaternion;
import us.ihmc.humanoidRobotics.communication.packets.StampedPosePacket;
import us.ihmc.humanoidRobotics.communication.streamingData.HumanoidGlobalDataProducer;
import us.ihmc.humanoidRobotics.communication.subscribers.PelvisPoseCorrectionCommunicator;
import us.ihmc.humanoidRobotics.communication.subscribers.PelvisPoseCorrectionCommunicatorInterface;
import us.ihmc.robotDataLogger.YoVariableServer;
import us.ihmc.robotModels.FullRobotModel;
import us.ihmc.robotics.controllers.YoPDGains;
import us.ihmc.robotics.partNames.JointRole;
import us.ihmc.robotics.screwTheory.OneDoFJoint;
import us.ihmc.sensorProcessing.outputData.LowLevelJointData;
import us.ihmc.sensorProcessing.outputData.LowLevelOneDoFJointDesiredDataHolderList;
import us.ihmc.sensorProcessing.outputData.LowLevelOutputWriter;
import us.ihmc.sensorProcessing.parameters.DRCRobotLidarParameters;
import us.ihmc.sensorProcessing.simulatedSensors.DRCPerfectSensorReaderFactory;
import us.ihmc.sensorProcessing.simulatedSensors.SensorReaderFactory;
import us.ihmc.sensorProcessing.simulatedSensors.SimulatedSensorHolderAndReaderFromRobotFactory;
import us.ihmc.simulationConstructionSetTools.robotController.AbstractThreadedRobotController;
import us.ihmc.simulationConstructionSetTools.robotController.MultiThreadedRobotControlElement;
import us.ihmc.simulationConstructionSetTools.robotController.MultiThreadedRobotController;
import us.ihmc.simulationConstructionSetTools.robotController.SingleThreadedRobotController;
import us.ihmc.simulationConstructionSetTools.util.environments.CommonAvatarEnvironmentInterface;
import us.ihmc.simulationToolkit.controllers.ActualCMPComputer;
import us.ihmc.simulationToolkit.controllers.JointLowLevelPositionControlSimulator;
import us.ihmc.simulationToolkit.controllers.PIDLidarTorqueController;
import us.ihmc.simulationToolkit.controllers.PassiveJointController;
import us.ihmc.simulationToolkit.controllers.SimulatedRobotCenterOfMassVisualizer;
import us.ihmc.simulationconstructionset.HumanoidFloatingRootJointRobot;
import us.ihmc.simulationconstructionset.OneDegreeOfFreedomJoint;
import us.ihmc.simulationconstructionset.Robot;
import us.ihmc.simulationconstructionset.SimulationConstructionSet;
import us.ihmc.simulationconstructionset.SimulationConstructionSetParameters;
import us.ihmc.simulationconstructionset.UnreasonableAccelerationException;
import us.ihmc.simulationconstructionset.gui.tools.SimulationOverheadPlotterFactory;
import us.ihmc.tools.factories.FactoryTools;
import us.ihmc.tools.factories.OptionalFactoryField;
import us.ihmc.tools.factories.RequiredFactoryField;
import us.ihmc.tools.thread.CloseableAndDisposableRegistry;
import us.ihmc.util.PeriodicNonRealtimeThreadScheduler;
import us.ihmc.util.PeriodicNonRealtimeThreadSchedulerFactory;
import us.ihmc.wholeBodyController.DRCControllerThread;
import us.ihmc.wholeBodyController.DRCOutputProcessor;
import us.ihmc.wholeBodyController.DRCOutputProcessorWithStateChangeSmoother;
import us.ihmc.wholeBodyController.DRCOutputProcessorWithTorqueOffsets;
import us.ihmc.wholeBodyController.DRCRobotJointMap;
import us.ihmc.wholeBodyController.concurrent.SingleThreadedThreadDataSynchronizer;
import us.ihmc.wholeBodyController.concurrent.ThreadDataSynchronizer;
import us.ihmc.wholeBodyController.concurrent.ThreadDataSynchronizerInterface;
import us.ihmc.yoVariables.registry.YoVariableRegistry;

public class AvatarSimulationFactory
{
   private final RequiredFactoryField<DRCRobotModel> robotModel = new RequiredFactoryField<>("robotModel");
   private final RequiredFactoryField<HighLevelHumanoidControllerFactory> highLevelHumanoidControllerFactory = new RequiredFactoryField<>("highLevelHumanoidControllerFactory");
   private final RequiredFactoryField<MomentumBasedControllerFactory> momentumBasedControllerFactory = new RequiredFactoryField<>("momentumBasedControllerFactory");
   private final RequiredFactoryField<CommonAvatarEnvironmentInterface> commonAvatarEnvironment = new RequiredFactoryField<>("commonAvatarEnvironmentInterface");
   private final RequiredFactoryField<DRCRobotInitialSetup<HumanoidFloatingRootJointRobot>> robotInitialSetup = new RequiredFactoryField<>("robotInitialSetup");
   private final RequiredFactoryField<DRCSCSInitialSetup> scsInitialSetup = new RequiredFactoryField<>("scsInitialSetup");
   private final RequiredFactoryField<DRCGuiInitialSetup> guiInitialSetup = new RequiredFactoryField<>("guiInitialSetup");
   private final RequiredFactoryField<HumanoidGlobalDataProducer> humanoidGlobalDataProducer = new RequiredFactoryField<>("humanoidGlobalDataProducer");

   private final OptionalFactoryField<Double> gravity = new OptionalFactoryField<>("gravity");
   private final OptionalFactoryField<Boolean> doSlowIntegrationForTorqueOffset = new OptionalFactoryField<>("doSlowIntegrationForTorqueOffset");
   private final OptionalFactoryField<Boolean> doSmoothJointTorquesAtControllerStateChanges = new OptionalFactoryField<>("doSmoothJointTorquesAtControllerStateChanges");
   private final OptionalFactoryField<Boolean> addActualCMPVisualization = new OptionalFactoryField<>("addActualCMPVisualization");
   private final OptionalFactoryField<Boolean> createCollisionMeshes = new OptionalFactoryField<>("createCollisionMeshes");

   // TO CONSTRUCT
   private HumanoidFloatingRootJointRobot humanoidFloatingRootJointRobot;
   private YoVariableServer yoVariableServer;
   private SimulationConstructionSet simulationConstructionSet;
   private ThreadDataSynchronizerInterface threadDataSynchronizer;
   private SensorReaderFactory sensorReaderFactory;
   private LowLevelOutputWriter simulationOutputWriter;
   private DRCOutputProcessor simulationOutputProcessor;
   private DRCEstimatorThread stateEstimationThread;
   private DRCControllerThread controllerThread;
   private AbstractThreadedRobotController threadedRobotController;
   private CloseableAndDisposableRegistry closeableAndDisposableRegistry;
   private SimulatedDRCRobotTimeProvider simulatedRobotTimeProvider;
   private ActualCMPComputer actualCMPComputer;

   private void createHumanoidFloatingRootJointRobot()
   {
      humanoidFloatingRootJointRobot = robotModel.get().createHumanoidFloatingRootJointRobot(createCollisionMeshes.get());
   }

   private void setupYoVariableServer()
   {
      if (robotModel.get().getLogSettings().isLog())
      {
         yoVariableServer = new YoVariableServer(getClass(), new PeriodicNonRealtimeThreadSchedulerFactory(),
                                                 robotModel.get().getLogModelProvider(), robotModel.get().getLogSettings(), robotModel.get().getEstimatorDT());
      }
      else
      {
         yoVariableServer = null;
      }
   }

   private void setupSimulationConstructionSet()
   {
      SimulationConstructionSetParameters simulationConstructionSetParameters = guiInitialSetup.get().getSimulationConstructionSetParameters();
      simulationConstructionSetParameters.setDataBufferSize(scsInitialSetup.get().getSimulationDataBufferSize());

      List<Robot> allSimulatedRobotList = new ArrayList<Robot>();
      allSimulatedRobotList.add(humanoidFloatingRootJointRobot);
      if (commonAvatarEnvironment.get() != null && commonAvatarEnvironment.get().getEnvironmentRobots() != null)
      {
         allSimulatedRobotList.addAll(commonAvatarEnvironment.get().getEnvironmentRobots());

         commonAvatarEnvironment.get().addContactPoints(humanoidFloatingRootJointRobot.getAllGroundContactPoints());
         commonAvatarEnvironment.get().createAndSetContactControllerToARobot();
      }

      simulationConstructionSet = new SimulationConstructionSet(allSimulatedRobotList.toArray(new Robot[0]), guiInitialSetup.get().getGraphics3DAdapter(),
                                                                simulationConstructionSetParameters);
      simulationConstructionSet.setDT(robotModel.get().getSimulateDT(), 1);
   }

   private void setupThreadDataSynchronizer()
   {
      if (scsInitialSetup.get().getRunMultiThreaded())
      {
         threadDataSynchronizer = new ThreadDataSynchronizer(robotModel.get());
      }
      else
      {
         YoVariableRegistry threadDataSynchronizerRegistry = new YoVariableRegistry("ThreadDataSynchronizerRegistry");
         threadDataSynchronizer = new SingleThreadedThreadDataSynchronizer(simulationConstructionSet, robotModel.get(), threadDataSynchronizerRegistry);
         simulationConstructionSet.addYoVariableRegistry(threadDataSynchronizerRegistry);
      }
   }

   private void setupSensorReaderFactory()
   {
      if (scsInitialSetup.get().usePerfectSensors())
      {
         sensorReaderFactory = new DRCPerfectSensorReaderFactory(humanoidFloatingRootJointRobot, threadDataSynchronizer.getEstimatorForceSensorDataHolder(),
                                                                 robotModel.get().getStateEstimatorParameters().getEstimatorDT());
      }
      else
      {
         sensorReaderFactory = new SimulatedSensorHolderAndReaderFromRobotFactory(humanoidFloatingRootJointRobot,
                                                                                  robotModel.get().getStateEstimatorParameters());
      }
   }

   private void setupSimulationOutputWriter()
   {
<<<<<<< HEAD
      simulationOutputWriter = robotModel.get().getCustomSimulationOutputWriter(new SimulatedLowLevelOutputWriter(humanoidFloatingRootJointRobot, true));

=======
      simulationOutputWriter = robotModel.get().getCustomSimulationOutputWriter(humanoidFloatingRootJointRobot);
>>>>>>> d4fd33ee
   }

   private void setupSimulationOutputProcessor()
   {

      simulationOutputProcessor = robotModel.get().getCustomSimulationOutputProcessor(humanoidFloatingRootJointRobot);

      if (doSmoothJointTorquesAtControllerStateChanges.get())
      {
         DRCOutputProcessorWithStateChangeSmoother drcOutputWriterWithStateChangeSmoother = new DRCOutputProcessorWithStateChangeSmoother(simulationOutputProcessor);
         if (momentumBasedControllerFactory.get() != null)
            momentumBasedControllerFactory.get().attachControllerStateChangedListener(drcOutputWriterWithStateChangeSmoother.createControllerStateChangedListener());
         else
            highLevelHumanoidControllerFactory.get().attachControllerStateChangedListener(drcOutputWriterWithStateChangeSmoother.createControllerStateChangedListener());

         simulationOutputProcessor = drcOutputWriterWithStateChangeSmoother;
      }

      if (doSlowIntegrationForTorqueOffset.get())
      {
         DRCOutputProcessorWithTorqueOffsets outputWriterWithTorqueOffsets = new DRCOutputProcessorWithTorqueOffsets(simulationOutputProcessor,
                                                                                                               robotModel.get().getControllerDT());
         simulationOutputProcessor = outputWriterWithTorqueOffsets;
      }
   }

   private void setupStateEstimationThread()
   {
      stateEstimationThread = new DRCEstimatorThread(robotModel.get().getSensorInformation(), robotModel.get().getContactPointParameters(),
                                                     robotModel.get().getStateEstimatorParameters(), sensorReaderFactory, threadDataSynchronizer,
                                                     new PeriodicNonRealtimeThreadScheduler("DRCSimGazeboYoVariableServer"), humanoidGlobalDataProducer.get(),
                                                     simulationOutputWriter, yoVariableServer, gravity.get());

      if (humanoidGlobalDataProducer.get() != null)
      {
         PelvisPoseCorrectionCommunicatorInterface pelvisPoseCorrectionCommunicator = new PelvisPoseCorrectionCommunicator(humanoidGlobalDataProducer.get());
         humanoidGlobalDataProducer.get().attachListener(StampedPosePacket.class, pelvisPoseCorrectionCommunicator);
         stateEstimationThread.setExternalPelvisCorrectorSubscriber(pelvisPoseCorrectionCommunicator);
      }
      else
      {
         stateEstimationThread.setExternalPelvisCorrectorSubscriber(null);
      }
   }

   private void setupControllerThread()
   {
      if (momentumBasedControllerFactory.get() != null)
      {
         controllerThread = new DRCControllerThread(robotModel.get(), robotModel.get().getSensorInformation(), momentumBasedControllerFactory.get(),
                                                    threadDataSynchronizer, simulationOutputProcessor, humanoidGlobalDataProducer.get(), yoVariableServer,
                                                    gravity.get(), robotModel.get().getEstimatorDT());
      }
      else
      {
         controllerThread = new DRCControllerThread(robotModel.get(), robotModel.get().getSensorInformation(), highLevelHumanoidControllerFactory.get(),
                                                    threadDataSynchronizer, simulationOutputProcessor, humanoidGlobalDataProducer.get(), yoVariableServer,
                                                    gravity.get(), robotModel.get().getEstimatorDT());
      }
   }

   private void createClosableAndDisposableRegistry()
   {
      closeableAndDisposableRegistry = new CloseableAndDisposableRegistry();
   }

   private void setupMultiThreadedRobotController()
   {
      if (scsInitialSetup.get().getRunMultiThreaded())
      {
         threadedRobotController = new MultiThreadedRobotController("DRCSimulation", humanoidFloatingRootJointRobot, simulationConstructionSet);
      }
      else
      {
         PrintTools.warn(this, "Running simulation in single threaded mode", true);
         threadedRobotController = new SingleThreadedRobotController("DRCSimulation", humanoidFloatingRootJointRobot, simulationConstructionSet);
      }
      int estimatorTicksPerSimulationTick = (int) Math.round(robotModel.get().getEstimatorDT() / robotModel.get().getSimulateDT());
      int controllerTicksPerSimulationTick = (int) Math.round(robotModel.get().getControllerDT() / robotModel.get().getSimulateDT());
      int slowPublisherTicksPerSimulationTick = (int) Math.round(10 * robotModel.get().getEstimatorDT() / robotModel.get().getSimulateDT());

      threadedRobotController.addController(stateEstimationThread, estimatorTicksPerSimulationTick, false);
      threadedRobotController.addController(controllerThread, controllerTicksPerSimulationTick, true);
      MultiThreadedRobotControlElement simulatedHandController = robotModel.get().createSimulatedHandController(humanoidFloatingRootJointRobot,
                                                                                                                threadDataSynchronizer,
                                                                                                                humanoidGlobalDataProducer.get(),
                                                                                                                closeableAndDisposableRegistry);
      if (simulatedHandController != null)
      {
         threadedRobotController.addController(simulatedHandController, controllerTicksPerSimulationTick, false);
      }
      DRCRobotJointMap jointMap = robotModel.get().getJointMap();
      if (jointMap.getHeadName() != null)
      {
         DRCSimulatedIMUPublisher drcSimulatedIMUPublisher = new DRCSimulatedIMUPublisher(humanoidGlobalDataProducer.get(),
                                                                                          stateEstimationThread.getSimulatedIMUOutput(),
                                                                                          jointMap.getHeadName());
         threadedRobotController.addController(drcSimulatedIMUPublisher, slowPublisherTicksPerSimulationTick, false);
      }
   }

   private void initializeStateEstimatorToActual()
   {
      if (scsInitialSetup.get().getInitializeEstimatorToActual())
      {
         PrintTools.info(this, "Initializing estimator to actual");

         /**
          * The following is to get the initial CoM position from the robot. It is cheating for now, and we need
          * to move to where the robot itself determines coordinates, and the sensors are all in the
          * robot-determined world coordinates..
          */
         robotInitialSetup.get().initializeRobot(humanoidFloatingRootJointRobot, robotModel.get().getJointMap());
         try
         {
            humanoidFloatingRootJointRobot.update();
            humanoidFloatingRootJointRobot.doDynamicsButDoNotIntegrate();
            humanoidFloatingRootJointRobot.update();
         }
         catch (UnreasonableAccelerationException e)
         {
            throw new RuntimeException("UnreasonableAccelerationException");
         }

         Point3D initialCoMPosition = new Point3D();
         humanoidFloatingRootJointRobot.computeCenterOfMass(initialCoMPosition);

         Quaternion initialEstimationLinkOrientation = new Quaternion();
         humanoidFloatingRootJointRobot.getRootJoint().getJointTransform3D().getRotation(initialEstimationLinkOrientation);

         stateEstimationThread.initializeEstimatorToActual(initialCoMPosition, initialEstimationLinkOrientation);
      }
   }

   private void setupThreadedRobotController()
   {
      humanoidFloatingRootJointRobot.setController(threadedRobotController);
   }

   private void setupLidarController()
   {
      DRCRobotLidarParameters lidarParameters = robotModel.get().getSensorInformation().getLidarParameters(0);
      if (lidarParameters != null && lidarParameters.getLidarSpindleJointName() != null)
      {
         PIDLidarTorqueController pidLidarTorqueController = new PIDLidarTorqueController(humanoidFloatingRootJointRobot,
                                                                                          lidarParameters.getLidarSpindleJointName(),
                                                                                          lidarParameters.getLidarSpindleVelocity(),
                                                                                          robotModel.get().getSimulateDT());
         humanoidFloatingRootJointRobot.setController(pidLidarTorqueController);
      }
   }

   private void setupPositionControlledJointsForSimulation()
   {
      String[] positionControlledJointNames = robotModel.get().getJointMap().getPositionControlledJointsForSimulation();
      if (positionControlledJointNames != null)
      {
         for (String positionControlledJointName : positionControlledJointNames)
         {
            OneDegreeOfFreedomJoint simulatedJoint = humanoidFloatingRootJointRobot.getOneDegreeOfFreedomJoint(positionControlledJointName);
            FullRobotModel controllerFullRobotModel = threadDataSynchronizer.getControllerFullRobotModel();
            OneDoFJoint controllerJoint = controllerFullRobotModel.getOneDoFJointByName(positionControlledJointName);
            LowLevelOneDoFJointDesiredDataHolderList controllerLowLevelDataList = threadDataSynchronizer.getControllerDesiredJointDataHolder();
            LowLevelJointData controllerLowLevelJointData = controllerLowLevelDataList.getLowLevelJointData(controllerJoint);

            JointRole jointRole = robotModel.get().getJointMap().getJointRole(positionControlledJointName);
            boolean isUpperBodyJoint = ((jointRole != JointRole.LEG) && (jointRole != JointRole.SPINE));
            boolean isBackJoint = jointRole == JointRole.SPINE;

            if (simulatedJoint == null || controllerJoint == null)
               continue;

            JointLowLevelPositionControlSimulator positionControlSimulator = new JointLowLevelPositionControlSimulator(simulatedJoint, controllerJoint,
                                                                                                                       controllerLowLevelJointData,
                                                                                                                       isUpperBodyJoint, isBackJoint, false,
                                                                                                                       robotModel.get().getSimulateDT());
            humanoidFloatingRootJointRobot.setController(positionControlSimulator);
         }
      }
   }

   private void setupPassiveJoints()
   {
      YoVariableRegistry robotsYoVariableRegistry = humanoidFloatingRootJointRobot.getRobotsYoVariableRegistry();
      List<ImmutablePair<String, YoPDGains>> passiveJointNameWithGains = robotModel.get().getJointMap().getPassiveJointNameWithGains(robotsYoVariableRegistry);
      if (passiveJointNameWithGains != null)
      {
         for (int i = 0; i < passiveJointNameWithGains.size(); i++)
         {
            String jointName = passiveJointNameWithGains.get(i).getLeft();
            OneDegreeOfFreedomJoint simulatedJoint = humanoidFloatingRootJointRobot.getOneDegreeOfFreedomJoint(jointName);
            YoPDGains gains = passiveJointNameWithGains.get(i).getRight();
            PassiveJointController passiveJointController = new PassiveJointController(simulatedJoint, gains);
            humanoidFloatingRootJointRobot.setController(passiveJointController);
         }
      }
   }

   private void setupSimulatedRobotTimeProvider()
   {
      simulatedRobotTimeProvider = new SimulatedDRCRobotTimeProvider(robotModel.get().getSimulateDT());
      humanoidFloatingRootJointRobot.setController(simulatedRobotTimeProvider);
   }

   private void setupCMPVisualization()
   {
      actualCMPComputer = new ActualCMPComputer(addActualCMPVisualization.get(), simulationConstructionSet, humanoidFloatingRootJointRobot);
      if (addActualCMPVisualization.get())
      {
         humanoidFloatingRootJointRobot.setController(actualCMPComputer);
      }
   }

   private void setupCOMVisualization()
   {
      SimulatedRobotCenterOfMassVisualizer simulatedRobotCenterOfMassVisualizer = new SimulatedRobotCenterOfMassVisualizer(humanoidFloatingRootJointRobot,
                                                                                                                           robotModel.get().getSimulateDT());
      humanoidFloatingRootJointRobot.setController(simulatedRobotCenterOfMassVisualizer);
   }

   private void initializeSimulationConstructionSet()
   {
      humanoidFloatingRootJointRobot.setDynamicIntegrationMethod(scsInitialSetup.get().getDynamicIntegrationMethod());
      scsInitialSetup.get().initializeSimulation(simulationConstructionSet);

      if (guiInitialSetup.get().isGuiShown())
      {
         SimulationOverheadPlotterFactory simulationOverheadPlotterFactory = simulationConstructionSet.createSimulationOverheadPlotterFactory();
         simulationOverheadPlotterFactory.setShowOnStart(guiInitialSetup.get().isShowOverheadView());
         simulationOverheadPlotterFactory.setVariableNameToTrack("centerOfMass");
         simulationOverheadPlotterFactory.addYoGraphicsListRegistries(controllerThread.getYoGraphicsListRegistry());
         simulationOverheadPlotterFactory.addYoGraphicsListRegistries(stateEstimationThread.getYoGraphicsListRegistry());
         simulationOverheadPlotterFactory.addYoGraphicsListRegistries(actualCMPComputer.getYoGraphicsListRegistry());
         simulationOverheadPlotterFactory.createOverheadPlotter();
         guiInitialSetup.get().initializeGUI(simulationConstructionSet, humanoidFloatingRootJointRobot, robotModel.get());
      }

      if (commonAvatarEnvironment.get() != null && commonAvatarEnvironment.get().getTerrainObject3D() != null)
      {
         simulationConstructionSet.addStaticLinkGraphics(commonAvatarEnvironment.get().getTerrainObject3D().getLinkGraphics());
      }

      scsInitialSetup.get().initializeRobot(humanoidFloatingRootJointRobot, robotModel.get(), null);
      robotInitialSetup.get().initializeRobot(humanoidFloatingRootJointRobot, robotModel.get().getJointMap());
      humanoidFloatingRootJointRobot.update();
   }

   public AvatarSimulation createAvatarSimulation()
   {
      gravity.setDefaultValue(-9.81);
      doSlowIntegrationForTorqueOffset.setDefaultValue(false);
      doSmoothJointTorquesAtControllerStateChanges.setDefaultValue(false);
      addActualCMPVisualization.setDefaultValue(true);
      createCollisionMeshes.setDefaultValue(false);

      FactoryTools.checkAllFactoryFieldsAreSet(this);

      createHumanoidFloatingRootJointRobot();
      setupYoVariableServer();
      setupSimulationConstructionSet();
      setupThreadDataSynchronizer();
      setupSensorReaderFactory();
      setupSimulationOutputWriter();
      setupSimulationOutputProcessor();
      setupStateEstimationThread();
      setupControllerThread();
      createClosableAndDisposableRegistry();
      setupMultiThreadedRobotController();
      initializeStateEstimatorToActual();
      setupThreadedRobotController();
      setupLidarController();
      setupPositionControlledJointsForSimulation();
      setupPassiveJoints();
      setupSimulatedRobotTimeProvider();
      setupCMPVisualization();
      setupCOMVisualization();
      initializeSimulationConstructionSet();

      AvatarSimulation avatarSimulation = new AvatarSimulation();
      avatarSimulation.setSimulationConstructionSet(simulationConstructionSet);
      avatarSimulation.setMomentumBasedControllerFactory(momentumBasedControllerFactory.get());
      avatarSimulation.setYoVariableServer(yoVariableServer);
      avatarSimulation.setCloseableAndDisposableRegistry(closeableAndDisposableRegistry);
      avatarSimulation.setControllerThread(controllerThread);
      avatarSimulation.setStateEstimationThread(stateEstimationThread);
      avatarSimulation.setHumanoidGlobalDataProducer(humanoidGlobalDataProducer.get());
      avatarSimulation.setThreadedRobotController(threadedRobotController);
      avatarSimulation.setHumanoidFloatingRootJointRobot(humanoidFloatingRootJointRobot);
      avatarSimulation.setSimulatedRobotTimeProvider(simulatedRobotTimeProvider);
      avatarSimulation.setThreadDataSynchronizer(threadDataSynchronizer);

      FactoryTools.disposeFactory(this);

      return avatarSimulation;
   }

   public void setRobotModel(DRCRobotModel robotModel)
   {
      this.robotModel.set(robotModel);
   }

   public void setMomentumBasedControllerFactory(HighLevelHumanoidControllerFactory highLevelHumanoidControllerFactory)
   {
      this.highLevelHumanoidControllerFactory.set(highLevelHumanoidControllerFactory);
      this.momentumBasedControllerFactory.set(null);
   }

   public void setMomentumBasedControllerFactory(MomentumBasedControllerFactory momentumBasedControllerFactory)
   {
      this.momentumBasedControllerFactory.set(momentumBasedControllerFactory);
      this.highLevelHumanoidControllerFactory.set(null);
   }

   public void setCommonAvatarEnvironment(CommonAvatarEnvironmentInterface commonAvatarEnvironment)
   {
      this.commonAvatarEnvironment.set(commonAvatarEnvironment);
   }

   public void setRobotInitialSetup(DRCRobotInitialSetup<HumanoidFloatingRootJointRobot> robotInitialSetup)
   {
      this.robotInitialSetup.set(robotInitialSetup);
   }

   public void setSCSInitialSetup(DRCSCSInitialSetup scsInitialSetup)
   {
      this.scsInitialSetup.set(scsInitialSetup);
   }

   public void setGuiInitialSetup(DRCGuiInitialSetup guiInitialSetup)
   {
      this.guiInitialSetup.set(guiInitialSetup);
   }

   public void setHumanoidGlobalDataProducer(HumanoidGlobalDataProducer humanoidGlobalDataProducer)
   {
      this.humanoidGlobalDataProducer.set(humanoidGlobalDataProducer);
   }

   public void setDoSlowIntegrationForTorqueOffset(boolean doSlowIntegrationForTorqueOffset)
   {
      this.doSlowIntegrationForTorqueOffset.set(doSlowIntegrationForTorqueOffset);
   }

   public void setDoSmoothJointTorquesAtControllerStateChanges(boolean doSmoothJointTorquesAtControllerStateChanges)
   {
      this.doSmoothJointTorquesAtControllerStateChanges.set(doSmoothJointTorquesAtControllerStateChanges);
   }

   public void setAddActualCMPVisualization(boolean addActualCMPVisualization)
   {
      this.addActualCMPVisualization.set(addActualCMPVisualization);
   }

   public void setCreateCollisionMeshes(boolean createCollisionMeshes)
   {
      this.createCollisionMeshes.set(createCollisionMeshes);
   }

   public void setGravity(double gravity)
   {
      this.gravity.set(gravity);
   }
}<|MERGE_RESOLUTION|>--- conflicted
+++ resolved
@@ -167,12 +167,7 @@
 
    private void setupSimulationOutputWriter()
    {
-<<<<<<< HEAD
-      simulationOutputWriter = robotModel.get().getCustomSimulationOutputWriter(new SimulatedLowLevelOutputWriter(humanoidFloatingRootJointRobot, true));
-
-=======
       simulationOutputWriter = robotModel.get().getCustomSimulationOutputWriter(humanoidFloatingRootJointRobot);
->>>>>>> d4fd33ee
    }
 
    private void setupSimulationOutputProcessor()
