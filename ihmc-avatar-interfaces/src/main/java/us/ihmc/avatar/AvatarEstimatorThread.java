--- conflicted
+++ resolved
@@ -1,11 +1,8 @@
 package us.ihmc.avatar;
 
-<<<<<<< HEAD
-=======
 import java.util.Map;
 import java.util.function.BooleanSupplier;
 
->>>>>>> c67ba3d6
 import controller_msgs.msg.dds.ControllerCrashNotificationPacket;
 import controller_msgs.msg.dds.HighLevelStateChangeStatusMessage;
 import gnu.trove.map.TObjectDoubleMap;
@@ -31,14 +28,7 @@
 import us.ihmc.yoVariables.registry.YoVariableRegistry;
 import us.ihmc.yoVariables.variable.YoBoolean;
 
-<<<<<<< HEAD
-import java.io.InputStream;
-import java.util.*;
-
-public class AvatarEstimatorThread
-=======
 public class AvatarEstimatorThread extends ModularRobotController
->>>>>>> c67ba3d6
 {
    private final YoVariableRegistry estimatorRegistry;
    private final YoBoolean firstTick;
@@ -53,90 +43,8 @@
 
    private final HumanoidRobotContextData humanoidRobotContextData;
 
-<<<<<<< HEAD
-   private final StateEstimatorController[] additionalStateEstimatorKeys;
-   private final Map<String, YoBoolean> additionalEstimatorInitFlags = new HashMap<>();
-
-   @SuppressWarnings("unused")
-   public AvatarEstimatorThread(String robotName, HumanoidRobotSensorInformation sensorInformation,
-                                RobotContactPointParameters<RobotSide> contactPointParameters, DRCRobotModel robotModel,
-                                StateEstimatorParameters stateEstimatorParameters, SensorReaderFactory sensorReaderFactory,
-                                HumanoidRobotContextDataFactory contextDataFactory, RealtimeRos2Node realtimeRos2Node,
-                                PelvisPoseCorrectionCommunicatorInterface externalPelvisPoseSubscriber,
-                                JointDesiredOutputWriter outputWriter, double gravity, StateEstimatorController... additionalStateEstimators)
-   {
-      estimatorFullRobotModel = robotModel.createFullRobotModel();
-      this.additionalStateEstimatorKeys = additionalStateEstimators;
-
-      if(additionalStateEstimators != null && additionalStateEstimators.length > 0)
-      {
-         for (StateEstimatorController estimator : additionalStateEstimators)
-         {
-            YoBoolean initializeYoVariable = new YoBoolean("initialize" + estimator.getName(), estimatorRegistry);
-            initializeYoVariable.set(true);
-            estimatorRegistry.addChild(estimator.getYoVariableRegistry());
-            additionalEstimatorInitFlags.put(estimator.getName(), initializeYoVariable);
-         }
-      }
-
-      HumanoidRobotContextJointData processedJointData = new HumanoidRobotContextJointData(estimatorFullRobotModel.getOneDoFJoints().length);
-      ForceSensorDataHolder forceSensorDataHolder = new ForceSensorDataHolder(Arrays.asList(estimatorFullRobotModel.getForceSensorDefinitions()));
-      CenterOfPressureDataHolder centerOfPressureDataHolderFromController = new CenterOfPressureDataHolder(estimatorFullRobotModel);
-      LowLevelOneDoFJointDesiredDataHolder desiredJointDataHolder = new LowLevelOneDoFJointDesiredDataHolder(estimatorFullRobotModel.getControllableOneDoFJoints());
-      RobotMotionStatusHolder robotMotionStatusFromController = new RobotMotionStatusHolder();
-      contextDataFactory.setForceSensorDataHolder(forceSensorDataHolder);
-      contextDataFactory.setCenterOfPressureDataHolder(centerOfPressureDataHolderFromController);
-      contextDataFactory.setRobotMotionStatusHolder(robotMotionStatusFromController);
-      contextDataFactory.setJointDesiredOutputList(desiredJointDataHolder);
-      contextDataFactory.setProcessedJointData(processedJointData);
-      contextDataFactory.setSensorDataContext(new SensorDataContext(estimatorFullRobotModel));
-      humanoidRobotContextData = contextDataFactory.createHumanoidRobotContextData();
-
-      IMUDefinition[] imuDefinitions = estimatorFullRobotModel.getIMUDefinitions();
-      ForceSensorDefinition[] forceSensorDefinitions = estimatorFullRobotModel.getForceSensorDefinitions();
-
-      // This is only used by the perfect sensor reader if we are not using the estimator. It will update the data structure.
-      sensorReaderFactory.setForceSensorDataHolder(forceSensorDataHolder);
-
-      FloatingJointBasics rootJoint = estimatorFullRobotModel.getRootJoint();
-      sensorReaderFactory.build(rootJoint, imuDefinitions, forceSensorDefinitions, desiredJointDataHolder, estimatorRegistry);
-      sensorReader = sensorReaderFactory.getSensorReader();
-
-      estimatorController = new ModularRobotController("EstimatorController");
-
-      sensorOutputMapReadOnly = sensorReader.getSensorOutputMapReadOnly();
-      sensorRawOutputMapReadOnly = sensorReader.getSensorRawOutputMapReadOnly();
-
-      if (realtimeRos2Node != null)
-         controllerCrashPublisher = ROS2Tools.createPublisher(realtimeRos2Node, ControllerCrashNotificationPacket.class,
-                                                              ControllerAPIDefinition.getPublisherTopicNameGenerator(robotName));
-      else
-         controllerCrashPublisher = null;
-
-      if (sensorReaderFactory.useStateEstimator())
-      {
-         // Updates the force sensor data when running with the estimator.
-         forceSensorStateUpdater = new ForceSensorStateUpdater(estimatorFullRobotModel.getRootJoint(), sensorOutputMapReadOnly,
-                                                               forceSensorDataHolder, stateEstimatorParameters, gravity,
-                                                               robotMotionStatusFromController, yoGraphicsListRegistry, estimatorRegistry);
-
-         if (realtimeRos2Node != null)
-         {
-            RequestWristForceSensorCalibrationSubscriber requestWristForceSensorCalibrationSubscriber = new RequestWristForceSensorCalibrationSubscriber();
-            MessageTopicNameGenerator subscriberTopicNameGenerator = ControllerAPIDefinition.getSubscriberTopicNameGenerator(robotName);
-            ROS2Tools.createCallbackSubscription(realtimeRos2Node, RequestWristForceSensorCalibrationPacket.class, subscriberTopicNameGenerator,
-                                                 subscriber -> requestWristForceSensorCalibrationSubscriber.receivedPacket(subscriber.takeNextData()));
-            forceSensorStateUpdater.setRequestWristForceSensorCalibrationSubscriber(requestWristForceSensorCalibrationSubscriber);
-         }
-      }
-      else
-      {
-         forceSensorStateUpdater = null;
-      }
-=======
    private final IHMCRealtimeROS2Publisher<ControllerCrashNotificationPacket> controllerCrashPublisher;
    private final YoGraphicsListRegistry yoGraphicsListRegistry;
->>>>>>> c67ba3d6
 
    public AvatarEstimatorThread(SensorReader sensorReader, FullHumanoidRobotModel estimatorFullRobotModel, HumanoidRobotContextData humanoidRobotContextData,
                                    StateEstimatorController mainStateEstimator, PairList<BooleanSupplier, StateEstimatorController> secondaryStateEstimators,
@@ -199,24 +107,6 @@
          if (forceSensorStateUpdater != null)
          {
             forceSensorStateUpdater.updateForceSensorState();
-         }
-
-         if(this.additionalStateEstimatorKeys != null && this.additionalStateEstimatorKeys.length > 0)
-         {
-            for (int i = 0; i < this.additionalStateEstimatorKeys.length; i++)
-            {
-               StateEstimatorController estimator = this.additionalStateEstimatorKeys[i];
-               YoBoolean initFlag = this.additionalEstimatorInitFlags.get(estimator.getName());
-               if(initFlag.getBooleanValue())
-               {
-                  estimator.initialize();
-                  initFlag.set(false);
-               }
-               else
-               {
-                  estimator.doControl();
-               }
-            }
          }
 
          HumanoidRobotContextTools.updateContext(estimatorFullRobotModel, humanoidRobotContextData.getProcessedJointData());
