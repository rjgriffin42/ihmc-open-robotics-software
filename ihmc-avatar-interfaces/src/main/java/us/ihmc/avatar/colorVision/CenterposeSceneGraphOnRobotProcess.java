--- conflicted
+++ resolved
@@ -6,6 +6,8 @@
 import us.ihmc.communication.ros2.ROS2Helper;
 import us.ihmc.euclid.referenceFrame.FramePoint3D;
 import us.ihmc.euclid.referenceFrame.ReferenceFrame;
+import us.ihmc.euclid.referenceFrame.tools.ReferenceFrameTools;
+import us.ihmc.euclid.transform.RigidBodyTransform;
 import us.ihmc.euclid.tuple3D.Point3D;
 import us.ihmc.perception.sceneGraph.centerpose.CenterposeNode;
 import us.ihmc.perception.sceneGraph.modification.SceneGraphNodeAddition;
@@ -15,30 +17,15 @@
 public class CenterposeSceneGraphOnRobotProcess
 {
    private final IHMCROS2Input<DetectedObjectPacket> subscriber;
-<<<<<<< HEAD
-=======
-   private DetectedObjectPacket detectedObjectMessage;
-   private ReferenceFrame sensorFrame;
-   private final FramePose3D markerPose = new FramePose3D();
-   private final FramePoint3D[] verticesFramePoint3D = new FramePoint3D[8];
-   private final RigidBodyTransform sensorInZedTransform;
->>>>>>> 39c11a38
+   private final RigidBodyTransform sensorInZedTransform = new RigidBodyTransform(); // TODO: This is specific to ZED, remove or move somewhere else?
 
    public CenterposeSceneGraphOnRobotProcess(ROS2Helper ros2Helper)
    {
       ROS2Topic<DetectedObjectPacket> topicName = PerceptionAPI.CENTERPOSE_DETECTED_OBJECT;
       subscriber = ros2Helper.subscribe(topicName);
-<<<<<<< HEAD
-=======
 
-      sensorInZedTransform = new RigidBodyTransform();
       sensorInZedTransform.getTranslation().set(0.0, 0.06, 0.0);
       sensorInZedTransform.getRotation().setEuler(0.0, Math.toRadians(90.0), Math.toRadians(180.0));
-      for (FramePoint3D framePoint3D : verticesFramePoint3D)
-      {
-         framePoint3D = new FramePoint3D();
-      }
->>>>>>> 39c11a38
    }
 
    public void update(ROS2SceneGraph onRobotSceneGraph, ReferenceFrame sensorFrame)
@@ -49,18 +36,13 @@
       onRobotSceneGraph.updatePublication();
    }
 
-<<<<<<< HEAD
    public void updateSceneGraph(ROS2SceneGraph sceneGraph, ReferenceFrame cameraFrame)
    {
       // Handle a new DetectedObjectPacket message
-=======
-   public void updateSceneGraph(ROS2SceneGraph sceneGraph, ReferenceFrame zedFrame)
-   {
-      sensorFrame = ReferenceFrameTools.constructFrameWithChangingTransformToParent("SensorFrame", zedFrame, sensorInZedTransform);
-
->>>>>>> 39c11a38
       if (subscriber.getMessageNotification().poll())
       {
+         ReferenceFrame sensorFrame = ReferenceFrameTools.constructFrameWithChangingTransformToParent("SensorFrame", cameraFrame, sensorInZedTransform);
+
          DetectedObjectPacket detectedObjectPacket = subscriber.getMessageNotification().read();
 
          // Update or add the corresponding CenterposeSceneNode
@@ -72,27 +54,15 @@
             for (Point3D vertex : vertices)
             {
                FramePoint3D frameVertex = new FramePoint3D();
-               frameVertex.setIncludingFrame(cameraFrame, vertex);
+               frameVertex.setIncludingFrame(sensorFrame, vertex);
                frameVertex.changeFrame(ReferenceFrame.getWorldFrame());
                vertex.set(frameVertex);
             }
 
-<<<<<<< HEAD
             // Update
             if (sceneGraph.getCenterposeDetectedMarkerIDToNodeMap().containsKey(detectedObjectPacket.getId()))
             {
                centerposeNode = sceneGraph.getCenterposeDetectedMarkerIDToNodeMap().get(detectedObjectPacket.getId());
-=======
-                  Point3D[] vertices = detectedObjectMessage.getBoundingBoxVertices();
-                  for (int i = 0; i < vertices.length; i++)
-                  {
-                     if (verticesFramePoint3D[i] == null)
-                        verticesFramePoint3D[i] = new FramePoint3D();
-                     verticesFramePoint3D[i].setIncludingFrame(sensorFrame, vertices[i]);
-                     verticesFramePoint3D[i].changeFrame(ReferenceFrame.getWorldFrame());
-                     vertices[i].set(verticesFramePoint3D[i]);
-                  }
->>>>>>> 39c11a38
 
                centerposeNode.setSequenceID(detectedObjectPacket.getSequenceId());
                centerposeNode.setVertices3D(vertices);
@@ -102,7 +72,6 @@
             // Add
             else
             {
-<<<<<<< HEAD
                centerposeNode = new CenterposeNode(sceneGraph.getNextID().getAndIncrement(),
                                                    "CenterposeDetectedObject%d".formatted(detectedObjectPacket.getId()),
                                                    detectedObjectPacket.getId(),
@@ -113,27 +82,6 @@
                sceneGraph.getCenterposeDetectedMarkerIDToNodeMap().put(centerposeNode.getObjectID(), centerposeNode);
                sceneGraph.getDetectionFilterCollection().createFilter(centerposeNode.getObjectID(), 10);
             }
-=======
-//               boolean isDetected = detectedObjectMessage.getSequenceId() == centerposeNode.getSequenceID() + 1 ;
-               boolean isDetected = true;
-               centerposeNode.setCurrentlyDetected(isDetected);
-               if (isDetected)
-               {
-                  centerposeNode.setSequenceID(detectedObjectMessage.getSequenceId());
-                  Point3D[] vertices = detectedObjectMessage.getBoundingBoxVertices();
-                  for (int i = 0; i < vertices.length; i++)
-                  {
-                     verticesFramePoint3D[i].setIncludingFrame(sensorFrame, vertices[i]);
-                     verticesFramePoint3D[i].changeFrame(ReferenceFrame.getWorldFrame());
-                     vertices[i].set(verticesFramePoint3D[i]);
-                  }
-                  centerposeNode.setVertices3D(vertices);
-
-                  Pose3D objectPoseSensorFrame = detectedObjectMessage.getPose();
-                  markerPose.setIncludingFrame(sensorFrame, objectPoseSensorFrame);
-                  markerPose.changeFrame(ReferenceFrame.getWorldFrame());
-                  centerposeNode.getNodeToParentFrameTransform().set(markerPose);
->>>>>>> 39c11a38
 
             centerposeNode.applyFilter();
             centerposeNode.getNodeFrame().update();
