--- conflicted
+++ resolved
@@ -77,14 +77,8 @@
    private long sequenceNumber = 0;
    private List<OpenCVArUcoMarker> arUcoMarkersToTrack;
    private OpenCVArUcoMarkerDetection arUcoMarkerDetection;
-<<<<<<< HEAD
-
-   private final FramePose3D framePoseOfMarker = new FramePose3D();
-   private final ArUcoMarkerPoses arUcoMarkerPoses = new ArUcoMarkerPoses();
-   private final HashMap<Integer, OpenCVArUcoMarker> arUcoMarkersToTrack = new HashMap<>();
-=======
+
    private OpenCVArUcoMarkerROS2Publisher arUcoMarkerPublisher;
->>>>>>> 058dcccc
 
    public DualBlackflyCamera(String serialNumber, ROS2SyncedRobotModel syncedRobot)
    {
