--- conflicted
+++ resolved
@@ -6,21 +6,9 @@
 import org.bytedeco.opencv.opencv_core.Mat;
 import org.bytedeco.opencv.opencv_core.Size;
 import org.bytedeco.spinnaker.Spinnaker_C.spinImage;
-<<<<<<< HEAD
-import org.bytedeco.spinnaker.global.Spinnaker_C;
-import perception_msgs.msg.dds.DetectableSceneNodesMessage;
-import perception_msgs.msg.dds.ImageMessage;
-import perception_msgs.msg.dds.ManuallyPlacedSceneNodeMessage;
-import std_msgs.msg.dds.Float64;
-import us.ihmc.avatar.drcRobot.ROS2SyncedRobotModel;
-import us.ihmc.commons.time.Stopwatch;
-import us.ihmc.communication.IHMCROS2Input;
-import us.ihmc.communication.IHMCRealtimeROS2Publisher;
-=======
 import perception_msgs.msg.dds.ImageMessage;
 import us.ihmc.avatar.drcRobot.ROS2SyncedRobotModel;
 import us.ihmc.communication.IHMCROS2Publisher;
->>>>>>> 77b2d00e
 import us.ihmc.communication.PerceptionAPI;
 import us.ihmc.communication.ROS2Tools;
 import us.ihmc.communication.packets.MessageTools;
@@ -38,11 +26,6 @@
 import us.ihmc.perception.opencv.OpenCVArUcoMarkerDetection;
 import us.ihmc.perception.opencv.OpenCVArUcoMarkerROS2Publisher;
 import us.ihmc.perception.parameters.IntrinsicCameraMatrixProperties;
-<<<<<<< HEAD
-import us.ihmc.perception.sceneGraph.SceneGraphAPI;
-import us.ihmc.perception.sceneGraph.arUco.ArUcoSceneTools;
-=======
->>>>>>> 77b2d00e
 import us.ihmc.perception.sceneGraph.PredefinedSceneNodeLibrary;
 import us.ihmc.perception.sceneGraph.ROS2DetectableSceneNodesPublisher;
 import us.ihmc.perception.sceneGraph.ROS2DetectableSceneNodesSubscription;
@@ -80,16 +63,7 @@
    private OpenCVArUcoMarkerROS2Publisher arUcoMarkerPublisher;
    private final ROS2TunedRigidBodyTransform remoteTunableCameraTransform;
    private final ROS2DetectableSceneNodesPublisher detectableSceneObjectsPublisher = new ROS2DetectableSceneNodesPublisher();
-<<<<<<< HEAD
-   private IntrinsicCameraMatrixProperties ousterFisheyeColoringIntrinsics;
-   private ROS2StoredPropertySet<IntrinsicCameraMatrixProperties> ousterFisheyeColoringIntrinsicsROS2;
-   private ROS2TunedRigidBodyTransform remoteTunableCameraTransform;
-   private IHMCROS2Input<ManuallyPlacedSceneNodeMessage> placedSceneObjectSubscription;
-   private String placedObjectName = "";
-   private final RigidBodyTransform placedObjectTransformToWorld = new RigidBodyTransform();
-=======
    private final ROS2DetectableSceneNodesSubscription detectableSceneNodesSubscription;
->>>>>>> 77b2d00e
 
    private final AtomicReference<BytePointer> spinImageData = new AtomicReference<>();
    private final AtomicReference<Instant> spinImageAcquisitionTime = new AtomicReference<>();
@@ -142,18 +116,10 @@
       this.ousterFisheyeColoringIntrinsics = SensorHeadParameters.loadOusterFisheyeColoringIntrinsicsOnRobot(blackflyLensProperties);
       this.predefinedSceneNodeLibrary = predefinedSceneNodeLibrary;
 
-<<<<<<< HEAD
-      blackfly.setAcquisitionMode(Spinnaker_C.spinAcquisitionModeEnums.AcquisitionMode_Continuous);
-      blackfly.setPixelFormat(Spinnaker_C.spinPixelFormatEnums.PixelFormat_BayerRG8);
-      blackfly.startAcquiringImages();
-      placedSceneObjectSubscription = ros2Helper.subscribe(SceneGraphAPI.PLACED_SCENE_NODE);
-   }
-=======
       ROS2Topic<ImageMessage> imageTopic = PerceptionAPI.BLACKFLY_FISHEYE_COLOR_IMAGE.get(side);
       ros2ImagePublisher = ROS2Tools.createPublisher(ros2Node, imageTopic, ROS2QosProfile.BEST_EFFORT());
       ros2Helper = new ROS2Helper(ros2Node);
       cudaImageEncoder = new CUDAImageEncoder();
->>>>>>> 77b2d00e
 
       ousterFisheyeColoringIntrinsicsROS2 = new ROS2StoredPropertySet<>(ros2Helper,
                                                                         DualBlackflyComms.OUSTER_FISHEYE_COLORING_INTRINSICS,
@@ -236,42 +202,6 @@
          System.out.println("Image undistort and update ArUco thread has finished");
       }, "SpinnakerImageUndistortAndUpdateArUco");
 
-<<<<<<< HEAD
-               remoteTunableCameraTransform.update();
-               syncedRobot.update();
-               ousterLidarFrame.getTransformToDesiredFrame(ousterToBlackflyTransfrom, blackflyCameraFrame);
-
-               opencv_imgproc.cvtColor(blackflySourceImage.getBytedecoOpenCVMat(), distortedRGBImage, opencv_imgproc.COLOR_BayerBG2RGB);
-               opencv_imgproc.remap(distortedRGBImage,
-                                    undistortedImage.getBytedecoOpenCVMat(),
-                                    undistortionMap1,
-                                    undistortionMap2,
-                                    opencv_imgproc.INTER_LINEAR,
-                                    opencv_core.BORDER_CONSTANT,
-                                    undistortionRemapBorderValue);
-
-               arUcoMarkerDetection.update();
-               // TODO: Maybe publish a separate image for ArUco marker debugging sometime.
-               // arUcoMarkerDetection.drawDetectedMarkers(blackflySourceImage.getBytedecoOpenCVMat());
-               // arUcoMarkerDetection.drawRejectedPoints(blackflySourceImage.getBytedecoOpenCVMat());
-               arUcoMarkerPublisher.update();
-
-               ArUcoSceneTools.updateLibraryPosesFromDetectionResults(arUcoMarkerDetection, predefinedSceneNodeLibrary);
-               // check if object has been manually placed in the UI
-               if (placedSceneObjectSubscription.getMessageNotification().poll())
-               {
-                  ManuallyPlacedSceneNodeMessage placedSceneNodeMessage = placedSceneObjectSubscription.getMessageNotification().read();
-                  placedObjectName = placedSceneNodeMessage.getNameAsString();
-                  MessageTools.toEuclid(placedSceneNodeMessage.getTransformToWorld(), placedObjectTransformToWorld);
-               }
-               if (!placedObjectName.isEmpty())
-                  detectableSceneObjectsPublisher.publish(placedObjectName,
-                                                          placedObjectTransformToWorld,
-                                                       predefinedSceneNodeLibrary.getDetectableSceneNodes(),
-                                                       ros2Helper);
-               else
-                  detectableSceneObjectsPublisher.publish(predefinedSceneNodeLibrary.getDetectableSceneNodes(), ros2Helper);
-=======
       // Deallocation thread
       imageDeallocationThread = new Thread(() ->
       {
@@ -288,7 +218,6 @@
                {
                   undistortionCompletionNotifier.wait(500);
                }
->>>>>>> 77b2d00e
             }
             catch (InterruptedException interruptedException)
             {
