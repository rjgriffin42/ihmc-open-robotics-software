--- conflicted
+++ resolved
@@ -251,13 +251,8 @@
 
    public void destroy()
    {
-<<<<<<< HEAD
-      blackfly.stopAcquiringImages();
-      Spinnaker_C.spinImageRelease(spinImage);
-=======
       if (blackfly != null)
          blackfly.stopAcquiringImages();
->>>>>>> ef225711
    }
 
    public String getSerialNumber()
