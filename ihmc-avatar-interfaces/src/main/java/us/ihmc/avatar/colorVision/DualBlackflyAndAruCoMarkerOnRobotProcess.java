--- conflicted
+++ resolved
@@ -43,11 +43,8 @@
    private final Throttler throttler = new Throttler();
    private volatile boolean running = true;
    private final List<OpenCVArUcoMarker> arUcoMarkersToTrack;
-<<<<<<< HEAD
    private final RigidBodyTransform objectDetectionCameraTransform;
    private final IHMCROS2Input<RigidBodyTransformMessage> frameUpdateSubscription;
-=======
->>>>>>> e84b886a
 
    public DualBlackflyAndAruCoMarkerOnRobotProcess(DRCRobotModel robotModel, List<OpenCVArUcoMarker> arUcoMarkersToTrack)
    {
