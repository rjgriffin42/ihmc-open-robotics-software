package us.ihmc.avatar.networkProcessor.stereoPointCloudPublisher;

import java.net.URI;
import java.util.concurrent.Executors;
import java.util.concurrent.ScheduledExecutorService;
import java.util.concurrent.ScheduledFuture;
import java.util.concurrent.TimeUnit;
import java.util.concurrent.atomic.AtomicBoolean;
import java.util.concurrent.atomic.AtomicReference;

import com.google.common.util.concurrent.AtomicDouble;

import controller_msgs.msg.dds.RobotConfigurationData;
import controller_msgs.msg.dds.StereoVisionPointCloudMessage;
import sensor_msgs.PointCloud2;
import us.ihmc.avatar.networkProcessor.lidarScanPublisher.ScanPointFilterList;
import us.ihmc.avatar.ros.RobotROSClockCalculator;
import us.ihmc.commons.Conversions;
import us.ihmc.commons.thread.ThreadTools;
import us.ihmc.communication.IHMCROS2Publisher;
import us.ihmc.communication.IHMCRealtimeROS2Publisher;
import us.ihmc.communication.ROS2Tools;
import us.ihmc.communication.ROS2Tools.MessageTopicNameGenerator;
import us.ihmc.euclid.geometry.Pose3D;
import us.ihmc.euclid.geometry.interfaces.Pose3DBasics;
import us.ihmc.euclid.referenceFrame.ReferenceFrame;
import us.ihmc.euclid.transform.RigidBodyTransform;
import us.ihmc.euclid.tuple3D.Point3D;
import us.ihmc.euclid.tuple4D.Quaternion;
import us.ihmc.ihmcPerception.depthData.CollisionBoxProvider;
import us.ihmc.ihmcPerception.depthData.CollisionShapeTester;
import us.ihmc.robotModels.FullRobotModel;
import us.ihmc.robotModels.FullRobotModelFactory;
import us.ihmc.ros2.RealtimeRos2Node;
import us.ihmc.ros2.Ros2Node;
import us.ihmc.sensorProcessing.communication.producers.RobotConfigurationDataBuffer;
import us.ihmc.utilities.ros.RosMainNode;
import us.ihmc.utilities.ros.subscriber.RosPointCloudSubscriber;

public class StereoVisionPointCloudPublisher
{
   private static final boolean Debug = false;

   private static final Class<StereoVisionPointCloudMessage> messageType = StereoVisionPointCloudMessage.class;

   private static final int DEFAULT_MAX_NUMBER_OF_POINTS = 2500;
   private static final ReferenceFrame worldFrame = ReferenceFrame.getWorldFrame();

   private final String name = getClass().getSimpleName();
   private final ScheduledExecutorService executorService = Executors.newSingleThreadScheduledExecutor(ThreadTools.getNamedThreadFactory(name));
   private ScheduledFuture<?> publisherTask;

   private final AtomicReference<PointCloudData> rosPointCloud2ToPublish = new AtomicReference<>(null);

   private final String robotName;
   private final FullRobotModel fullRobotModel;
   private ReferenceFrame stereoVisionPointsFrame = worldFrame;
   private StereoVisionWorldTransformCalculator stereoVisionTransformer = null;

   private final RobotConfigurationDataBuffer robotConfigurationDataBuffer = new RobotConfigurationDataBuffer();

   private RobotROSClockCalculator rosClockCalculator = null;

   private final IHMCROS2Publisher<StereoVisionPointCloudMessage> pointcloudPublisher;
   private final IHMCRealtimeROS2Publisher<StereoVisionPointCloudMessage> pointcloudRealtimePublisher;

   private int maximumNumberOfPoints = DEFAULT_MAX_NUMBER_OF_POINTS;
   private RangeScanPointFilter rangeFilter = null;
   private CollidingScanPointFilter collisionFilter;
   private final ScanPointFilterList activeFilters = new ScanPointFilterList();

   /**
    * units of velocities are meter/sec and rad/sec.
    */
   private long previousTimeStamp = 0;
   private final Point3D previousSensorPosition = new Point3D();
   private final Quaternion previousSensorOrientation = new Quaternion();
   private final AtomicBoolean enableFilter = new AtomicBoolean(false);
   private final AtomicDouble linearVelocityThreshold = new AtomicDouble(Double.MAX_VALUE);
   private final AtomicDouble angularVelocityThreshold = new AtomicDouble(Double.MAX_VALUE);

   private long publisherPeriodInMillisecond = 1L;

   public StereoVisionPointCloudPublisher(FullRobotModelFactory modelFactory, Ros2Node ros2Node, String robotConfigurationDataTopicName)
   {
      this(modelFactory.getRobotDescription().getName(), modelFactory.createFullRobotModel(), ros2Node, null, robotConfigurationDataTopicName,
           ROS2Tools.getDefaultTopicNameGenerator());
   }

   public StereoVisionPointCloudPublisher(FullRobotModelFactory modelFactory, Ros2Node ros2Node, String robotConfigurationDataTopicName,
                                          MessageTopicNameGenerator defaultTopicNameGenerator)
   {
      this(modelFactory.getRobotDescription().getName(), modelFactory.createFullRobotModel(), ros2Node, null, robotConfigurationDataTopicName,
           defaultTopicNameGenerator);
   }

   public StereoVisionPointCloudPublisher(String robotName, FullRobotModel fullRobotModel, Ros2Node ros2Node, RealtimeRos2Node realtimeRos2Node,
                                          String robotConfigurationDataTopicName, MessageTopicNameGenerator defaultTopicNameGenerator)
   {
      this.robotName = robotName;
      this.fullRobotModel = fullRobotModel;

      String generateTopicName = defaultTopicNameGenerator.generateTopicName(messageType);
      if (ros2Node != null)
      {
         ROS2Tools.createCallbackSubscription(ros2Node,
                                              RobotConfigurationData.class,
                                              robotConfigurationDataTopicName,
                                              s -> robotConfigurationDataBuffer.receivedPacket(s.takeNextData()));
         pointcloudPublisher = ROS2Tools.createPublisher(ros2Node, messageType, generateTopicName);
         pointcloudRealtimePublisher = null;
      }
      else
      {
         ROS2Tools.createCallbackSubscription(realtimeRos2Node,
                                              RobotConfigurationData.class,
                                              robotConfigurationDataTopicName,
                                              s -> robotConfigurationDataBuffer.receivedPacket(s.takeNextData()));
         pointcloudPublisher = null;
         pointcloudRealtimePublisher = ROS2Tools.createPublisher(realtimeRos2Node, messageType, generateTopicName);
      }
   }

   public void setMaximumNumberOfPoints(int maximumNumberOfPoints)
   {
      this.maximumNumberOfPoints = maximumNumberOfPoints;
   }

   public void setPublisherPeriodInMillisecond(long publisherPeriodInMillisecond)
   {
      this.publisherPeriodInMillisecond = publisherPeriodInMillisecond;

      if (publisherTask != null)
      {
         publisherTask.cancel(false);
         start();
      }
   }

   public void start()
   {
<<<<<<< HEAD
      publisherTask = executorService.scheduleAtFixedRate(this::readAndPublishInternal, 0L, 250L, TimeUnit.MILLISECONDS);
=======
      publisherTask = executorService.scheduleAtFixedRate(this::readAndPublishInternal, 0L, publisherPeriodInMillisecond, TimeUnit.MILLISECONDS);
>>>>>>> e76e9fa6
   }

   public void shutdown()
   {
      publisherTask.cancel(false);
      executorService.shutdownNow();
   }

   public void setSelfCollisionFilter(CollisionBoxProvider collisionBoxProvider)
   {
      if (collisionFilter != null)
         return;
      collisionFilter = new CollidingScanPointFilter(new CollisionShapeTester(fullRobotModel, collisionBoxProvider));
      activeFilters.addFilter(collisionFilter);
   }

   public void setRangeFilter(double minRange, double maxRange)
   {
      if (rangeFilter == null)
      {
         rangeFilter = new RangeScanPointFilter();
         activeFilters.addFilter(rangeFilter);
      }
      rangeFilter.setMinRange(minRange);
      rangeFilter.setMaxRange(maxRange);
   }

   public void receiveStereoPointCloudFromROS1(String stereoPointCloudROSTopic, URI rosCoreURI)
   {
      String graphName = robotName + "/" + name;
      RosMainNode rosMainNode = new RosMainNode(rosCoreURI, graphName, true);
      receiveStereoPointCloudFromROS1(stereoPointCloudROSTopic, rosMainNode);
   }

   public void receiveStereoPointCloudFromROS1(String stereoPointCloudROSTopic, RosMainNode rosMainNode)
   {
      rosMainNode.attachSubscriber(stereoPointCloudROSTopic, createROSPointCloud2Subscriber());
   }

   public void setROSClockCalculator(RobotROSClockCalculator rosClockCalculator)
   {
      this.rosClockCalculator = rosClockCalculator;
   }

   public void setCustomStereoVisionTransformer(StereoVisionWorldTransformCalculator transformer)
   {
      stereoVisionTransformer = transformer;
   }

   private RosPointCloudSubscriber createROSPointCloud2Subscriber()
   {
      return new RosPointCloudSubscriber()
      {
         @Override
         public void onNewMessage(PointCloud2 pointCloud)
         {
            rosPointCloud2ToPublish.set(new PointCloudData(pointCloud, maximumNumberOfPoints, true));

            if (Debug)
               System.out.println("Receiving point cloud, n points: " + pointCloud.getHeight() * pointCloud.getWidth());
         }
      };
   }

   public void updateScanData(PointCloudData scanDataToPublish)
   {
      this.rosPointCloud2ToPublish.set(scanDataToPublish);
   }

   public void readAndPublish()
   {
      if (publisherTask != null)
         throw new RuntimeException("The publisher is running using its own thread, cannot manually update it.");

      readAndPublishInternal();
   }

   private final RigidBodyTransform transformToWorld = new RigidBodyTransform();
   private final Pose3D sensorPose = new Pose3D();

   private void readAndPublishInternal()
   {
      try
      {
         transformDataAndPublish();
      }
      catch (Exception e)
      {
         e.printStackTrace();
         executorService.shutdown();
      }
   }

   private void transformDataAndPublish()
   {
      PointCloudData pointCloudData = rosPointCloud2ToPublish.getAndSet(null);

      if (pointCloudData == null)
         return;

      long robotTimestamp;

      if (rosClockCalculator == null)
      {
         robotTimestamp = pointCloudData.getTimestamp();
         robotConfigurationDataBuffer.updateFullRobotModelWithNewestData(fullRobotModel, null);
      }
      else
      {
         long rosTimestamp = pointCloudData.getTimestamp();
         robotTimestamp = rosClockCalculator.computeRobotMonotonicTime(rosTimestamp);
         boolean waitForTimestamp = true;
         if (robotConfigurationDataBuffer.getNewestTimestamp() == -1)
            return;

         boolean success = robotConfigurationDataBuffer.updateFullRobotModel(waitForTimestamp, robotTimestamp, fullRobotModel, null) != -1;

         if (!success)
            return;
      }

      if (stereoVisionTransformer != null)
      {
         stereoVisionTransformer.computeTransformToWorld(fullRobotModel, transformToWorld, sensorPose);
         pointCloudData.applyTransform(transformToWorld);
      }
      else
      {
         if (!stereoVisionPointsFrame.isWorldFrame())
         {
            stereoVisionPointsFrame.getTransformToDesiredFrame(transformToWorld, worldFrame);
            pointCloudData.applyTransform(transformToWorld);
         }

         fullRobotModel.getHeadBaseFrame().getTransformToDesiredFrame(transformToWorld, worldFrame);
         sensorPose.set(transformToWorld);
      }

      if (enableFilter.get())
      {
         double timeDiff = Conversions.nanosecondsToSeconds(robotTimestamp - previousTimeStamp);
         double linearVelocity = sensorPose.getPosition().distance(previousSensorPosition) / timeDiff;
         double angularVelocity = sensorPose.getOrientation().distance(previousSensorOrientation) / timeDiff;

         previousTimeStamp = robotTimestamp;
         previousSensorPosition.set(sensorPose.getPosition());
         previousSensorOrientation.set(sensorPose.getOrientation());

         if (linearVelocity > linearVelocityThreshold.get() || angularVelocity > angularVelocityThreshold.get())
            return;
      }

      if (collisionFilter != null)
         collisionFilter.update();
      if (rangeFilter != null)
         rangeFilter.setSensorPosition(sensorPose.getPosition());

      StereoVisionPointCloudMessage message = pointCloudData.toStereoVisionPointCloudMessage(activeFilters);
      message.getSensorPosition().set(sensorPose.getPosition());
      message.getSensorOrientation().set(sensorPose.getOrientation());

      if (Debug)
         System.out.println("Publishing stereo data, number of points: " + (message.getPointCloud().size() / 3));
      if (pointcloudPublisher != null)
         pointcloudPublisher.publish(message);
      else
         pointcloudRealtimePublisher.publish(message);
   }

   public void enableFilter(boolean enable)
   {
      enableFilter.set(enable);
   }

   public void setFilterThreshold(double linearVelocityThreshold, double angularVelocityThreshold)
   {
      this.linearVelocityThreshold.set(linearVelocityThreshold);
      this.angularVelocityThreshold.set(angularVelocityThreshold);
   }

   public static interface StereoVisionWorldTransformCalculator
   {
      public void computeTransformToWorld(FullRobotModel fullRobotModel, RigidBodyTransform transformToWorldToPack, Pose3DBasics sensorPoseToPack);
   }
}<|MERGE_RESOLUTION|>--- conflicted
+++ resolved
@@ -139,11 +139,7 @@
 
    public void start()
    {
-<<<<<<< HEAD
-      publisherTask = executorService.scheduleAtFixedRate(this::readAndPublishInternal, 0L, 250L, TimeUnit.MILLISECONDS);
-=======
       publisherTask = executorService.scheduleAtFixedRate(this::readAndPublishInternal, 0L, publisherPeriodInMillisecond, TimeUnit.MILLISECONDS);
->>>>>>> e76e9fa6
    }
 
    public void shutdown()
