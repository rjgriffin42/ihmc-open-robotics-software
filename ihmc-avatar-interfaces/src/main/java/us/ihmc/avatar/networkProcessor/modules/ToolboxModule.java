--- conflicted
+++ resolved
@@ -19,14 +19,10 @@
 import us.ihmc.communication.controllerAPI.command.Command;
 import us.ihmc.communication.net.PacketConsumer;
 import us.ihmc.communication.packetCommunicator.PacketCommunicator;
-<<<<<<< HEAD
-import us.ihmc.communication.packets.*;
-=======
 import us.ihmc.communication.packets.Packet;
 import us.ihmc.communication.packets.PacketDestination;
 import us.ihmc.communication.packets.SettablePacket;
 import us.ihmc.communication.packets.ToolboxStateMessage;
->>>>>>> 859246b7
 import us.ihmc.communication.util.NetworkPorts;
 import us.ihmc.graphicsDescription.yoGraphics.YoGraphicsListRegistry;
 import us.ihmc.humanoidRobotics.kryo.IHMCCommunicationKryoNetClassList;
@@ -376,18 +372,13 @@
    /**
     * @return used to create the {@link StatusMessageOutputManager} and to defines the output API.
     */
-<<<<<<< HEAD
-   abstract public List<Class<? extends StatusPacket<?>>> createListOfSupportedStatus();
+   abstract public List<Class<? extends SettablePacket<?>>> createListOfSupportedStatus();
 
    /**
     * @return used to create the {@link RequestMessageOutputManager} and to defines the output API.
     */
-   abstract public List<Class<? extends RequestPacket<?>>> createListOfSupportedRequests();
-
-=======
-   abstract public List<Class<? extends SettablePacket<?>>> createListOfSupportedStatus();
-   
->>>>>>> 859246b7
+   abstract public List<Class<? extends SettablePacket<?>>> createListOfSupportedRequests();
+
    /**
     * @return the collection of commands that cannot wake up this module.
     */
