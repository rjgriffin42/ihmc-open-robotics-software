--- conflicted
+++ resolved
@@ -9,13 +9,7 @@
 import us.ihmc.humanoidRobotics.communication.packets.manipulation.wholeBodyTrajectory.WholeBodyTrajectoryToolboxMessage;
 import us.ihmc.humanoidRobotics.communication.wholeBodyTrajectoryToolboxAPI.RigidBodyExplorationConfigurationCommand;
 import us.ihmc.humanoidRobotics.communication.wholeBodyTrajectoryToolboxAPI.WaypointBasedTrajectoryCommand;
-<<<<<<< HEAD
-import us.ihmc.humanoidRobotics.frames.HumanoidReferenceFrames;
-import us.ihmc.manipulation.planning.rrt.constrainedplanning.configurationAndTimeSpace.CTTaskNode;
-import us.ihmc.manipulation.planning.rrt.constrainedplanning.configurationAndTimeSpace.CTTreeTools;
-=======
 import us.ihmc.manipulation.planning.rrt.constrainedplanning.configurationAndTimeSpace.SpatialNode;
->>>>>>> eccd419d
 import us.ihmc.robotModels.FullHumanoidRobotModel;
 import us.ihmc.robotics.screwTheory.RigidBody;
 
@@ -72,18 +66,11 @@
          explorationMap.put(exp.getRigidBody(), exp);
       }
 
-<<<<<<< HEAD
-      // for non defined rigid body.
-      ArrayList<RigidBody> tempRigidBodyList = new ArrayList<RigidBody>();
-      for (int i = 0; i < listOfRigidBodyData.size(); i++)
-         tempRigidBodyList.add(listOfRigidBodyData.get(i).getRigidBody());
-=======
       Set<RigidBody> rigidBodySet = new HashSet<>(explorationMap.keySet());
       rigidBodySet.addAll(trajectoryMap.keySet());
       allRigidBodies.addAll(rigidBodySet);
 
       allRigidBodies.forEach(body -> nameToRigidBodyMap.put(body.getName(), body));
->>>>>>> eccd419d
 
       for (RigidBody rigidBody : allRigidBodies)
       {
@@ -116,16 +103,7 @@
          spatials[i] = rigidBodyDataMap.get(rigidBody).generateRandomPose();
       }
 
-<<<<<<< HEAD
-      // check exploration configurations.
-      PrintTools.info("Total dimension " + getDimensionOfExplorationConfigurations());
-      for (int j = 0; j < explorationConfigurationNames.size(); j++)
-      {
-         PrintTools.info("" + explorationConfigurationNames.get(j) + " " + explorationRangeUpperLimits.get(j) + " " + explorationRangeLowerLimits.get(j));
-      }
-=======
       return new SpatialNode(names, spatials);
->>>>>>> eccd419d
    }
 
    public List<KinematicsToolboxRigidBodyMessage> createMessages(SpatialNode node)
@@ -135,56 +113,16 @@
 
       for (int i = 0; i < node.getSize(); i++)
       {
-<<<<<<< HEAD
-         if (listOfRigidBodyData.get(i).getRigidBody() == rigidBody)
-         {
-            pose = listOfRigidBodyData.get(i).getPoseFromTrajectory(node, nodeIndexBasedHashMap);
-            break;
-         }
-      }
-
-      FramePose framePose = new FramePose(ReferenceFrame.getWorldFrame(), pose);
-=======
          RigidBody rigidBody = nameToRigidBodyMap.get(node.getName(i));
          Pose3D poseToAppend = node.getSpatial(i);
          messages.add(rigidBodyDataMap.get(rigidBody).createMessage(timeInTrajectory, poseToAppend));
       }
->>>>>>> eccd419d
 
       return messages;
    }
-
-   public void randomizeNode(CTTaskNode node, double treeReachingTime)
-   {
-      CTTreeTools.setRandomTimeData(node, getTrajectoryTime(), treeReachingTime);
-      
-      for (int i = 0; i < listOfRigidBodyData.size(); i++)
-      {
-         listOfRigidBodyData.get(i).randomizeNode(node, nodeIndexBasedHashMap);
-      }
-   }
-   
-   public void convertNodeDataToNormalizedData(CTTaskNode node)
-   {  
-      node.setNormalizedNodeData(0, node.getTime()/getTrajectoryTime());
-      for (int i = 0; i < listOfRigidBodyData.size(); i++)
-      {
-         listOfRigidBodyData.get(i).normalizeNodeData(node, nodeIndexBasedHashMap);
-      }
-   }
-   
 
    public double getTrajectoryTime()
    {
       return trajectoryTime;
    }
-<<<<<<< HEAD
-   
-   public int getDimensionOfExplorationConfigurations()
-   {
-      return explorationConfigurationNames.size();
-   }
-
-=======
->>>>>>> eccd419d
 }