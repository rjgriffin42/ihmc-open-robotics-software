package us.ihmc.avatar.networkProcessor.lidarScanPublisher;

import java.net.URI;
import java.util.concurrent.ScheduledFuture;
import java.util.concurrent.TimeUnit;
import java.util.concurrent.atomic.AtomicReference;

import controller_msgs.msg.dds.LidarScanMessage;
import controller_msgs.msg.dds.SimulatedLidarScanPacket;
import gnu.trove.list.array.TFloatArrayList;
import scan_to_cloud.PointCloud2WithSource;
import sensor_msgs.PointCloud2;
import us.ihmc.avatar.networkProcessor.stereoPointCloudPublisher.CollidingScanPointFilter;
import us.ihmc.avatar.networkProcessor.stereoPointCloudPublisher.PointCloudData;
import us.ihmc.avatar.networkProcessor.stereoPointCloudPublisher.RangeScanPointFilter;
import us.ihmc.avatar.ros.RobotROSClockCalculator;
import us.ihmc.commons.exception.DefaultExceptionHandler;
import us.ihmc.communication.IHMCROS2Publisher;
import us.ihmc.communication.ROS2Tools;
import us.ihmc.communication.net.ObjectCommunicator;
import us.ihmc.communication.net.ObjectConsumer;
import us.ihmc.communication.packets.MessageTools;
import us.ihmc.euclid.geometry.Pose3D;
import us.ihmc.euclid.referenceFrame.ReferenceFrame;
import us.ihmc.euclid.referenceFrame.tools.ReferenceFrameTools;
import us.ihmc.euclid.transform.RigidBodyTransform;
import us.ihmc.euclid.tuple3D.Point3D;
import us.ihmc.ihmcPerception.depthData.CollisionBoxProvider;
import us.ihmc.ihmcPerception.depthData.CollisionShapeTester;
import us.ihmc.robotModels.FullRobotModel;
import us.ihmc.robotModels.FullRobotModelFactory;
import us.ihmc.robotics.lidar.LidarScan;
import us.ihmc.robotics.lidar.LidarScanParameters;
import us.ihmc.ros2.ROS2NodeInterface;
import us.ihmc.sensorProcessing.communication.producers.RobotConfigurationDataBuffer;
import us.ihmc.tools.thread.ExceptionHandlingThreadScheduler;
import us.ihmc.utilities.ros.RosMainNode;
import us.ihmc.utilities.ros.subscriber.AbstractRosTopicSubscriber;
import us.ihmc.utilities.ros.subscriber.RosPointCloudSubscriber;
import us.ihmc.utilities.ros.subscriber.RosTopicSubscriberInterface;

public class LidarScanPublisher
{
   private static final ReferenceFrame worldFrame = ReferenceFrame.getWorldFrame();
   private static final int DEFAULT_MAX_NUMBER_OF_POINTS = 5000;

   private final String name = getClass().getSimpleName();
   private final ExceptionHandlingThreadScheduler executorService = new ExceptionHandlingThreadScheduler(name, DefaultExceptionHandler.PRINT_STACKTRACE);
   private ScheduledFuture<?> publisherTask;

   private final AtomicReference<PointCloudData> rosPointCloud2ToPublish = new AtomicReference<>(null);

   private final String robotName;
   private final FullRobotModel fullRobotModel;
   private final ReferenceFrame lidarSensorFrame;
   private ReferenceFrame scanPointsFrame = worldFrame;
   private final RobotConfigurationDataBuffer robotConfigurationDataBuffer = new RobotConfigurationDataBuffer();

   private RobotROSClockCalculator rosClockCalculator = null;

   private final IHMCROS2Publisher<LidarScanMessage> lidarScanPublisher;

   private int maximumNumberOfPoints = DEFAULT_MAX_NUMBER_OF_POINTS;
   private RangeScanPointFilter rangeFilter = null;
   private ShadowScanPointFilter shadowFilter = null;
   private CollidingScanPointFilter collisionFilter = null;
   private final ScanPointFilterList activeFilters = new ScanPointFilterList();

   private long publisherPeriodInMillisecond = 1L;

<<<<<<< HEAD
   public LidarScanPublisher(String lidarName, FullRobotModelFactory modelFactory, ROS2Node ros2Node, ROS2Topic<?> robotConfigurationDataTopicName)
=======
   public LidarScanPublisher(String lidarName, FullRobotModelFactory modelFactory, ROS2NodeInterface ros2Node)
>>>>>>> ae517f16
   {
      this(modelFactory, defaultSensorFrameFactory(lidarName), ros2Node);
   }

<<<<<<< HEAD
   public LidarScanPublisher(FullRobotModelFactory modelFactory, SensorFrameFactory sensorFrameFactory, ROS2Node ros2Node,
                             ROS2Topic<?> robotConfigurationDataTopicName)
=======
   public LidarScanPublisher(FullRobotModelFactory modelFactory, SensorFrameFactory sensorFrameFactory, ROS2NodeInterface ros2Node)
>>>>>>> ae517f16
   {
      this(modelFactory.getRobotDescription().getName(), modelFactory.createFullRobotModel(), sensorFrameFactory, ros2Node);
   }
<<<<<<< HEAD

   public LidarScanPublisher(String robotName, FullRobotModel fullRobotModel, SensorFrameFactory sensorFrameFactory, ROS2Node ros2Node,
                             ROS2Topic<?> robotConfigurationDataTopicName)
   {
      this(robotName, fullRobotModel, sensorFrameFactory, ros2Node, null, robotConfigurationDataTopicName);
   }

   public LidarScanPublisher(String lidarName, FullRobotModelFactory modelFactory, RealtimeROS2Node realtimeROS2Node, ROS2Topic<?> robotConfigurationDataTopicName)
   {
      this(modelFactory, defaultSensorFrameFactory(lidarName), realtimeROS2Node, robotConfigurationDataTopicName);
   }

   public LidarScanPublisher(FullRobotModelFactory modelFactory, SensorFrameFactory sensorFrameFactory, RealtimeROS2Node realtimeROS2Node,
                             ROS2Topic<?> robotConfigurationDataTopicName)
   {
      this(modelFactory.getRobotDescription().getName(), modelFactory.createFullRobotModel(), sensorFrameFactory, realtimeROS2Node, robotConfigurationDataTopicName);
   }

   public LidarScanPublisher(String robotName, FullRobotModel fullRobotModel, SensorFrameFactory sensorFrameFactory, RealtimeROS2Node realtimeROS2Node,
                             ROS2Topic<?> robotConfigurationDataTopicName)
   {
      this(robotName, fullRobotModel, sensorFrameFactory, null, realtimeROS2Node, robotConfigurationDataTopicName);
   }

   private LidarScanPublisher(String robotName, FullRobotModel fullRobotModel, SensorFrameFactory sensorFrameFactory, ROS2Node ros2Node,
                              RealtimeROS2Node realtimeROS2Node, ROS2Topic<?> robotConfigurationDataTopicName)
=======
   public LidarScanPublisher(String robotName,
                              FullRobotModel fullRobotModel,
                              SensorFrameFactory sensorFrameFactory,
                              ROS2NodeInterface ros2Node)
>>>>>>> ae517f16
   {
      this.robotName = robotName;
      this.fullRobotModel = fullRobotModel;
      lidarSensorFrame = sensorFrameFactory.setupSensorFrame(fullRobotModel);

<<<<<<< HEAD
      if (ros2Node != null)
      {
         ROS2Tools.createCallbackSubscriptionTypeNamed(ros2Node,
                                                       RobotConfigurationData.class,
                                                       robotConfigurationDataTopicName,
                                                       s -> robotConfigurationDataBuffer.receivedPacket(s.takeNextData()));
         lidarScanPublisher = ROS2Tools.createPublisher(ros2Node, ROS2Tools.MULTISENSE_LIDAR_SCAN);
         lidarScanRealtimePublisher = null;
      }
      else
      {
         ROS2Tools.createCallbackSubscriptionTypeNamed(realtimeROS2Node,
                                                       RobotConfigurationData.class,
                                                       robotConfigurationDataTopicName,
                                                       s -> robotConfigurationDataBuffer.receivedPacket(s.takeNextData()));
         lidarScanPublisher = null;
         lidarScanRealtimePublisher = ROS2Tools.createPublisher(realtimeROS2Node, ROS2Tools.MULTISENSE_LIDAR_SCAN);
      }
=======
      ROS2Tools.createCallbackSubscription(ros2Node,
                                           ROS2Tools.getRobotConfigurationDataTopic(robotName),
                                           s -> robotConfigurationDataBuffer.receivedPacket(s.takeNextData()));
      lidarScanPublisher = ROS2Tools.createPublisher(ros2Node, ROS2Tools.MULTISENSE_LIDAR_SCAN);
>>>>>>> ae517f16
   }

   public void setMaximumNumberOfPoints(int maximumNumberOfPoints)
   {
      this.maximumNumberOfPoints = maximumNumberOfPoints;
   }

   public void setPublisherPeriodInMillisecond(long publisherPeriodInMillisecond)
   {
      this.publisherPeriodInMillisecond = publisherPeriodInMillisecond;

      if (publisherTask != null)
      {
         publisherTask.cancel(false);
         start();
      }
   }

   public void start()
   {
      publisherTask = executorService.schedule(this::readAndPublishInternal, publisherPeriodInMillisecond, TimeUnit.MILLISECONDS);
   }

   public void shutdown()
   {
      publisherTask.cancel(false);
      executorService.shutdown();
   }

   public void setScanFrameToLidarSensorFrame()
   {
      scanPointsFrame = lidarSensorFrame;
   }

   public void setRangeFilter(double minRange, double maxRange)
   {
      if (rangeFilter == null)
      {
         rangeFilter = new RangeScanPointFilter();
         activeFilters.addFilter(rangeFilter);
      }

      rangeFilter.setMinRange(minRange);
      rangeFilter.setMaxRange(maxRange);
   }

   public void setShadowFilter()
   {
      setShadowFilter(ShadowScanPointFilter.DEFAULT_SHADOW_ANGLE_THRESHOLD);
   }

   public void setShadowFilter(double angleThreshold)
   {
      if (shadowFilter == null)
      {
         shadowFilter = new ShadowScanPointFilter();
         activeFilters.addFilter(shadowFilter);
      }

      shadowFilter.setShadowAngleThreshold(angleThreshold);
   }

   public void setSelfCollisionFilter(CollisionBoxProvider collisionBoxProvider)
   {
      if (collisionFilter != null)
         return;
      collisionFilter = new CollidingScanPointFilter(new CollisionShapeTester(fullRobotModel, collisionBoxProvider));
      activeFilters.addFilter(collisionFilter);
   }

   public void receiveLidarFromROS(String lidarScanROSTopic, URI rosCoreURI)
   {
      String graphName = robotName + "/" + name;
      RosMainNode rosMainNode = new RosMainNode(rosCoreURI, graphName, true);
      receiveLidarFromROS(lidarScanROSTopic, rosMainNode);
   }

   public void receiveLidarFromROS(String lidarScanROSTopic, RosMainNode rosMainNode)
   {
      rosMainNode.attachSubscriber(lidarScanROSTopic, createROSPointCloud2Subscriber());
   }

   /**
    * This is to subscribe to non-standard topic's message: PointCloud2WithSource.
    */
   public void receiveLidarFromROSAsPointCloud2WithSource(String lidarScanROSTopic, RosMainNode rosMainNode)
   {
      rosMainNode.attachSubscriber(lidarScanROSTopic, createROSPointCloud2WithSourceSubscriber());
   }

   public void receiveLidarFromSCS(ObjectCommunicator scsSensorsCommunicator)
   {
      scsSensorsCommunicator.attachListener(SimulatedLidarScanPacket.class, createSimulatedLidarScanPacketConsumer());
   }

   public void setScanFrameToWorldFrame()
   {
      scanPointsFrame = worldFrame;
   }

   public void setROSClockCalculator(RobotROSClockCalculator rosClockCalculator)
   {
      this.rosClockCalculator = rosClockCalculator;
   }

   private RosPointCloudSubscriber createROSPointCloud2Subscriber()
   {
      return new RosPointCloudSubscriber()
      {
         @Override
         public void onNewMessage(PointCloud2 pointCloud)
         {
            rosPointCloud2ToPublish.set(new PointCloudData(pointCloud, maximumNumberOfPoints, false));
         }
      };
   }

   private RosTopicSubscriberInterface<PointCloud2WithSource> createROSPointCloud2WithSourceSubscriber()
   {
      return new AbstractRosTopicSubscriber<PointCloud2WithSource>(PointCloud2WithSource._TYPE)
      {
         @Override
         public void onNewMessage(PointCloud2WithSource pointCloud)
         {
            rosPointCloud2ToPublish.set(new PointCloudData(pointCloud.getCloud(), maximumNumberOfPoints, false));
         }
      };
   }

   private ObjectConsumer<SimulatedLidarScanPacket> createSimulatedLidarScanPacketConsumer()
   {
      return new ObjectConsumer<SimulatedLidarScanPacket>()
      {
         private final RigidBodyTransform identityTransform = new RigidBodyTransform();

         @Override
         public void consumeObject(SimulatedLidarScanPacket packet)
         {
            LidarScanParameters lidarScanParameters = MessageTools.toLidarScanParameters(packet.getLidarScanParameters());
            TFloatArrayList ranges = packet.getRanges();
            int sensorId = packet.getSensorId();
            LidarScan scan = new LidarScan(lidarScanParameters, ranges.toArray(), sensorId);
            // Set the world transforms to nothing, so points are in lidar scan frame
            scan.setWorldTransforms(identityTransform, identityTransform);
            Point3D[] scanPoints = scan.toPointArray();
            long timestamp = packet.getLidarScanParameters().getTimestamp();

            rosPointCloud2ToPublish.set(new PointCloudData(timestamp, scanPoints, null));
         }
      };
   }

   public void updateScanData(PointCloudData scanDataToPublish)
   {
      this.rosPointCloud2ToPublish.set(scanDataToPublish);
   }

   // Temporary variables used to find shadows
   private final Pose3D sensorPose = new Pose3D();
   private final RigidBodyTransform transformToWorld = new RigidBodyTransform();

   public LidarScanMessage readAndPublish()
   {
      if (publisherTask != null)
         throw new RuntimeException("The publisher is running using its own thread, cannot manually update it.");

      return readAndPublishInternal();
   }

   private LidarScanMessage readAndPublishInternal()
   {
      PointCloudData pointCloudData = rosPointCloud2ToPublish.getAndSet(null);

      if (pointCloudData == null)
         return null;

      long robotTimestamp;

      if (rosClockCalculator == null)
      {
         robotTimestamp = pointCloudData.getTimestamp();
         robotConfigurationDataBuffer.updateFullRobotModelWithNewestData(fullRobotModel, null);
      }
      else
      {
         long rosTimestamp = pointCloudData.getTimestamp();
         robotTimestamp = rosClockCalculator.computeRobotMonotonicTime(rosTimestamp);
         if (robotTimestamp == -1L)
            return null;
         boolean waitForTimestamp = true;
         if (robotConfigurationDataBuffer.getNewestTimestamp() == -1)
            return null;

         boolean success = robotConfigurationDataBuffer.updateFullRobotModel(waitForTimestamp, robotTimestamp, fullRobotModel, null) != -1;

         if (!success)
            return null;
      }

      if (!scanPointsFrame.isWorldFrame())
      {
         scanPointsFrame.getTransformToDesiredFrame(transformToWorld, worldFrame);
         pointCloudData.applyTransform(transformToWorld);
      }

      sensorPose.set(lidarSensorFrame.getTransformToRoot());

      if (shadowFilter != null)
         shadowFilter.set(sensorPose.getPosition(), pointCloudData);
      if (collisionFilter != null)
         collisionFilter.update();
      if (rangeFilter != null)
         rangeFilter.setSensorPosition(sensorPose.getPosition());

      LidarScanMessage message = pointCloudData.toLidarScanMessage(activeFilters);
      message.getLidarPosition().set(sensorPose.getPosition());
      message.getLidarOrientation().set(sensorPose.getOrientation());

      lidarScanPublisher.publish(message);

      return message;
   }

   public static interface SensorFrameFactory
   {
      ReferenceFrame setupSensorFrame(FullRobotModel fullRobotModel);
   }

   public static SensorFrameFactory defaultSensorFrameFactory(String lidarName)
   {
      return fullRobotModel -> ReferenceFrameTools.constructFrameWithUnchangingTransformToParent("lidarSensorFrame",
                                                                                                 fullRobotModel.getLidarBaseFrame(lidarName),
                                                                                                 fullRobotModel.getLidarBaseToSensorTransform(lidarName));
   }
}<|MERGE_RESOLUTION|>--- conflicted
+++ resolved
@@ -68,87 +68,28 @@
 
    private long publisherPeriodInMillisecond = 1L;
 
-<<<<<<< HEAD
-   public LidarScanPublisher(String lidarName, FullRobotModelFactory modelFactory, ROS2Node ros2Node, ROS2Topic<?> robotConfigurationDataTopicName)
-=======
    public LidarScanPublisher(String lidarName, FullRobotModelFactory modelFactory, ROS2NodeInterface ros2Node)
->>>>>>> ae517f16
    {
       this(modelFactory, defaultSensorFrameFactory(lidarName), ros2Node);
    }
 
-<<<<<<< HEAD
-   public LidarScanPublisher(FullRobotModelFactory modelFactory, SensorFrameFactory sensorFrameFactory, ROS2Node ros2Node,
-                             ROS2Topic<?> robotConfigurationDataTopicName)
-=======
    public LidarScanPublisher(FullRobotModelFactory modelFactory, SensorFrameFactory sensorFrameFactory, ROS2NodeInterface ros2Node)
->>>>>>> ae517f16
    {
       this(modelFactory.getRobotDescription().getName(), modelFactory.createFullRobotModel(), sensorFrameFactory, ros2Node);
    }
-<<<<<<< HEAD
-
-   public LidarScanPublisher(String robotName, FullRobotModel fullRobotModel, SensorFrameFactory sensorFrameFactory, ROS2Node ros2Node,
-                             ROS2Topic<?> robotConfigurationDataTopicName)
-   {
-      this(robotName, fullRobotModel, sensorFrameFactory, ros2Node, null, robotConfigurationDataTopicName);
-   }
-
-   public LidarScanPublisher(String lidarName, FullRobotModelFactory modelFactory, RealtimeROS2Node realtimeROS2Node, ROS2Topic<?> robotConfigurationDataTopicName)
-   {
-      this(modelFactory, defaultSensorFrameFactory(lidarName), realtimeROS2Node, robotConfigurationDataTopicName);
-   }
-
-   public LidarScanPublisher(FullRobotModelFactory modelFactory, SensorFrameFactory sensorFrameFactory, RealtimeROS2Node realtimeROS2Node,
-                             ROS2Topic<?> robotConfigurationDataTopicName)
-   {
-      this(modelFactory.getRobotDescription().getName(), modelFactory.createFullRobotModel(), sensorFrameFactory, realtimeROS2Node, robotConfigurationDataTopicName);
-   }
-
-   public LidarScanPublisher(String robotName, FullRobotModel fullRobotModel, SensorFrameFactory sensorFrameFactory, RealtimeROS2Node realtimeROS2Node,
-                             ROS2Topic<?> robotConfigurationDataTopicName)
-   {
-      this(robotName, fullRobotModel, sensorFrameFactory, null, realtimeROS2Node, robotConfigurationDataTopicName);
-   }
-
-   private LidarScanPublisher(String robotName, FullRobotModel fullRobotModel, SensorFrameFactory sensorFrameFactory, ROS2Node ros2Node,
-                              RealtimeROS2Node realtimeROS2Node, ROS2Topic<?> robotConfigurationDataTopicName)
-=======
    public LidarScanPublisher(String robotName,
                               FullRobotModel fullRobotModel,
                               SensorFrameFactory sensorFrameFactory,
                               ROS2NodeInterface ros2Node)
->>>>>>> ae517f16
    {
       this.robotName = robotName;
       this.fullRobotModel = fullRobotModel;
       lidarSensorFrame = sensorFrameFactory.setupSensorFrame(fullRobotModel);
 
-<<<<<<< HEAD
-      if (ros2Node != null)
-      {
-         ROS2Tools.createCallbackSubscriptionTypeNamed(ros2Node,
-                                                       RobotConfigurationData.class,
-                                                       robotConfigurationDataTopicName,
-                                                       s -> robotConfigurationDataBuffer.receivedPacket(s.takeNextData()));
-         lidarScanPublisher = ROS2Tools.createPublisher(ros2Node, ROS2Tools.MULTISENSE_LIDAR_SCAN);
-         lidarScanRealtimePublisher = null;
-      }
-      else
-      {
-         ROS2Tools.createCallbackSubscriptionTypeNamed(realtimeROS2Node,
-                                                       RobotConfigurationData.class,
-                                                       robotConfigurationDataTopicName,
-                                                       s -> robotConfigurationDataBuffer.receivedPacket(s.takeNextData()));
-         lidarScanPublisher = null;
-         lidarScanRealtimePublisher = ROS2Tools.createPublisher(realtimeROS2Node, ROS2Tools.MULTISENSE_LIDAR_SCAN);
-      }
-=======
       ROS2Tools.createCallbackSubscription(ros2Node,
                                            ROS2Tools.getRobotConfigurationDataTopic(robotName),
                                            s -> robotConfigurationDataBuffer.receivedPacket(s.takeNextData()));
       lidarScanPublisher = ROS2Tools.createPublisher(ros2Node, ROS2Tools.MULTISENSE_LIDAR_SCAN);
->>>>>>> ae517f16
    }
 
    public void setMaximumNumberOfPoints(int maximumNumberOfPoints)
