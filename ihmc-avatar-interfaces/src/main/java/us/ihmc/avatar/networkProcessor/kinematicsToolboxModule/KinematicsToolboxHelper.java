--- conflicted
+++ resolved
@@ -26,6 +26,7 @@
 import us.ihmc.humanoidRobotics.communication.kinematicsToolboxAPI.KinematicsToolboxCenterOfMassCommand;
 import us.ihmc.humanoidRobotics.communication.kinematicsToolboxAPI.KinematicsToolboxConfigurationCommand;
 import us.ihmc.humanoidRobotics.communication.kinematicsToolboxAPI.KinematicsToolboxRigidBodyCommand;
+import us.ihmc.mecano.multiBodySystem.OneDoFJoint;
 import us.ihmc.mecano.multiBodySystem.interfaces.FloatingJointBasics;
 import us.ihmc.mecano.multiBodySystem.interfaces.OneDoFJointBasics;
 import us.ihmc.mecano.multiBodySystem.interfaces.RigidBodyBasics;
@@ -103,7 +104,7 @@
       {
          if (output.hasDataForJoint(joint))
          {
-            JointDesiredOutputReadOnly data = output.getJointDesiredOutput(joint); 
+            JointDesiredOutputReadOnly data = output.getJointDesiredOutput(joint);
 
             joint.setQ(data.getDesiredPosition());
             joint.setQd(data.getDesiredVelocity());
@@ -128,13 +129,8 @@
     * @param rootJoint the floating joint to update. Modified.
     * @param oneDoFJoints the one degree-of-freedom joints to update. Modified.
     */
-<<<<<<< HEAD
-   public static void setRobotStateFromRobotConfigurationData(RobotConfigurationData robotConfigurationData, FloatingInverseDynamicsJoint desiredRootJoint,
-                                                       OneDoFJoint[] oneDoFJoints)
-=======
-   static void setRobotStateFromRobotConfigurationData(RobotConfigurationData robotConfigurationData, FloatingJointBasics desiredRootJoint,
-                                                       OneDoFJointBasics[] oneDoFJoints)
->>>>>>> 5ae46b38
+   public static void setRobotStateFromRobotConfigurationData(RobotConfigurationData robotConfigurationData, FloatingJointBasics desiredRootJoint,
+                                                              OneDoFJointBasics[] oneDoFJoints)
    {
       TFloatArrayList newJointAngles = robotConfigurationData.getJointAngles();
 
@@ -151,7 +147,7 @@
          Quaternion orientation = robotConfigurationData.getRootOrientation();
          desiredRootJoint.getJointPose().getOrientation().setQuaternion(orientation.getX(), orientation.getY(), orientation.getZ(), orientation.getS());
          desiredRootJoint.setJointVelocity(0, new DenseMatrix64F(6, 1));
-         
+
          desiredRootJoint.getPredecessor().updateFramesRecursively();
       }
    }
