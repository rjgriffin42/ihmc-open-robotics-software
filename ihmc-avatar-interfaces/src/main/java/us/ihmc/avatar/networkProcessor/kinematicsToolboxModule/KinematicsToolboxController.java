package us.ihmc.avatar.networkProcessor.kinematicsToolboxModule;

import static controller_msgs.msg.dds.KinematicsToolboxOutputStatus.CURRENT_TOOLBOX_STATE_INITIALIZE_FAILURE_MISSING_RCD;
import static controller_msgs.msg.dds.KinematicsToolboxOutputStatus.CURRENT_TOOLBOX_STATE_INITIALIZE_SUCCESSFUL;
import static controller_msgs.msg.dds.KinematicsToolboxOutputStatus.CURRENT_TOOLBOX_STATE_RUNNING;

import java.awt.Color;
import java.util.ArrayList;
import java.util.Collection;
import java.util.HashMap;
import java.util.List;
import java.util.Map;
import java.util.Random;

import controller_msgs.msg.dds.HumanoidKinematicsToolboxConfigurationMessage;
import controller_msgs.msg.dds.KinematicsToolboxConfigurationMessage;
import controller_msgs.msg.dds.KinematicsToolboxOutputStatus;
import controller_msgs.msg.dds.RobotConfigurationData;
import gnu.trove.map.hash.TObjectDoubleHashMap;
import us.ihmc.avatar.networkProcessor.modules.ToolboxController;
import us.ihmc.avatar.networkProcessor.modules.ToolboxModule;
import us.ihmc.commonWalkingControlModules.configurations.JointPrivilegedConfigurationParameters;
import us.ihmc.commonWalkingControlModules.controllerCore.FeedbackControllerDataHolderReadOnly;
import us.ihmc.commonWalkingControlModules.controllerCore.FeedbackControllerTemplate;
import us.ihmc.commonWalkingControlModules.controllerCore.WholeBodyControlCoreToolbox;
import us.ihmc.commonWalkingControlModules.controllerCore.WholeBodyControllerCore;
import us.ihmc.commonWalkingControlModules.controllerCore.WholeBodyControllerCoreMode;
import us.ihmc.commonWalkingControlModules.controllerCore.command.ConstraintType;
import us.ihmc.commonWalkingControlModules.controllerCore.command.ControllerCoreCommandBuffer;
import us.ihmc.commonWalkingControlModules.controllerCore.command.feedbackController.FeedbackControlCommandBuffer;
import us.ihmc.commonWalkingControlModules.controllerCore.command.feedbackController.FeedbackControlCommandList;
import us.ihmc.commonWalkingControlModules.controllerCore.command.feedbackController.OneDoFJointFeedbackControlCommand;
import us.ihmc.commonWalkingControlModules.controllerCore.command.feedbackController.SpatialFeedbackControlCommand;
import us.ihmc.commonWalkingControlModules.controllerCore.command.inverseKinematics.InverseKinematicsCommandBuffer;
import us.ihmc.commonWalkingControlModules.controllerCore.command.inverseKinematics.InverseKinematicsOptimizationSettingsCommand;
import us.ihmc.commonWalkingControlModules.controllerCore.command.inverseKinematics.InverseKinematicsOptimizationSettingsCommand.JointVelocityLimitMode;
import us.ihmc.commonWalkingControlModules.controllerCore.command.inverseKinematics.LinearMomentumConvexConstraint2DCommand;
import us.ihmc.commonWalkingControlModules.controllerCore.command.inverseKinematics.MomentumCommand;
import us.ihmc.commonWalkingControlModules.controllerCore.command.inverseKinematics.PrivilegedConfigurationCommand;
import us.ihmc.commonWalkingControlModules.controllerCore.command.inverseKinematics.SpatialVelocityCommand;
import us.ihmc.commonWalkingControlModules.controllerCore.data.FBPoint3D;
import us.ihmc.commonWalkingControlModules.controllerCore.data.FBQuaternion3D;
import us.ihmc.commonWalkingControlModules.controllerCore.data.Type;
import us.ihmc.commons.Conversions;
import us.ihmc.commons.MathTools;
import us.ihmc.commons.lists.ListWrappingIndexTools;
import us.ihmc.commons.lists.RecyclingArrayList;
import us.ihmc.commons.lists.SupplierBuilder;
import us.ihmc.communication.controllerAPI.CommandInputManager;
import us.ihmc.communication.controllerAPI.StatusMessageOutputManager;
import us.ihmc.communication.packets.MessageTools;
import us.ihmc.concurrent.ConcurrentCopier;
import us.ihmc.euclid.geometry.ConvexPolygon2D;
import us.ihmc.euclid.geometry.tools.EuclidGeometryTools;
import us.ihmc.euclid.referenceFrame.FrameConvexPolygon2D;
import us.ihmc.euclid.referenceFrame.FramePoint2D;
import us.ihmc.euclid.referenceFrame.ReferenceFrame;
import us.ihmc.euclid.referenceFrame.collision.EuclidFrameShape3DCollisionResult;
import us.ihmc.euclid.referenceFrame.interfaces.FramePoint3DReadOnly;
import us.ihmc.euclid.tuple2D.Point2D;
import us.ihmc.euclid.tuple2D.Vector2D;
import us.ihmc.euclid.tuple2D.interfaces.Point2DReadOnly;
import us.ihmc.graphicsDescription.appearance.AppearanceDefinition;
import us.ihmc.graphicsDescription.appearance.YoAppearance;
import us.ihmc.graphicsDescription.appearance.YoAppearanceRGBColor;
import us.ihmc.graphicsDescription.yoGraphics.YoGraphicCoordinateSystem;
import us.ihmc.graphicsDescription.yoGraphics.YoGraphicPosition;
import us.ihmc.graphicsDescription.yoGraphics.YoGraphicsListRegistry;
import us.ihmc.humanoidRobotics.communication.kinematicsToolboxAPI.KinematicsToolboxCenterOfMassCommand;
import us.ihmc.humanoidRobotics.communication.kinematicsToolboxAPI.KinematicsToolboxConfigurationCommand;
import us.ihmc.humanoidRobotics.communication.kinematicsToolboxAPI.KinematicsToolboxContactStateCommand;
import us.ihmc.humanoidRobotics.communication.kinematicsToolboxAPI.KinematicsToolboxInputCollectionCommand;
import us.ihmc.humanoidRobotics.communication.kinematicsToolboxAPI.KinematicsToolboxOneDoFJointCommand;
import us.ihmc.humanoidRobotics.communication.kinematicsToolboxAPI.KinematicsToolboxPrivilegedConfigurationCommand;
import us.ihmc.humanoidRobotics.communication.kinematicsToolboxAPI.KinematicsToolboxRigidBodyCommand;
import us.ihmc.mecano.frames.CenterOfMassReferenceFrame;
import us.ihmc.mecano.multiBodySystem.interfaces.FloatingJointBasics;
import us.ihmc.mecano.multiBodySystem.interfaces.JointBasics;
import us.ihmc.mecano.multiBodySystem.interfaces.OneDoFJointBasics;
import us.ihmc.mecano.multiBodySystem.interfaces.RigidBodyBasics;
import us.ihmc.mecano.multiBodySystem.iterators.SubtreeStreams;
import us.ihmc.mecano.tools.MultiBodySystemTools;
import us.ihmc.robotics.controllers.pidGains.GainCoupling;
import us.ihmc.robotics.controllers.pidGains.YoPIDSE3Gains;
import us.ihmc.robotics.controllers.pidGains.implementations.DefaultYoPIDSE3Gains;
import us.ihmc.robotics.controllers.pidGains.implementations.YoPIDGains;
import us.ihmc.robotics.geometry.ConvexPolygonScaler;
import us.ihmc.robotics.physics.Collidable;
import us.ihmc.robotics.physics.CollisionResult;
import us.ihmc.robotics.screwTheory.SelectionMatrix6D;
import us.ihmc.robotics.screwTheory.TotalMassCalculator;
import us.ihmc.robotics.time.ThreadTimer;
import us.ihmc.sensorProcessing.outputData.JointDesiredOutputList;
import us.ihmc.yoVariables.euclid.referenceFrame.YoFramePoint3D;
import us.ihmc.yoVariables.euclid.referenceFrame.YoFramePose3D;
import us.ihmc.yoVariables.registry.YoRegistry;
import us.ihmc.yoVariables.variable.YoBoolean;
import us.ihmc.yoVariables.variable.YoDouble;
import us.ihmc.yoVariables.variable.YoInteger;

/**
 * {@code KinematicsToolboxController} is used as a whole-body inverse kinematics solver.
 * <p>
 * The interaction with this solver is achieved over the network using message that define the API,
 * see {@link KinematicsToolboxModule}.
 * </p>
 *
 * @author Sylvain Bertrand
 */
public class KinematicsToolboxController extends ToolboxController
{
   private static final double GLOBAL_PROPORTIONAL_GAIN = 1200.0;

   private static final ReferenceFrame worldFrame = ReferenceFrame.getWorldFrame();
   private static final double DEFAULT_PRIVILEGED_CONFIGURATION_WEIGHT = 0.025;
   private static final double DEFAULT_PRIVILEGED_CONFIGURATION_GAIN = 50.0;

   /**
    * Indicates the duration of a control tick. It should match the thread period in
    * {@link ToolboxModule}.
    */
   protected final double updateDT;

   private final YoGraphicsListRegistry yoGraphicsListRegistry;

   /** Reference to the desired robot's root body. */
   protected final RigidBodyBasics rootBody;
   /** Reference to the desired robot's floating joint. */
   protected final FloatingJointBasics rootJoint;
   private final double totalRobotMass;
   /**
    * Array containing all the one degree-of-freedom joints of the desired robot except for the finger
    * joints that are not handled by this solver.
    */
   private final OneDoFJointBasics[] oneDoFJoints;
   private final List<? extends RigidBodyBasics> controllableRigidBodies;

   /**
    * Reference frame centered at the robot's center of mass. It is used to hold the initial center of
    * mass position when requested.
    */
   protected final ReferenceFrame centerOfMassFrame;

   /** The same set of gains is used for controlling any part of the desired robot body. */
   private final YoPIDSE3Gains spatialGains = new DefaultYoPIDSE3Gains("GenericSpatialGains", GainCoupling.XYZ, false, registry);
   /** The same set of gains is used for controlling any joint of the desired robot body. */
   private final YoPIDGains jointGains = new YoPIDGains("GenericJointGains", registry);
   /**
    * Default settings for the solver. The joint velocity/acceleration weights can be modified at
    * runtime using {@link KinematicsToolboxConfigurationMessage}.
    */
   private final KinematicsToolboxOptimizationSettings optimizationSettings = new KinematicsToolboxOptimizationSettings();
   /** Command carrying the current optimization settings. */
   private final InverseKinematicsOptimizationSettingsCommand activeOptimizationSettings = new InverseKinematicsOptimizationSettingsCommand();
   /**
    * The controller core command is the single object used to pass the desired inputs to the
    * controller core.
    */
   private final ControllerCoreCommandBuffer controllerCoreCommand = new ControllerCoreCommandBuffer();
   /**
    * This is where the magic is happening. The controller is responsible for performing feedback
    * control to reduce the difference between the desireds sent to the
    * {@code KinematicsToolboxController} and the actual robot pose. It is also responsible for
    * gathering the entire set of desired inputs and formulate the adequate optimization problem to be
    * solved for every control tick. The output of the controller core provides every tick a new robot
    * joint configurations and velocities that are one step closer to the desireds. The output is used
    * to update the state of the {@link #desiredFullRobotModel} such that it progresses towards the
    * desired user inputs over time.
    */
   private final WholeBodyControllerCore controllerCore;
   /**
    * This holds onto the data from the feedback controllers running inside the controller core.
    * {@link #feedbackControllerDataHolder} is used here to compute the solution quality every tick
    * from the tracking error for each end-effector being controlled.
    */
   private final FeedbackControllerDataHolderReadOnly feedbackControllerDataHolder;

   /**
    * This is the output of the {@code KinematicsToolboxController}. It is filled with the robot
    * configuration obtained from {@link #desiredFullRobotModel} and also with the solution quality
    * which can be used to quickly see if the solution is viable. It is sent back to the caller only.
    */
   private final KinematicsToolboxOutputStatus inverseKinematicsSolution;
   /** Variable to keep track of when the last solution was published. */
   private final YoDouble timeLastSolutionPublished = new YoDouble("timeLastSolutionPublished", registry);
   /** Specifies time interval for publishing the solution. */
   private final YoDouble publishSolutionPeriod = new YoDouble("publishSolutionPeriod", registry);
   /**
    * This is the current estimate of the solution quality that is calculated based on the tracking
    * error for the end-effectors (center of mass included) being actively controlled.
    */
   private final YoDouble solutionQuality = new YoDouble("solutionQuality", registry);
   private final KinematicsSolutionQualityCalculator solutionQualityCalculator = new KinematicsSolutionQualityCalculator();
   private final FeedbackControlCommandList allFeedbackControlCommands = new FeedbackControlCommandList();

   /**
    * Weight indicating the priority for getting closer to the current privileged configuration. The
    * current privileged configuration can be changed at any time by sending a
    * {@link HumanoidKinematicsToolboxConfigurationMessage}.
    */
   private final YoDouble privilegedWeight = new YoDouble("privilegedWeight", registry);
   /**
    * To make the robot get closer to the privileged configuration, a feedback control is used to
    * compute for each joint a privileged velocity based on the difference between the privileged angle
    * and the current angle. These privileged joint velocities are then used to complete the
    * optimization problem in such way that they don't interfere with the user commands.
    */
   private final YoDouble privilegedConfigurationGain = new YoDouble("privilegedConfigurationGain", registry);
   /**
    * Cap used to limit the magnitude of the privileged joint velocities computed in the controller
    * core. Should probably remain equal to {@link Double#POSITIVE_INFINITY} so the solution converges
    * quicker.
    */
   private final YoDouble privilegedMaxVelocity = new YoDouble("privilegedMaxVelocity", registry);
   /**
    * Defines a robot configuration the this IK start from and also defines the privileged joint
    * configuration.
    */
   protected TObjectDoubleHashMap<OneDoFJointBasics> initialRobotConfigurationMap = null;
   private boolean submitPrivilegedConfigurationCommand = true;
   /**
    * This reference to {@link PrivilegedConfigurationCommand} is used internally only to figure out if
    * the current privileged configuration used in the controller core is to be updated or not. It is
    * usually updated once right after the initialization phase.
    */
   private final PrivilegedConfigurationCommand privilegedConfigurationCommand = new PrivilegedConfigurationCommand();
   /**
    * The {@link #commandInputManager} is used as a 'thread-barrier'. When receiving a new user input,
    * this manager automatically copies the data in the corresponding command that can then be used
    * here safely.
    */
   protected final CommandInputManager commandInputManager;
   private final List<RigidBodyBasics> rigidBodiesWithVisualization = new ArrayList<>();
   /**
    * Visualization of the desired end-effector poses seen as coordinate systems in the
    * {@code SCSVisualizer}. They are only visible when the end-effector is being actively controlled.
    */
   private final Map<RigidBodyBasics, YoGraphicCoordinateSystem> desiredCoodinateSystems = new HashMap<>();
   /**
    * Visualization of the current end-effector poses seen as coordinate systems in the
    * {@code SCSVisualizer}. They are only visible when the end-effector is being actively controlled.
    */
   private final Map<RigidBodyBasics, YoGraphicCoordinateSystem> currentCoodinateSystems = new HashMap<>();

   /**
    * Reference to the most recent robot configuration received from the controller. It is used for
    * initializing the {@link #desiredFullRobotModel} before starting the optimization process.
    */
   private final ConcurrentCopier<RobotConfigurationData> concurrentRobotConfigurationDataCopier = new ConcurrentCopier<>(RobotConfigurationData::new);
   protected final RobotConfigurationData robotConfigurationDataInternal = new RobotConfigurationData();

   /** Command buffer used to keep track of the current commands submitted by the user. */
   private final FeedbackControlCommandBuffer userFBCommands = new FeedbackControlCommandBuffer();
   /** Command buffer used to keep track of the commands previously submitted by the user. */
   private final FeedbackControlCommandBuffer previousUserFBCommands = new FeedbackControlCommandBuffer();

   private final YoBoolean isUserProvidingSupportPolygon = new YoBoolean("isUserProvidingSupportPolygon", registry);

   /** Intermediate variable for garbage-free operation. */
   private final List<FramePoint3DReadOnly> contactPointLocations = new ArrayList<>();
   /** The active support polygon updated from the most recent robot configuration. */
   private final ConvexPolygon2D supportPolygon = new ConvexPolygon2D();
   /**
    * The active support polygon shrunk by the distance {@code centerOfMassSafeMargin}. This represents
    * the convex horizontal region that the center of mass is constrained to.
    */
   private final RecyclingArrayList<Point2D> shrunkSupportPolygonVertices = new RecyclingArrayList<>(Point2D.class);
   /** Helper used for shrink the support polygon. */
   private final ConvexPolygonScaler convexPolygonScaler = new ConvexPolygonScaler();
   private final FrameConvexPolygon2D newSupportPolygon = new FrameConvexPolygon2D();
   private final ConvexPolygon2D shrunkConvexPolygon = new ConvexPolygon2D();
   private final FramePoint2D centerOfMass = new FramePoint2D();
   /** Distance to shrink the support polygon for safety purpose. */
   private final YoDouble centerOfMassSafeMargin = new YoDouble("centerOfMassSafeMargin",
                                                                "Describes the minimum distance away from the support polygon's edges.",
                                                                registry);
   /** The total mass of the robot. */
   private final double robotMass;

   /**
    * Indicates whether the projection of the center of mass is to be contained inside the support
    * polygon.It is {@code true} by default but can be disabled using the message
    * {@link KinematicsToolboxConfigurationMessage}.
    */
   protected final YoBoolean enableSupportPolygonConstraint = new YoBoolean("enableSupportPolygonConstraint", registry);

   /**
    * This is mostly for visualization to be able to keep track of the number of commands that the user
    * submitted.
    */
   private final YoInteger numberOfActiveCommands = new YoInteger("numberOfActiveCommands", registry);
   /**
    * When {@code true}, a user command will persist over time until the method {@link #initialize()}
    * is called.
    */
   private final YoBoolean preserveUserCommandHistory = new YoBoolean("preserveUserCommandHistory", registry);

   /** Represents the collision model of the robot. */
   private final List<Collidable> robotCollidables = new ArrayList<>();
   /**
    * User parameter updated via {@link KinematicsToolboxConfigurationMessage}. Collision is only
    * handled when this is set to {@code true}.
    */
   private final YoBoolean enableCollisionAvoidance = new YoBoolean("enableCollisionAvoidance", registry);
   private final RecyclingArrayList<CollisionResult> collisionResults = new RecyclingArrayList<>(CollisionResult::new);
   private final RecyclingArrayList<KinematicsCollisionFrame> collisionFrames = new RecyclingArrayList<>(SupplierBuilder.indexedSupplier(collisionIndex ->
   {
      return new KinematicsCollisionFrame("collisionFrame" + collisionIndex, worldFrame);
   }));
   /**
    * Threshold for activating collision response, i.e. when 2 collidables are within a distance that
    * is less than this value, only then the solver handles it. This is for reducing computational
    * burden.
    */
   private final YoDouble collisionActivationDistanceThreshold = new YoDouble("collisionActivationDistanceThreshold", registry);
   private final YoDouble maxCollisionResolutionVelocity = new YoDouble("maxCollisionResolutionVelocity", registry);
   /** Sets the maximum number of collisions to create YoVariables for. */
   private final int numberOfCollisionsToVisualize = 20;
   /** Debug variable. */
   private final YoDouble[] yoCollisionDistances = new YoDouble[numberOfCollisionsToVisualize];
   /** Debug variable. */
   private final YoFramePoint3D[] yoCollisionPointAs = new YoFramePoint3D[numberOfCollisionsToVisualize];
   /** Debug variable. */
   private final YoFramePoint3D[] yoCollisionPointBs = new YoFramePoint3D[numberOfCollisionsToVisualize];
   /** Debug variable. */
   private final YoFramePose3D[] yoCollisionFramePoses = new YoFramePose3D[numberOfCollisionsToVisualize];
   /** Timer to debug computational load. */
   private final ThreadTimer threadTimer;

   /**
    * When {@code true}, the solver will add an objective to minimize the overall angular momentum
    * generated. This is not recommended when using this toolbox as an IK solver as it'll increase the
    * number of iterations before converging.
    */
   private final YoBoolean minimizeAngularMomentum = new YoBoolean("minimizeAngularMomentum", registry);
   /**
    * The weight to be used for minimizing the angular momentum, around 0.1 seems good for a robot that
    * is about 130kg.
    */
   private final YoDouble angularMomentumWeight = new YoDouble("angularMomentumWeight", registry);
   private final MomentumCommand angularMomentumCommand = new MomentumCommand();

   /**
    * @param commandInputManager     the message/command barrier used by this controller. Submit
    *                                messages or commands to be processed to the
    *                                {@code commandInputManager} from outside the controller.
    * @param statusOutputManager     the output interface used by this controller.
    * @param rootJoint               the underactuated floating root joint of the multi-body system.
    *                                Can be {@code null} in the case all the joints are actuated.
    * @param oneDoFJoints            the actuated joints of the system. The inverse kinematics will
    *                                only use these joints during the optimization.
    * @param controllableRigidBodies the sublist of rigid-bodies that can be controlled by the user.
    *                                Can be {@code null} in the case all rigid-body should be
    *                                controllable.
    * @param updateDT                the period of one optimization tick.
    * @param yoGraphicsListRegistry  registry to register visualization to.
    * @param parentRegistry          registry to attach {@code YoVariable}s to.
    */
   public KinematicsToolboxController(CommandInputManager commandInputManager, StatusMessageOutputManager statusOutputManager, FloatingJointBasics rootJoint,
                                      OneDoFJointBasics[] oneDoFJoints, Collection<? extends RigidBodyBasics> controllableRigidBodies, double updateDT,
                                      YoGraphicsListRegistry yoGraphicsListRegistry, YoRegistry parentRegistry)
   {
      super(statusOutputManager, parentRegistry);
      this.commandInputManager = commandInputManager;
      this.rootJoint = rootJoint;
      this.oneDoFJoints = oneDoFJoints;
<<<<<<< HEAD
      this.controllableRigidBodies = new ArrayList<>(controllableRigidBodies);
=======
      this.controllableRigidBodies = controllableRigidBodies == null ? null : new ArrayList<>(controllableRigidBodies);
>>>>>>> d2298cfb
      this.updateDT = updateDT;
      this.yoGraphicsListRegistry = yoGraphicsListRegistry;

      // This will find the root body without using rootJoint so it can be null.
      rootBody = MultiBodySystemTools.getRootBody(oneDoFJoints[0].getPredecessor());
      totalRobotMass = TotalMassCalculator.computeSubTreeMass(rootBody);

      centerOfMassFrame = new CenterOfMassReferenceFrame("centerOfMass", worldFrame, rootBody);

      controllerCoreCommand.setControllerCoreMode(WholeBodyControllerCoreMode.INVERSE_KINEMATICS);
      controllerCore = createControllerCore(controllableRigidBodies);
      feedbackControllerDataHolder = controllerCore.getWholeBodyFeedbackControllerDataHolder();

      inverseKinematicsSolution = MessageTools.createKinematicsToolboxOutputStatus(oneDoFJoints);
      inverseKinematicsSolution.setDestination(-1);

      robotMass = TotalMassCalculator.computeSubTreeMass(rootBody);
      centerOfMassSafeMargin.set(0.04); // Same as the walking controller.

      spatialGains.setPositionProportionalGains(GLOBAL_PROPORTIONAL_GAIN); // Gains used for everything. It is as high as possible to reduce the convergence time.
      spatialGains.setPositionMaxFeedbackAndFeedbackRate(1500.0, Double.POSITIVE_INFINITY);
      spatialGains.setOrientationProportionalGains(GLOBAL_PROPORTIONAL_GAIN); // Gains used for everything. It is as high as possible to reduce the convergence time.
      spatialGains.setOrientationMaxFeedbackAndFeedbackRate(1500.0, Double.POSITIVE_INFINITY);

      jointGains.setKp(GLOBAL_PROPORTIONAL_GAIN); // Gains used for everything. It is as high as possible to reduce the convergence time.
      jointGains.setMaximumFeedbackAndMaximumFeedbackRate(1500.0, Double.POSITIVE_INFINITY);

      privilegedWeight.set(DEFAULT_PRIVILEGED_CONFIGURATION_WEIGHT);
      privilegedConfigurationGain.set(DEFAULT_PRIVILEGED_CONFIGURATION_GAIN);
      privilegedMaxVelocity.set(Double.POSITIVE_INFINITY);

      publishSolutionPeriod.set(0.01);
      preserveUserCommandHistory.set(true);

      threadTimer = new ThreadTimer("timer", updateDT, registry);

      minimizeAngularMomentum.set(false);
      angularMomentumWeight.set(0.125);
      angularMomentumCommand.setSelectionMatrixForAngularControl();

      enableCollisionAvoidance.set(true);
      collisionActivationDistanceThreshold.set(0.10);
      maxCollisionResolutionVelocity.set(0.10);
      setupCollisionVisualization();
   }

   /**
    * Creates the debug variables and graphics for the collisions.
    */
   private void setupCollisionVisualization()
   {
      Random random = new Random();

      for (int i = 0; i < numberOfCollisionsToVisualize; i++)
      {
         YoDouble collisionDistance = new YoDouble("collision_" + i + "_distance", registry);
         YoFramePoint3D collisionPointA = new YoFramePoint3D("collision_" + i + "_pointA" + i, worldFrame, registry);
         YoFramePoint3D collisionPointB = new YoFramePoint3D("collision_" + i + "_pointB" + i, worldFrame, registry);
         YoFramePose3D collisionFramePose = new YoFramePose3D("collision_" + i + "_frame", worldFrame, registry);

         if (yoGraphicsListRegistry != null)
         {
            AppearanceDefinition appearance = new YoAppearanceRGBColor(new Color(random.nextInt()), 0.7);
            yoGraphicsListRegistry.registerYoGraphic("Collisions", new YoGraphicPosition("collision_" + i + "_pointA", collisionPointA, 0.01, appearance));
            yoGraphicsListRegistry.registerYoGraphic("Collisions", new YoGraphicPosition("collision_" + i + "_pointB", collisionPointB, 0.01, appearance));
            yoGraphicsListRegistry.registerYoGraphic("Collisions",
                                                     new YoGraphicCoordinateSystem("collision_" + i + "_frame", collisionFramePose, 0.1, appearance));
         }

         yoCollisionDistances[i] = collisionDistance;
         yoCollisionPointAs[i] = collisionPointA;
         yoCollisionPointBs[i] = collisionPointB;
         yoCollisionFramePoses[i] = collisionFramePose;
      }
   }

   /**
    * Sets up the robot configuration this IK should start from when initializing.
    * 
    * @param initialRobotConfigurationMap the map from joint to initial joint position.
    */
   public void setInitialRobotConfiguration(Map<OneDoFJointBasics, Double> initialRobotConfigurationMap)
   {
      if (initialRobotConfigurationMap == null)
      {
         this.initialRobotConfigurationMap = null;
         return;
      }

      this.initialRobotConfigurationMap = new TObjectDoubleHashMap<>();
      initialRobotConfigurationMap.entrySet().forEach(entry -> this.initialRobotConfigurationMap.put(entry.getKey(), entry.getValue()));
   }

   /**
    * Sets up the robot configuration this IK should start from when initializing.
    * 
    * @param jointNameToInitialJointPosition the map from joint name to initial joint position.
    */
   public void setInitialRobotConfigurationNamedMap(Map<String, Double> jointNameToInitialJointPosition)
   {
      if (jointNameToInitialJointPosition == null)
      {
         this.initialRobotConfigurationMap = null;
         return;
      }
      this.initialRobotConfigurationMap = new TObjectDoubleHashMap<>();

      for (OneDoFJointBasics joint : oneDoFJoints)
      {
         Double q_priv = jointNameToInitialJointPosition.get(joint.getName());
         if (q_priv != null)
            initialRobotConfigurationMap.put(joint, q_priv);
      }
   }

   /**
    * Registers a new collidable to be used with this solver for preventing collisions.
    * 
    * @param collidable the new collidable to consider.
    */
   public void registerCollidable(Collidable collidable)
   {
      robotCollidables.add(collidable);
   }

   /**
    * Registers new collidables to be used with this solver for preventing collisions.
    * 
    * @param collidables the new collidables to consider.
    */
   public void registerCollidables(Collidable... collidables)
   {
      for (Collidable collidable : collidables)
         robotCollidables.add(collidable);
   }

   /**
    * Registers new collidables to be used with this solver for preventing collisions.
    * 
    * @param collidables the new collidables to consider.
    */
   public void registerCollidables(Iterable<? extends Collidable> collidables)
   {
      for (Collidable collidable : collidables)
         robotCollidables.add(collidable);
   }

   /**
    * This is where the end-effectors needing a visualization are registered, if you need more, add it
    * there.
    * 
    * @param rigidBodies all the rigid bodies for which the desired and actual pose will be displayed
    *                    using graphical coordinate systems.
    */
   public void setupVisualization(RigidBodyBasics... rigidBodies)
   {
      AppearanceDefinition desiredAppearance = YoAppearance.Red();
      AppearanceDefinition currentAppearance = YoAppearance.Blue();

      for (RigidBodyBasics rigidBody : rigidBodies)
      {
         YoGraphicCoordinateSystem desiredCoodinateSystem = createCoodinateSystem(rigidBody, Type.DESIRED, desiredAppearance);
         YoGraphicCoordinateSystem currentCoodinateSystem = createCoodinateSystem(rigidBody, Type.CURRENT, currentAppearance);

         rigidBodiesWithVisualization.add(rigidBody);
         desiredCoodinateSystems.put(rigidBody, desiredCoodinateSystem);
         currentCoodinateSystems.put(rigidBody, currentCoodinateSystem);

         yoGraphicsListRegistry.registerYoGraphic("CoordinateSystems", desiredCoodinateSystem);
         yoGraphicsListRegistry.registerYoGraphic("CoordinateSystems", currentCoodinateSystem);
      }
   }

   /**
    * Convenience method that should only be used for setting up the visualization.
    * <p>
    * Simply creates a graphic coordinate system visualizable in {@code SCSVisualizer}.
    * </p>
    *
    * @param endEffector          used to create a name prefix required for creating a
    *                             {@link YoGraphicCoordinateSystem}.
    * @param type                 used to create a name prefix required for creating a
    *                             {@link YoGraphicCoordinateSystem}.
    * @param appearanceDefinition the appearance of the coordinate system's arrows.
    * @return the graphic with a good name for the given end-effector.
    */
   private YoGraphicCoordinateSystem createCoodinateSystem(RigidBodyBasics endEffector, Type type, AppearanceDefinition appearanceDefinition)
   {
      String namePrefix = endEffector.getName() + type.getName();
      return new YoGraphicCoordinateSystem(namePrefix, "", registry, false, 0.2, appearanceDefinition);
   }

   /**
    * Creating the controller core which is the main piece of this solver.
    * 
    * @param controllableRigidBodies
    * @return the controller core that will run for the desired robot {@link #desiredFullRobotModel}.
    */
   private WholeBodyControllerCore createControllerCore(Collection<? extends RigidBodyBasics> controllableRigidBodies)
   {
      JointBasics[] controlledJoints;
      if (rootJoint != null)
      {
         controlledJoints = new JointBasics[oneDoFJoints.length + 1];
         controlledJoints[0] = rootJoint;
         System.arraycopy(oneDoFJoints, 0, controlledJoints, 1, oneDoFJoints.length);
      }
      else
      {
         controlledJoints = oneDoFJoints;
      }
      WholeBodyControlCoreToolbox toolbox = new WholeBodyControlCoreToolbox(updateDT,
                                                                            0.0,
                                                                            rootJoint,
                                                                            controlledJoints,
                                                                            centerOfMassFrame,
                                                                            optimizationSettings,
                                                                            null,
                                                                            registry);
      toolbox.setJointPrivilegedConfigurationParameters(new JointPrivilegedConfigurationParameters());
      toolbox.setupForInverseKinematicsSolver();
      FeedbackControllerTemplate controllerCoreTemplate = createFeedbackControllerTemplate(controllableRigidBodies, 1);
      JointDesiredOutputList lowLevelControllerOutput = new JointDesiredOutputList(oneDoFJoints);
      return new WholeBodyControllerCore(toolbox, controllerCoreTemplate, lowLevelControllerOutput, registry);
   }

   /**
    * Convenience method to create the template necessary for the controller core to create all the
    * necessary feedback controllers.
    * 
    * @param controllableRigidBodies the collection of all the rigid-bodies that will be controllable
    *                                by the user. If it is {@code null}, then all the rigid-bodies of
    *                                the robot will be controllable.
    * @return the template for the controller core.
    */
   private FeedbackControllerTemplate createFeedbackControllerTemplate(Collection<? extends RigidBodyBasics> controllableRigidBodies,
                                                                       int numberOfControllersPerBody)
   {
      FeedbackControllerTemplate template = new FeedbackControllerTemplate();
      template.setAllowDynamicControllerConstruction(true);
      template.enableCenterOfMassFeedbackController();
      Collection<? extends RigidBodyBasics> rigidBodies;

      if (controllableRigidBodies != null)
         rigidBodies = controllableRigidBodies;
      else
         rigidBodies = rootBody.subtreeList();

      rigidBodies.stream().forEach(rigidBody -> template.enableSpatialFeedbackController(rigidBody, numberOfControllersPerBody));

      SubtreeStreams.fromChildren(OneDoFJointBasics.class, rootBody).forEach(template::enableOneDoFJointFeedbackController);
      return template;
   }

   /**
    * This marks the initialization phase. It is either called once when this toolbox wakes up or when
    * it is reinitialized.
    * <p>
    * It snaps {@code rootJoint} and {@code oneDoFJoints} to the most recent robot configuration
    * received from the walking controller. It also initializes the information needed to hold the
    * center of mass and support foot/feet in place.
    * </p>
    *
    * @return {@code true} if this controller is good to go and solve a new problem. It needs to have
    *         received at least once a robot configuration from the controller, otherwise this will
    *         fail and prevent the user from using this toolbox.
    */
   @Override
   public boolean initialize()
   {
      boolean success = initializeInternal();

      KinematicsToolboxOutputStatus status = new KinematicsToolboxOutputStatus();
      status.setJointNameHash(-1);
      status.setSolutionQuality(Double.NaN);
      status.setCurrentToolboxState(success ? CURRENT_TOOLBOX_STATE_INITIALIZE_SUCCESSFUL : CURRENT_TOOLBOX_STATE_INITIALIZE_FAILURE_MISSING_RCD);
      reportMessage(status);

      return success;
   }

   protected boolean initializeInternal()
   {
      threadTimer.clear();
      userFBCommands.clear();
      previousUserFBCommands.clear();
      isUserProvidingSupportPolygon.set(false);

      RobotConfigurationData robotConfigurationData = concurrentRobotConfigurationDataCopier.getCopyForReading();
      boolean hasRobotConfigurationData = robotConfigurationData != null;

      if (!hasRobotConfigurationData)
      {
         commandInputManager.clearAllCommands();
      }
      else
      {
         robotConfigurationDataInternal.set(robotConfigurationData);

         // Initializes this desired robot to the most recent robot configuration data received from the walking controller.
         KinematicsToolboxHelper.setRobotStateFromRobotConfigurationData(robotConfigurationDataInternal, rootJoint, oneDoFJoints);
         if (initialRobotConfigurationMap != null)
         {
            initialRobotConfigurationMap.forEachEntry((joint, q_priv) ->
            {
               joint.setQ(q_priv);
               return true;
            });
         }

         // Sets the privileged configuration to match the current robot configuration such that the solution will be as close as possible to the current robot configuration.
         snapPrivilegedConfigurationToCurrent();
         privilegedWeight.set(DEFAULT_PRIVILEGED_CONFIGURATION_WEIGHT);
         privilegedConfigurationGain.set(DEFAULT_PRIVILEGED_CONFIGURATION_GAIN);
         // It is required to update the tools now as it is only done at the end of each iteration.
         updateTools();
      }

      // By default, always constrain the center of mass according to the current support polygon (if defined).
      enableSupportPolygonConstraint.set(true);

      return hasRobotConfigurationData;
   }

   /**
    * This is the control loop called periodically only when the user requested a solution for a
    * desired set of inputs.
    * <p>
    * Each time this method is called, the multi-body system gets closer to the user inputs.
    * </p>
    */
   @Override
   public void updateInternal()
   {
      threadTimer.start();

      // Compiling all the commands to be submitted to the controller core.
      controllerCoreCommand.clear();

      FeedbackControlCommandBuffer feedbackControlCommandBuffer = controllerCoreCommand.getFeedbackControlCommandList();
      InverseKinematicsCommandBuffer inverseKinematicsCommandBuffer = controllerCoreCommand.getInverseKinematicsCommandList();
      consumeUserCommands(feedbackControlCommandBuffer, inverseKinematicsCommandBuffer);
      getAdditionalFeedbackControlCommands(feedbackControlCommandBuffer);

      inverseKinematicsCommandBuffer.addInverseKinematicsOptimizationSettingsCommand().set(activeOptimizationSettings);
      if (submitPrivilegedConfigurationCommand)
      {
         inverseKinematicsCommandBuffer.addPrivilegedConfigurationCommand().set(privilegedConfigurationCommand);
         submitPrivilegedConfigurationCommand = false;
      }
      getAdditionalInverseKinematicsCommands(inverseKinematicsCommandBuffer);
      computeCollisionCommands(collisionResults, inverseKinematicsCommandBuffer);

      // Save all commands used for this control tick for computing the solution quality.
      allFeedbackControlCommands.clear();
      allFeedbackControlCommands.addCommandList(feedbackControlCommandBuffer);

      if (minimizeAngularMomentum.getValue())
      {
         angularMomentumCommand.setWeight(angularMomentumWeight.getValue());
         inverseKinematicsCommandBuffer.addMomentumCommand().set(angularMomentumCommand);
      }

      /*
       * Submitting and requesting the controller core to run the feedback controllers, formulate and
       * solve the optimization problem for this control tick.
       */
      controllerCore.reset();
      controllerCore.submitControllerCoreCommand(controllerCoreCommand);
      controllerCore.compute();

      // Calculating the solution quality based on sum of all the active feedback controllers' output velocity.
      solutionQuality.set(solutionQualityCalculator.calculateSolutionQuality(feedbackControllerDataHolder, totalRobotMass, 1.0 / GLOBAL_PROPORTIONAL_GAIN));

      // Updating the the robot state from the current solution, initializing the next control tick.
      KinematicsToolboxHelper.setRobotStateFromControllerCoreOutput(controllerCore.getControllerCoreOutput(), rootJoint, oneDoFJoints);
      updateVisualization();

      inverseKinematicsSolution.setCurrentToolboxState(CURRENT_TOOLBOX_STATE_RUNNING);
      MessageTools.packDesiredJointState(inverseKinematicsSolution, rootJoint, oneDoFJoints);
      inverseKinematicsSolution.setSolutionQuality(solutionQuality.getDoubleValue());
      /*
       * Update tools for the next iteration. Only need to do it 1 per iteration and since it is updated
       * in the initialization method, it can be done at the end of the control tick. By doing this at the
       * end and computing collisions at the end, when visualizing the collisions they are exactly in sync
       * with the robot configuration.
       */
      updateTools();
      computeCollisions();

      double currentTime = Conversions.nanosecondsToSeconds(System.nanoTime());

      if (timeLastSolutionPublished.getValue() == 0.0 || currentTime - timeLastSolutionPublished.getValue() >= publishSolutionPeriod.getValue())
      {
         reportMessage(inverseKinematicsSolution);
         timeLastSolutionPublished.set(currentTime);
      }
      threadTimer.stop();
   }

   /**
    * Updates all the reference frames and the twist calculator. This method needs to be called at the
    * beginning of each control tick.
    */
   protected void updateTools()
   {
      rootBody.updateFramesRecursively();
      centerOfMassFrame.update();
   }

   /**
    * Checking if there is any new command available, in which case they polled from the
    * {@link #commandInputManager} and processed to update the state of the current optimization run.
    * 
    * @param ikCommandBufferToPack the buffer used to store the inverse kinematics commands to be
    *                              executed for this control tick.
    * @param fbCommandBufferToPack the buffer used to store the feedback control commands to be
    *                              executed for this control tick.
    */
   private void consumeUserCommands(FeedbackControlCommandBuffer fbCommandBufferToPack, InverseKinematicsCommandBuffer ikCommandBufferToPack)
   {
      consumeUserConfigurationCommands();
      consumeUserMotionObjectiveCommands(fbCommandBufferToPack, ikCommandBufferToPack);
      consumeUserContactStateCommands(ikCommandBufferToPack);
   }

   private void consumeUserConfigurationCommands()
   {
      if (commandInputManager.isNewCommandAvailable(KinematicsToolboxConfigurationCommand.class))
      {
         KinematicsToolboxConfigurationCommand command = commandInputManager.pollNewestCommand(KinematicsToolboxConfigurationCommand.class);

         if (command.getJointVelocityWeight() <= 0.0)
            activeOptimizationSettings.setJointVelocityWeight(optimizationSettings.getJointVelocityWeight());
         else
            activeOptimizationSettings.setJointVelocityWeight(command.getJointVelocityWeight());
         if (command.getJointAccelerationWeight() < 0.0)
            activeOptimizationSettings.setJointAccelerationWeight(optimizationSettings.getJointAccelerationWeight());
         else
            activeOptimizationSettings.setJointAccelerationWeight(command.getJointAccelerationWeight());

         if (command.getDisableCollisionAvoidance())
            enableCollisionAvoidance.set(false);
         if (command.getEnableCollisionAvoidance())
            enableCollisionAvoidance.set(true);
         if (command.getDisableJointVelocityLimits())
            activeOptimizationSettings.setJointVelocityLimitMode(JointVelocityLimitMode.DISABLED);
         if (command.getEnableJointVelocityLimits())
            activeOptimizationSettings.setJointVelocityLimitMode(JointVelocityLimitMode.ENABLED);
         if (command.getDisableInputPersistence())
            setPreserveUserCommandHistory(false);
         else if (command.getEnableInputPersistence())
            setPreserveUserCommandHistory(true);
         if (command.getEnableSupportPolygonConstraint())
            enableSupportPolygonConstraint.set(true);
         else if (command.getDisableSupportPolygonConstraint())
            enableSupportPolygonConstraint.set(false);
      }

      if (commandInputManager.isNewCommandAvailable(KinematicsToolboxPrivilegedConfigurationCommand.class))
      {
         KinematicsToolboxPrivilegedConfigurationCommand command = commandInputManager.pollNewestCommand(KinematicsToolboxPrivilegedConfigurationCommand.class);

         /*
          * If there is a new privileged configuration, the desired robot state is updated alongside with the
          * privileged configuration and the initial center of mass position and foot poses.
          */
         KinematicsToolboxHelper.setRobotStateFromPrivilegedConfigurationData(command, rootJoint);

         if (command.hasPrivilegedJointAngles() || command.hasPrivilegedRootJointPosition() || command.hasPrivilegedRootJointOrientation())
            robotConfigurationReinitialized();

         if (command.getPrivilegedWeight() < 0.0)
         {
            privilegedWeight.set(DEFAULT_PRIVILEGED_CONFIGURATION_WEIGHT);
         }
         else
         {
            privilegedWeight.set(command.getPrivilegedWeight());
            privilegedConfigurationCommand.setDefaultWeight(privilegedWeight.getValue());
            submitPrivilegedConfigurationCommand = true;
         }

         if (command.getPrivilegedGain() < 0.0)
         {
            privilegedConfigurationGain.set(DEFAULT_PRIVILEGED_CONFIGURATION_GAIN);
         }
         else
         {
            privilegedConfigurationGain.set(command.getPrivilegedGain());
            privilegedConfigurationCommand.setDefaultConfigurationGain(privilegedConfigurationGain.getValue());
            submitPrivilegedConfigurationCommand = true;
         }

         if (command.hasPrivilegedJointAngles())
            snapPrivilegedConfigurationToCurrent();
      }
   }

   private void consumeUserMotionObjectiveCommands(FeedbackControlCommandBuffer fbCommandBufferToPack, InverseKinematicsCommandBuffer ikCommandBufferToPack)
   {
      previousUserFBCommands.set(userFBCommands);
      userFBCommands.clear();

      // Keeping track of whether we received at least 1 command, if not we re-submit the previous commands regardless of preserveUserCommandHistory.
      boolean noCommandReceived = true;

      /***************************************
       * Individual center of mass commands
       ***************************************/
      if (commandInputManager.isNewCommandAvailable(KinematicsToolboxCenterOfMassCommand.class))
      {
         noCommandReceived = false;

         KinematicsToolboxCenterOfMassCommand command = commandInputManager.pollNewestCommand(KinematicsToolboxCenterOfMassCommand.class);
         KinematicsToolboxHelper.consumeCenterOfMassCommand(command, spatialGains.getPositionGains(), userFBCommands.addCenterOfMassFeedbackControlCommand());

         if (preserveUserCommandHistory.getValue())
         {
            // We override previous commands if any.
            while (!previousUserFBCommands.getCenterOfMassFeedbackControlCommandBuffer().isEmpty())
            {
               previousUserFBCommands.removeCommand(previousUserFBCommands.getCenterOfMassFeedbackControlCommandBuffer().get(0));
            }
         }
      }

      /***************************************
       * Individual rigid-body commands
       ***************************************/
      if (commandInputManager.isNewCommandAvailable(KinematicsToolboxRigidBodyCommand.class))
      {
         List<KinematicsToolboxRigidBodyCommand> commands = commandInputManager.pollNewCommands(KinematicsToolboxRigidBodyCommand.class);

         for (int i = 0; i < commands.size(); i++)
         {
            noCommandReceived = false;
            KinematicsToolboxRigidBodyCommand command = commands.get(i);
            RigidBodyBasics endEffector = command.getEndEffector();
            SpatialFeedbackControlCommand rigidBodyCommand = userFBCommands.addSpatialFeedbackControlCommand();
            KinematicsToolboxHelper.consumeRigidBodyCommand(command, rootBody, spatialGains, rigidBodyCommand);
            rigidBodyCommand.setPrimaryBase(getEndEffectorPrimaryBase(rigidBodyCommand.getEndEffector()));

            if (preserveUserCommandHistory.getValue())
            {
               // We override previous commands if any.
               for (int j = previousUserFBCommands.getSpatialFeedbackControlCommandBuffer().size() - 1; j >= 0; j--)
               {
                  SpatialFeedbackControlCommand previousCommand = previousUserFBCommands.getSpatialFeedbackControlCommandBuffer().get(j);
                  if (previousCommand.getEndEffector() == endEffector)
                     previousUserFBCommands.removeCommand(previousCommand);
               }
            }
         }
      }

      /***************************************
       * Individual 1 DoF joint commands
       ***************************************/
      if (commandInputManager.isNewCommandAvailable(KinematicsToolboxOneDoFJointCommand.class))
      {
         List<KinematicsToolboxOneDoFJointCommand> commands = commandInputManager.pollNewCommands(KinematicsToolboxOneDoFJointCommand.class);

         for (int i = 0; i < commands.size(); i++)
         {
            noCommandReceived = false;
            KinematicsToolboxOneDoFJointCommand command = commands.get(i);
            OneDoFJointBasics joint = command.getJoint();
            OneDoFJointFeedbackControlCommand jointCommand = userFBCommands.addOneDoFJointFeedbackControlCommand();
            KinematicsToolboxHelper.consumeJointCommand(command, jointGains, jointCommand);

            if (preserveUserCommandHistory.getValue())
            {
               // We override previous commands if any.
               for (int j = 0; j < previousUserFBCommands.getOneDoFJointFeedbackControlCommandBuffer().size(); j++)
               {
                  OneDoFJointFeedbackControlCommand previousCommand = previousUserFBCommands.getOneDoFJointFeedbackControlCommandBuffer().get(j);
                  if (previousCommand.getJoint() == joint)
                     previousUserFBCommands.removeCommand(previousCommand);
               }
            }
         }
      }

      /***************************************
       * Command collection
       ***************************************/
      if (commandInputManager.isNewCommandAvailable(KinematicsToolboxInputCollectionCommand.class))
      {
         KinematicsToolboxInputCollectionCommand command = commandInputManager.pollNewestCommand(KinematicsToolboxInputCollectionCommand.class);

         // CoM inputs
         RecyclingArrayList<KinematicsToolboxCenterOfMassCommand> centerOfMassInputs = command.getCenterOfMassInputs();
         for (int j = 0; j < centerOfMassInputs.size(); j++)
         {
            noCommandReceived = false;
            KinematicsToolboxCenterOfMassCommand input = centerOfMassInputs.get(j);
            KinematicsToolboxHelper.consumeCenterOfMassCommand(input, spatialGains.getPositionGains(), userFBCommands.addCenterOfMassFeedbackControlCommand());

            if (preserveUserCommandHistory.getValue())
            {
               // We override previous commands if any.
               while (!previousUserFBCommands.getCenterOfMassFeedbackControlCommandBuffer().isEmpty())
               {
                  previousUserFBCommands.removeCommand(previousUserFBCommands.getCenterOfMassFeedbackControlCommandBuffer().get(0));
               }
            }
         }

         // Rigid-body inputs
         RecyclingArrayList<KinematicsToolboxRigidBodyCommand> rigidBodyInputs = command.getRigidBodyInputs();
         for (int j = 0; j < rigidBodyInputs.size(); j++)
         {
            noCommandReceived = false;
            KinematicsToolboxRigidBodyCommand input = rigidBodyInputs.get(j);
            RigidBodyBasics endEffector = input.getEndEffector();
            SpatialFeedbackControlCommand rigidBodyCommand = userFBCommands.addSpatialFeedbackControlCommand();
            KinematicsToolboxHelper.consumeRigidBodyCommand(input, rootBody, spatialGains, rigidBodyCommand);
            rigidBodyCommand.setPrimaryBase(getEndEffectorPrimaryBase(rigidBodyCommand.getEndEffector()));

            if (preserveUserCommandHistory.getValue())
            {
               // We override previous commands if any.
               for (int k = previousUserFBCommands.getSpatialFeedbackControlCommandBuffer().size() - 1; k >= 0; k--)
               {
                  SpatialFeedbackControlCommand previousCommand = previousUserFBCommands.getSpatialFeedbackControlCommandBuffer().get(k);
                  if (previousCommand.getEndEffector() == endEffector)
                     previousUserFBCommands.removeCommand(previousCommand);
               }
            }
         }

         // 1-DoF joint inputs
         RecyclingArrayList<KinematicsToolboxOneDoFJointCommand> jointInputs = command.getJointInputs();
         for (int j = 0; j < jointInputs.size(); j++)
         {
            noCommandReceived = false;
            KinematicsToolboxOneDoFJointCommand input = jointInputs.get(j);
            OneDoFJointBasics joint = input.getJoint();
            OneDoFJointFeedbackControlCommand jointCommand = userFBCommands.addOneDoFJointFeedbackControlCommand();
            KinematicsToolboxHelper.consumeJointCommand(input, jointGains, jointCommand);

            if (preserveUserCommandHistory.getValue())
            {
               // We override previous commands if any.
               for (int k = 0; k < previousUserFBCommands.getOneDoFJointFeedbackControlCommandBuffer().size(); k++)
               {
                  OneDoFJointFeedbackControlCommand previousCommand = previousUserFBCommands.getOneDoFJointFeedbackControlCommandBuffer().get(k);
                  if (previousCommand.getJoint() == joint)
                     previousUserFBCommands.removeCommand(previousCommand);
               }
            }
         }

         // Contact state
         if (command.hasConstactStateInput())
         {
            KinematicsToolboxContactStateCommand contactStateInput = command.getContactStateInput();
            processUserContactStateCommand(contactStateInput, ikCommandBufferToPack);
         }
      }

      if (noCommandReceived)
      {
         fbCommandBufferToPack.addCommandList(previousUserFBCommands);
         numberOfActiveCommands.set(previousUserFBCommands.getNumberOfCommands());
         userFBCommands.set(previousUserFBCommands);
         previousUserFBCommands.clear();
      }
      else
      {
         if (preserveUserCommandHistory.getValue())
         { // We move the remaining previous commands to the current set of user commands.
            userFBCommands.addCommandList(previousUserFBCommands);
         }
         previousUserFBCommands.clear();
         // Add to the commandBufferToPack so it gets submitted to the controller core.
         fbCommandBufferToPack.addCommandList(userFBCommands);
         // Stats accessible from remote visualizer.
         numberOfActiveCommands.set(userFBCommands.getNumberOfCommands());
      }
   }

   private void consumeUserContactStateCommands(InverseKinematicsCommandBuffer bufferToPack)
   {
      if (commandInputManager.isNewCommandAvailable(KinematicsToolboxContactStateCommand.class))
      {
         KinematicsToolboxContactStateCommand command = commandInputManager.pollNewestCommand(KinematicsToolboxContactStateCommand.class);
         processUserContactStateCommand(command, bufferToPack);
      }
   }

   private void processUserContactStateCommand(KinematicsToolboxContactStateCommand command, InverseKinematicsCommandBuffer bufferToPack)
   {
      isUserProvidingSupportPolygon.set(command.getNumberOfContacts() > 0);
      if (command.getCenterOfMassMargin() >= 0.0)
         centerOfMassSafeMargin.set(command.getCenterOfMassMargin());

      contactPointLocations.clear();

      for (int i = 0; i < command.getNumberOfContacts(); i++)
      {
         contactPointLocations.add(command.getContactPoint(i).getPosition());
      }

      if (!contactPointLocations.isEmpty())
         updateSupportPolygonConstraint(contactPointLocations, bufferToPack);
   }

   protected void updateSupportPolygonConstraint(List<? extends FramePoint3DReadOnly> contactPoints, InverseKinematicsCommandBuffer bufferToPack)
   {
      if (!enableSupportPolygonConstraint.getValue())
         return;

      newSupportPolygon.clear(worldFrame);
      for (int i = 0; i < contactPoints.size(); i++)
      {
         newSupportPolygon.addVertexMatchingFrame(contactPoints.get(i));
      }
      newSupportPolygon.update();

      // If the support polygon is empty or too small, we don't apply the constraint, it would likely cause the QP to fail.
      if (newSupportPolygon.getNumberOfVertices() <= 2 || newSupportPolygon.getArea() < MathTools.square(0.01))
         return;

      if (!newSupportPolygon.epsilonEquals(supportPolygon, 5.0e-3))
      { // Update the polygon only if there is an actual update.
         supportPolygon.set(newSupportPolygon);
         convexPolygonScaler.scaleConvexPolygon(supportPolygon, centerOfMassSafeMargin.getValue(), shrunkConvexPolygon);
         shrunkSupportPolygonVertices.clear();
         for (int i = 0; i < shrunkConvexPolygon.getNumberOfVertices(); i++)
            shrunkSupportPolygonVertices.add().set(shrunkConvexPolygon.getVertex(i));

         for (int i = shrunkSupportPolygonVertices.size() - 1; i >= 0; i--)
         { // Filtering vertices that barely expand the polygon.
            Point2DReadOnly vertex = shrunkSupportPolygonVertices.get(i);
            Point2DReadOnly previousVertex = ListWrappingIndexTools.getPrevious(i, shrunkSupportPolygonVertices);
            Point2DReadOnly nextVertex = ListWrappingIndexTools.getNext(i, shrunkSupportPolygonVertices);

            if (EuclidGeometryTools.distanceFromPoint2DToLine2D(vertex, previousVertex, nextVertex) < 1.0e-3)
               shrunkSupportPolygonVertices.remove(i);
         }
      }

      centerOfMass.setToZero(centerOfMassFrame);
      centerOfMass.changeFrame(worldFrame);

      double distanceThreshold = 0.25 * centerOfMassSafeMargin.getValue();

      for (int i = 0; i < shrunkSupportPolygonVertices.size(); i++)
      { // Only adding constraints that are close to be violated.
         Point2DReadOnly vertex = shrunkSupportPolygonVertices.get(i);
         Point2DReadOnly nextVertex = ListWrappingIndexTools.getNext(i, shrunkSupportPolygonVertices);
         double signedDistanceToEdge = EuclidGeometryTools.signedDistanceFromPoint2DToLine2D(centerOfMass, vertex, nextVertex);

         if (signedDistanceToEdge > -distanceThreshold)
         {
            LinearMomentumConvexConstraint2DCommand command = bufferToPack.addLinearMomentumConvexConstraint2DCommand();
            command.clear();
            Vector2D h0 = command.addLinearMomentumConstraintVertex();
            Vector2D h1 = command.addLinearMomentumConstraintVertex();
            h0.sub(vertex, centerOfMass);
            h1.sub(nextVertex, centerOfMass);
            h0.scale(robotMass / updateDT);
            h1.scale(robotMass / updateDT);
         }
      }
   }

   /**
    * Evaluates the collision between each possible pair of collidables that can collide and stores the
    * result in {@link #collisionResults}.
    */
   private void computeCollisions()
   {
      collisionResults.clear();

      if (robotCollidables.isEmpty() || !enableCollisionAvoidance.getValue())
         return;

      int collisionIndex = 0;

      for (int collidableAIndex = 0; collidableAIndex < robotCollidables.size(); collidableAIndex++)
      {
         Collidable collidableA = robotCollidables.get(collidableAIndex);

         for (int collidableBIndex = collidableAIndex + 1; collidableBIndex < robotCollidables.size(); collidableBIndex++)
         {
            Collidable collidableB = robotCollidables.get(collidableBIndex);

            if (!collidableA.isCollidableWith(collidableB))
               continue;

            CollisionResult collisionResult = collisionResults.add();
            collidableA.evaluateCollision(collidableB, collisionResult);

            EuclidFrameShape3DCollisionResult collisionData = collisionResult.getCollisionData();

            if (collisionData.getSignedDistance() > collisionActivationDistanceThreshold.getValue())
               continue;

            if (collisionIndex < numberOfCollisionsToVisualize)
            {
               yoCollisionDistances[collisionIndex].set(collisionData.getSignedDistance());
               yoCollisionPointAs[collisionIndex].setMatchingFrame(collisionData.getPointOnA());
               yoCollisionPointBs[collisionIndex].setMatchingFrame(collisionData.getPointOnB());
            }

            collisionIndex++;
         }
      }
   }

   /**
    * Calculates and sets up the list of constraints to submit to the solver to prevent collisions.
    * 
    * @param collisions   the previously computed collisions.
    * @param bufferToPack buffer used to store the constraints to submit to the controller core.
    */
   public void computeCollisionCommands(List<CollisionResult> collisions, InverseKinematicsCommandBuffer bufferToPack)
   {
      if (collisions.isEmpty() || !enableCollisionAvoidance.getValue())
         return;

      int collisionIndex = 0;
      collisionFrames.clear();

      for (int i = 0; i < collisions.size(); i++)
      {
         CollisionResult collision = collisions.get(i);
         Collidable collidableA = collision.getCollidableA();
         Collidable collidableB = collision.getCollidableB();

         EuclidFrameShape3DCollisionResult collisionData = collision.getCollisionData();

         if (collisionData.getSignedDistance() > collisionActivationDistanceThreshold.getValue())
            continue;

         RigidBodyBasics bodyA = collidableA.getRigidBody();

         double sigma = -collisionData.getSignedDistance();
         double sigmaDot = sigma / updateDT;
         sigmaDot = Math.min(sigmaDot, maxCollisionResolutionVelocity.getValue());

         KinematicsCollisionFrame collisionFrame = collisionFrames.add();
         collisionFrame.update(collision, true);
         if (collisionIndex < numberOfCollisionsToVisualize)
            yoCollisionFramePoses[collisionIndex].setFromReferenceFrame(collisionFrame);

         SpatialVelocityCommand command = bufferToPack.addSpatialVelocityCommand();
         command.set(bodyA, collidableB.getRigidBody());
         command.getControlFramePose().setFromReferenceFrame(collisionFrame);
         SelectionMatrix6D selectionMatrix = command.getSelectionMatrix();
         selectionMatrix.clearSelection();
         selectionMatrix.selectLinearZ(true);
         selectionMatrix.setSelectionFrames(null, collisionFrame);

         command.setConstraintType(ConstraintType.GEQ_INEQUALITY);
         command.getDesiredLinearVelocity().setZ(sigmaDot);

         collisionIndex++;
      }
   }

   /**
    * Notifies when the user has sent a command that reinitializes the configuration of the robot.
    */
   protected void robotConfigurationReinitialized()
   {
      // Do nothing here
   }

   protected RigidBodyBasics getEndEffectorPrimaryBase(RigidBodyBasics endEffector)
   {
      return null;
   }

   private final List<FBPoint3D> rigidBodyPositions = new ArrayList<>();
   private final List<FBQuaternion3D> rigidBodyOrientations = new ArrayList<>();

   /**
    * Updates the graphic coordinate systems for the end-effectors that are actively controlled during
    * this control tick.
    */
   private void updateVisualization()
   {
      for (int i = 0; i < rigidBodiesWithVisualization.size(); i++)
      {
         RigidBodyBasics endEffector = rigidBodiesWithVisualization.get(i);
         YoGraphicCoordinateSystem coordinateSystem = desiredCoodinateSystems.get(endEffector);
         feedbackControllerDataHolder.getPositionData(endEffector, rigidBodyPositions, Type.DESIRED);
         if (rigidBodyPositions.isEmpty())
            coordinateSystem.hide();
         else // TODO Handle the case there are more than 1 active controller.
            coordinateSystem.setPosition(rigidBodyPositions.get(0));

         feedbackControllerDataHolder.getOrientationData(endEffector, rigidBodyOrientations, Type.DESIRED);
         if (rigidBodyOrientations.isEmpty())
            coordinateSystem.hide();
         else // TODO Handle the case there are more than 1 active controller.
            coordinateSystem.setOrientation(rigidBodyOrientations.get(0));
      }

      for (int i = 0; i < rigidBodiesWithVisualization.size(); i++)
      {
         RigidBodyBasics endEffector = rigidBodiesWithVisualization.get(i);
         YoGraphicCoordinateSystem coordinateSystem = currentCoodinateSystems.get(endEffector);
         feedbackControllerDataHolder.getPositionData(endEffector, rigidBodyPositions, Type.CURRENT);
         if (rigidBodyPositions.isEmpty())
            coordinateSystem.hide();
         else // TODO Handle the case there are more than 1 active controller.
            coordinateSystem.setPosition(rigidBodyPositions.get(0));

         feedbackControllerDataHolder.getOrientationData(endEffector, rigidBodyOrientations, Type.CURRENT);
         if (rigidBodyOrientations.isEmpty())
            coordinateSystem.hide();
         else // TODO Handle the case there are more than 1 active controller.
            coordinateSystem.setOrientation(rigidBodyOrientations.get(0));
      }
   }

   /**
    * Creates a {@code PrivilegedConfigurationCommand} to update the privileged joint angles to match
    * the current state of {@link #desiredFullRobotModel}.
    */
   private void snapPrivilegedConfigurationToCurrent()
   {
      privilegedConfigurationCommand.clear();
      for (int i = 0; i < oneDoFJoints.length; i++)
      {
         privilegedConfigurationCommand.addJoint(oneDoFJoints[i], oneDoFJoints[i].getQ());
      }
      privilegedConfigurationCommand.setDefaultWeight(privilegedWeight.getDoubleValue());
      privilegedConfigurationCommand.setDefaultConfigurationGain(privilegedConfigurationGain.getDoubleValue());
      privilegedConfigurationCommand.setDefaultMaxVelocity(privilegedMaxVelocity.getDoubleValue());
      submitPrivilegedConfigurationCommand = true;
   }

   public void updateRobotConfigurationData(RobotConfigurationData newConfigurationData)
   {
      concurrentRobotConfigurationDataCopier.getCopyForWriting().set(newConfigurationData);
      concurrentRobotConfigurationDataCopier.commit();
   }

   public boolean isUserControllingRigidBody(RigidBodyBasics rigidBody)
   {
      RecyclingArrayList<SpatialFeedbackControlCommand> currentFBCommands = userFBCommands.getSpatialFeedbackControlCommandBuffer();

      for (int i = 0; i < currentFBCommands.size(); i++)
      {
         if (currentFBCommands.get(i).getEndEffector() == rigidBody)
            return true;
      }

      RecyclingArrayList<SpatialFeedbackControlCommand> previousFBCommands = previousUserFBCommands.getSpatialFeedbackControlCommandBuffer();

      for (int i = 0; i < previousFBCommands.size(); i++)
      {
         if (previousFBCommands.get(i).getEndEffector() == rigidBody)
            return true;
      }

      return false;
   }

   public boolean isUserControllingJoint(OneDoFJointBasics joint)
   {
      RecyclingArrayList<OneDoFJointFeedbackControlCommand> currentFBCommands = userFBCommands.getOneDoFJointFeedbackControlCommandBuffer();

      for (int i = 0; i < currentFBCommands.size(); i++)
      {
         if (currentFBCommands.get(i).getJoint() == joint)
            return true;
      }

      RecyclingArrayList<OneDoFJointFeedbackControlCommand> previousFBCommands = previousUserFBCommands.getOneDoFJointFeedbackControlCommandBuffer();

      for (int i = 0; i < previousFBCommands.size(); i++)
      {
         if (previousFBCommands.get(i).getJoint() == joint)
            return true;
      }

      return false;
   }

   public boolean isUserControllingCenterOfMass()
   {
      return !userFBCommands.getCenterOfMassFeedbackControlCommandBuffer().isEmpty()
            || !previousUserFBCommands.getCenterOfMassFeedbackControlCommandBuffer().isEmpty();
   }

   public boolean isUserProvidingSupportPolygon()
   {
      return isUserProvidingSupportPolygon.getValue();
   }

   public YoPIDSE3Gains getDefaultSpatialGains()
   {
      return spatialGains;
   }

   public YoPIDGains getDefaultJointGains()
   {
      return jointGains;
   }

   protected void getAdditionalFeedbackControlCommands(FeedbackControlCommandBuffer bufferToPack)
   {
   }

   protected void getAdditionalInverseKinematicsCommands(InverseKinematicsCommandBuffer bufferToPack)
   {
   }

   @Override
   public boolean isDone()
   {
      // This toolbox should run until if falls asleep.
      return false;
   }

   public FloatingJointBasics getDesiredRootJoint()
   {
      return rootJoint;
   }

   public OneDoFJointBasics[] getDesiredOneDoFJoint()
   {
      return oneDoFJoints;
   }

   public List<? extends RigidBodyBasics> getControllableRigidBodies()
   {
      return controllableRigidBodies;
   }

   public KinematicsToolboxOutputStatus getSolution()
   {
      return inverseKinematicsSolution;
   }

   public FeedbackControllerDataHolderReadOnly getFeedbackControllerDataHolder()
   {
      return feedbackControllerDataHolder;
   }

   public void setPublishingSolutionPeriod(double periodInSeconds)
   {
      publishSolutionPeriod.set(periodInSeconds);
   }

   public void setPreserveUserCommandHistory(boolean value)
   {
      preserveUserCommandHistory.set(value);
   }

   public void minimizeAngularMomentum(boolean enable)
   {
      minimizeAngularMomentum.set(enable);
   }

   public double getUpdateDT()
   {
      return updateDT;
   }

   public YoDouble getCenterOfMassSafeMargin()
   {
      return centerOfMassSafeMargin;
   }

   public TObjectDoubleHashMap<OneDoFJointBasics> getInitialRobotConfigurationMap()
   {
      return initialRobotConfigurationMap;
   }
}<|MERGE_RESOLUTION|>--- conflicted
+++ resolved
@@ -364,11 +364,7 @@
       this.commandInputManager = commandInputManager;
       this.rootJoint = rootJoint;
       this.oneDoFJoints = oneDoFJoints;
-<<<<<<< HEAD
-      this.controllableRigidBodies = new ArrayList<>(controllableRigidBodies);
-=======
       this.controllableRigidBodies = controllableRigidBodies == null ? null : new ArrayList<>(controllableRigidBodies);
->>>>>>> d2298cfb
       this.updateDT = updateDT;
       this.yoGraphicsListRegistry = yoGraphicsListRegistry;
 
