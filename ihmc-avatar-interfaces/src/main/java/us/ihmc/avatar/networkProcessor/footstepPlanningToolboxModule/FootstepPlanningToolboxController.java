package us.ihmc.avatar.networkProcessor.footstepPlanningToolboxModule;

import java.util.ArrayList;
import java.util.Arrays;
import java.util.EnumMap;
import java.util.Optional;
import java.util.concurrent.atomic.AtomicReference;

import controller_msgs.msg.dds.BodyPathPlanMessage;
import controller_msgs.msg.dds.FootstepDataListMessage;
import controller_msgs.msg.dds.FootstepPlannerParametersPacket;
import controller_msgs.msg.dds.FootstepPlannerStatusMessage;
import controller_msgs.msg.dds.FootstepPlanningRequestPacket;
import controller_msgs.msg.dds.FootstepPlanningToolboxOutputStatus;
import controller_msgs.msg.dds.PlanarRegionsListMessage;
import controller_msgs.msg.dds.TextToSpeechPacket;
import controller_msgs.msg.dds.VisibilityGraphsParametersPacket;
import us.ihmc.avatar.networkProcessor.modules.ToolboxController;
import us.ihmc.commons.PrintTools;
import us.ihmc.communication.IHMCRealtimeROS2Publisher;
import us.ihmc.communication.controllerAPI.StatusMessageOutputManager;
import us.ihmc.communication.packets.ExecutionMode;
import us.ihmc.communication.packets.MessageTools;
import us.ihmc.communication.packets.PlanarRegionMessageConverter;
import us.ihmc.euclid.geometry.ConvexPolygon2D;
import us.ihmc.euclid.geometry.interfaces.Vertex2DSupplier;
import us.ihmc.euclid.referenceFrame.FramePose3D;
import us.ihmc.euclid.referenceFrame.ReferenceFrame;
import us.ihmc.euclid.tuple2D.Point2D;
import us.ihmc.euclid.tuple3D.Point3D;
import us.ihmc.euclid.tuple4D.Quaternion;
<<<<<<< HEAD
import us.ihmc.footstepPlanning.BodyPathAndFootstepPlanner;
import us.ihmc.footstepPlanning.FootstepDataMessageConverter;
import us.ihmc.footstepPlanning.FootstepPlan;
import us.ihmc.footstepPlanning.FootstepPlanner;
import us.ihmc.footstepPlanning.FootstepPlannerGoal;
import us.ihmc.footstepPlanning.FootstepPlannerGoalType;
import us.ihmc.footstepPlanning.FootstepPlannerStatus;
import us.ihmc.footstepPlanning.FootstepPlannerType;
import us.ihmc.footstepPlanning.FootstepPlanningResult;
import us.ihmc.footstepPlanning.VisibilityGraphMessagesConverter;
=======
import us.ihmc.footstepPlanning.*;
import us.ihmc.footstepPlanning.graphSearch.collision.FootstepNodeBodyCollisionDetector;
>>>>>>> dc2c7d9c
import us.ihmc.footstepPlanning.graphSearch.footstepSnapping.FootstepNodeSnapAndWiggler;
import us.ihmc.footstepPlanning.graphSearch.footstepSnapping.SimplePlanarRegionFootstepNodeSnapper;
import us.ihmc.footstepPlanning.graphSearch.graph.visualization.RosBasedPlannerListener;
import us.ihmc.footstepPlanning.graphSearch.heuristics.DistanceAndYawBasedHeuristics;
import us.ihmc.footstepPlanning.graphSearch.nodeChecking.BodyCollisionNodeChecker;
import us.ihmc.footstepPlanning.graphSearch.nodeChecking.FootstepNodeChecker;
import us.ihmc.footstepPlanning.graphSearch.nodeChecking.FootstepNodeCheckerOfCheckers;
import us.ihmc.footstepPlanning.graphSearch.nodeChecking.PlanarRegionBaseOfCliffAvoider;
import us.ihmc.footstepPlanning.graphSearch.nodeChecking.SnapAndWiggleBasedNodeChecker;
import us.ihmc.footstepPlanning.graphSearch.nodeChecking.SnapBasedNodeChecker;
import us.ihmc.footstepPlanning.graphSearch.nodeExpansion.FootstepNodeExpansion;
import us.ihmc.footstepPlanning.graphSearch.nodeExpansion.ParameterBasedNodeExpansion;
import us.ihmc.footstepPlanning.graphSearch.parameters.FootstepPlannerParameters;
import us.ihmc.footstepPlanning.graphSearch.parameters.YoFootstepPlannerParameters;
import us.ihmc.footstepPlanning.graphSearch.planners.AStarFootstepPlanner;
import us.ihmc.footstepPlanning.graphSearch.planners.DepthFirstFootstepPlanner;
import us.ihmc.footstepPlanning.graphSearch.planners.SplinePathWithAStarPlanner;
import us.ihmc.footstepPlanning.graphSearch.planners.VisibilityGraphWithAStarPlanner;
import us.ihmc.footstepPlanning.graphSearch.stepCost.ConstantFootstepCost;
import us.ihmc.footstepPlanning.graphSearch.stepCost.FootstepCost;
import us.ihmc.footstepPlanning.graphSearch.stepCost.FootstepCostBuilder;
import us.ihmc.footstepPlanning.simplePlanners.PlanThenSnapPlanner;
import us.ihmc.footstepPlanning.simplePlanners.TurnWalkTurnPlanner;
import us.ihmc.footstepPlanning.tools.PlannerTools;
import us.ihmc.graphicsDescription.yoGraphics.YoGraphicsListRegistry;
import us.ihmc.pathPlanning.statistics.ListOfStatistics;
import us.ihmc.pathPlanning.statistics.PlannerStatistics;
import us.ihmc.pathPlanning.statistics.VisibilityGraphStatistics;
import us.ihmc.pathPlanning.visibilityGraphs.YoVisibilityGraphParameters;
import us.ihmc.pathPlanning.visibilityGraphs.interfaces.VisibilityGraphsParameters;
import us.ihmc.pathPlanning.visibilityGraphs.tools.BodyPathPlan;
import us.ihmc.robotics.geometry.PlanarRegionsList;
import us.ihmc.robotics.graphics.YoGraphicPlanarRegionsList;
import us.ihmc.robotics.robotSide.RobotSide;
import us.ihmc.robotics.robotSide.SideDependentList;
import us.ihmc.wholeBodyController.RobotContactPointParameters;
import us.ihmc.yoVariables.registry.YoVariableRegistry;
import us.ihmc.yoVariables.variable.YoBoolean;
import us.ihmc.yoVariables.variable.YoDouble;
import us.ihmc.yoVariables.variable.YoEnum;
import us.ihmc.yoVariables.variable.YoInteger;

public class FootstepPlanningToolboxController extends ToolboxController
{
   private final YoEnum<FootstepPlannerType> activePlanner = new YoEnum<>("activePlanner", registry, FootstepPlannerType.class);
   private final EnumMap<FootstepPlannerType, BodyPathAndFootstepPlanner> plannerMap = new EnumMap<>(FootstepPlannerType.class);

   private final AtomicReference<FootstepPlanningRequestPacket> latestRequestReference = new AtomicReference<>(null);
   private final AtomicReference<FootstepPlannerParametersPacket> latestFootstepPlannerParametersReference = new AtomicReference<>(null);
   private final AtomicReference<VisibilityGraphsParametersPacket> latestVisibilityGraphsParametersReference = new AtomicReference<>(null);
   private Optional<PlanarRegionsList> planarRegionsList = Optional.empty();

   private final YoBoolean isDone = new YoBoolean("isDone", registry);
   private final YoBoolean requestedPlanarRegions = new YoBoolean("RequestedPlanarRegions", registry);
   private final YoDouble toolboxTime = new YoDouble("ToolboxTime", registry);
   private final YoDouble timeout = new YoDouble("ToolboxTimeout", registry);
   private final YoInteger planId = new YoInteger("planId", registry);

   private final YoGraphicPlanarRegionsList yoGraphicPlanarRegionsList;

   private double dt;

   private final YoFootstepPlannerParameters footstepPlanningParameters;
   private final YoVisibilityGraphParameters visibilityGraphsParameters;
   private IHMCRealtimeROS2Publisher<TextToSpeechPacket> textToSpeechPublisher;

   public FootstepPlanningToolboxController(RobotContactPointParameters<RobotSide> contactPointParameters, FootstepPlannerParameters footstepPlannerParameters,
                                            VisibilityGraphsParameters visibilityGraphsParameters, StatusMessageOutputManager statusOutputManager,
                                            YoVariableRegistry parentRegistry, YoGraphicsListRegistry graphicsListRegistry, double dt)
   {
      super(statusOutputManager, parentRegistry);
      this.dt = dt;
      this.yoGraphicPlanarRegionsList = new YoGraphicPlanarRegionsList("FootstepPlannerToolboxPlanarRegions", 200, 30, registry);

      SideDependentList<ConvexPolygon2D> contactPointsInSoleFrame;
      if (contactPointParameters == null)
         contactPointsInSoleFrame = PlannerTools.createDefaultFootPolygons();
      else
         contactPointsInSoleFrame = createFootPolygonsFromContactPoints(contactPointParameters);

      footstepPlanningParameters = new YoFootstepPlannerParameters(registry, footstepPlannerParameters);
      this.visibilityGraphsParameters = new YoVisibilityGraphParameters(visibilityGraphsParameters, registry);

      plannerMap.put(FootstepPlannerType.PLANAR_REGION_BIPEDAL, createPlanarRegionBipedalPlanner(contactPointsInSoleFrame));
      plannerMap.put(FootstepPlannerType.PLAN_THEN_SNAP, new PlanThenSnapPlanner(new TurnWalkTurnPlanner(footstepPlanningParameters), contactPointsInSoleFrame));
      plannerMap.put(FootstepPlannerType.A_STAR, createAStarPlanner(contactPointsInSoleFrame));
      plannerMap
            .put(FootstepPlannerType.SIMPLE_BODY_PATH, new SplinePathWithAStarPlanner(footstepPlanningParameters, contactPointsInSoleFrame, parentRegistry, null));
      plannerMap.put(FootstepPlannerType.VIS_GRAPH_WITH_A_STAR,
                     new VisibilityGraphWithAStarPlanner(footstepPlanningParameters, this.visibilityGraphsParameters, contactPointsInSoleFrame,
                                                         graphicsListRegistry, parentRegistry));
      activePlanner.set(FootstepPlannerType.PLANAR_REGION_BIPEDAL);

      graphicsListRegistry.registerYoGraphic("footstepPlanningToolbox", yoGraphicPlanarRegionsList);
      isDone.set(true);
      planId.set(FootstepPlanningRequestPacket.NO_PLAN_ID);
   }

   private AStarFootstepPlanner createAStarPlanner(SideDependentList<ConvexPolygon2D> footPolygons)
   {
      FootstepNodeExpansion expansion = new ParameterBasedNodeExpansion(footstepPlanningParameters);

      SimplePlanarRegionFootstepNodeSnapper snapper = new SimplePlanarRegionFootstepNodeSnapper(footPolygons);
      FootstepNodeSnapAndWiggler postProcessingSnapper = new FootstepNodeSnapAndWiggler(footPolygons, footstepPlanningParameters);
      FootstepNodeBodyCollisionDetector collisionDetector = new FootstepNodeBodyCollisionDetector(footstepPlanningParameters);

      SnapBasedNodeChecker snapBasedNodeChecker = new SnapBasedNodeChecker(footstepPlanningParameters, footPolygons, snapper);
      BodyCollisionNodeChecker bodyCollisionNodeChecker = new BodyCollisionNodeChecker(collisionDetector, footstepPlanningParameters, snapper);
      PlanarRegionBaseOfCliffAvoider cliffAvoider = new PlanarRegionBaseOfCliffAvoider(footstepPlanningParameters, snapper, footPolygons);

      DistanceAndYawBasedHeuristics heuristics = new DistanceAndYawBasedHeuristics(footstepPlanningParameters.getCostParameters().getAStarHeuristicsWeight(), footstepPlanningParameters);

      FootstepNodeChecker nodeChecker = new FootstepNodeCheckerOfCheckers(Arrays.asList(snapBasedNodeChecker, bodyCollisionNodeChecker, cliffAvoider));
//      nodeChecker.addPlannerListener(nu);

      FootstepCostBuilder costBuilder = new FootstepCostBuilder();
      costBuilder.setFootstepPlannerParameters(footstepPlanningParameters);
      costBuilder.setSnapper(snapper);
      costBuilder.setIncludeHeightCost(true);
      costBuilder.setIncludeHeightCost(true);
      costBuilder.setIncludePitchAndRollCost(true);

      FootstepCost footstepCost = costBuilder.buildCost();

      long updateFrequency = 1000;
      RosBasedPlannerListener plannerListener = new RosBasedPlannerListener(statusOutputManager, snapper, updateFrequency);

      snapBasedNodeChecker.addPlannerListener(plannerListener);
      bodyCollisionNodeChecker.addPlannerListener(plannerListener);

      AStarFootstepPlanner planner = new AStarFootstepPlanner(footstepPlanningParameters, nodeChecker, heuristics, expansion, footstepCost,
                                                              postProcessingSnapper, plannerListener, footPolygons, registry);

      return planner;
   }

   private DepthFirstFootstepPlanner createPlanarRegionBipedalPlanner(SideDependentList<ConvexPolygon2D> footPolygonsInSoleFrame)
   {
      FootstepNodeSnapAndWiggler snapper = new FootstepNodeSnapAndWiggler(footPolygonsInSoleFrame, footstepPlanningParameters);
      SnapAndWiggleBasedNodeChecker nodeChecker = new SnapAndWiggleBasedNodeChecker(footPolygonsInSoleFrame, footstepPlanningParameters);
      ConstantFootstepCost stepCostCalculator = new ConstantFootstepCost(1.0);

      DepthFirstFootstepPlanner footstepPlanner = new DepthFirstFootstepPlanner(footstepPlanningParameters, snapper, nodeChecker, stepCostCalculator, registry);
      footstepPlanner.setFeetPolygons(footPolygonsInSoleFrame, footPolygonsInSoleFrame);
      footstepPlanner.setMaximumNumberOfNodesToExpand(Integer.MAX_VALUE);
      footstepPlanner.setExitAfterInitialSolution(false);

      return footstepPlanner;
   }

   private FootstepPlannerStatusMessage packStatus(FootstepPlannerStatus status)
   {
      FootstepPlannerStatusMessage message = new FootstepPlannerStatusMessage();
      message.setFootstepPlannerStatus(status.toByte());

      return message;
   }

   @Override
   public void updateInternal()
   {
      toolboxTime.add(dt);
      if (toolboxTime.getDoubleValue() > 20.0)
      {
         if (DEBUG)
            PrintTools.info("Hard timeout at " + toolboxTime.getDoubleValue());
         reportMessage(packStepResult(null, null, FootstepPlanningResult.TIMED_OUT_BEFORE_SOLUTION));
         isDone.set(true);
         return;
      }

      BodyPathAndFootstepPlanner planner = plannerMap.get(activePlanner.getEnumValue());

      if (planarRegionsList.isPresent())
      {
         planner.setPlanarRegions(planarRegionsList.get());
         yoGraphicPlanarRegionsList.submitPlanarRegionsListToRender(planarRegionsList.get());
         yoGraphicPlanarRegionsList.processPlanarRegionsListQueue();
      }
      else
      {
         planner.setPlanarRegions(null);
         yoGraphicPlanarRegionsList.clear();
      }

      sendMessageToUI("Starting To Plan: " + planId.getIntegerValue() + ", " + activePlanner.getEnumValue().toString());

      reportMessage(packStatus(FootstepPlannerStatus.PLANNING_PATH));

      FootstepPlanningResult status = planner.planPath();

      BodyPathPlan bodyPathPlan = null;
      if (status.validForExecution())
      {
         bodyPathPlan = planner.getPathPlan();
         reportMessage(packStatus(FootstepPlannerStatus.PLANNING_STEPS));
         reportMessage(packPathResult(bodyPathPlan, status));

         status = planner.plan();
      }

      FootstepPlan footstepPlan = planner.getPlan();

      sendMessageToUI("Result: " + planId.getIntegerValue() + ", " + status.toString());

      reportMessage(packStepResult(footstepPlan, bodyPathPlan, status));

      finishUp();
   }

   public void finishUp()
   {
      if (DEBUG)
         PrintTools.info("Finishing up the planner");
      plannerMap.get(activePlanner.getEnumValue()).cancelPlanning();
      reportMessage(packStatus(FootstepPlannerStatus.IDLE));
      isDone.set(true);
   }

   @Override
   public boolean initialize()
   {
      isDone.set(false);
      requestedPlanarRegions.set(false);
      toolboxTime.set(0.0);

      FootstepPlanningRequestPacket request = latestRequestReference.getAndSet(null);
      if (request == null)
         return false;

      planId.set(request.getPlannerRequestId());
      FootstepPlannerType requestedPlannerType = FootstepPlannerType.fromByte(request.getRequestedFootstepPlannerType());

      FootstepPlannerParametersPacket footstepPlannerParameters = latestFootstepPlannerParametersReference.getAndSet(null);
      if (footstepPlannerParameters != null)
         footstepPlanningParameters.set(footstepPlannerParameters);

      VisibilityGraphsParametersPacket visibilityGraphParameters = latestVisibilityGraphsParametersReference.getAndSet(null);
      if (visibilityGraphParameters != null)
         this.visibilityGraphsParameters.set(visibilityGraphParameters);

      if (DEBUG)
      {
         PrintTools.info("Starting to plan. Plan id: " + request.getPlannerRequestId() + ". Timeout: " + request.getTimeout());
      }

      if (requestedPlannerType != null)
      {
         activePlanner.set(requestedPlannerType);
      }

      PlanarRegionsListMessage planarRegionsListMessage = request.getPlanarRegionsListMessage();
      if (planarRegionsListMessage == null)
      {
         this.planarRegionsList = Optional.empty();
      }
      else
      {
         PlanarRegionsList planarRegionsList = PlanarRegionMessageConverter.convertToPlanarRegionsList(planarRegionsListMessage);
         this.planarRegionsList = Optional.of(planarRegionsList);
      }

      FramePose3D initialStancePose = new FramePose3D(ReferenceFrame.getWorldFrame());
      initialStancePose.setPosition(new Point3D(request.getStanceFootPositionInWorld()));
      initialStancePose.setOrientation(new Quaternion(request.getStanceFootOrientationInWorld()));

      FramePose3D goalPose = new FramePose3D(ReferenceFrame.getWorldFrame());
      goalPose.setPosition(new Point3D(request.getGoalPositionInWorld()));
      goalPose.setOrientation(new Quaternion(request.getGoalOrientationInWorld()));

      FootstepPlanner planner = plannerMap.get(activePlanner.getEnumValue());
      planner.setInitialStanceFoot(initialStancePose, RobotSide.fromByte(request.getInitialStanceRobotSide()));

      FootstepPlannerGoal goal = new FootstepPlannerGoal();
      goal.setFootstepPlannerGoalType(FootstepPlannerGoalType.POSE_BETWEEN_FEET);
      goal.setGoalPoseBetweenFeet(goalPose);
      planner.setGoal(goal);

      double horizonLength = request.getHorizonLength();
      if (horizonLength > 0 && Double.isFinite(horizonLength))
         planner.setPlanningHorizonLength(horizonLength);

      double timeout = request.getTimeout();
      if (timeout > 0.0 && Double.isFinite(timeout))
      {
         planner.setTimeout(timeout);
         this.timeout.set(timeout);

         if (DEBUG)
         {
            PrintTools.info("Setting timeout to " + timeout);
         }
      }
      else
      {
         planner.setTimeout(Double.POSITIVE_INFINITY);
      }

      return true;
   }

   private void sendMessageToUI(String message)
   {
      textToSpeechPublisher.publish(MessageTools.createTextToSpeechPacket(message));
   }

   @Override
   public boolean isDone()
   {
      return isDone.getBooleanValue();
   }

   private BodyPathPlanMessage packPathResult(BodyPathPlan bodyPathPlan, FootstepPlanningResult status)
   {
      if (DEBUG)
      {
         PrintTools.info("Finished planning path. Result: " + status);
      }

      BodyPathPlanMessage result = new BodyPathPlanMessage();
      if (bodyPathPlan != null)
      {
         for (int i = 0; i < bodyPathPlan.getNumberOfWaypoints(); i++)
            result.getBodyPath().add().set(bodyPathPlan.getWaypoint(i));

         result.getPathPlannerStartPose().set(bodyPathPlan.getStartPose());
         result.getPathPlannerGoalPose().set(bodyPathPlan.getGoalPose());
      }

      planarRegionsList.ifPresent(regions -> result.getPlanarRegionsList().set(PlanarRegionMessageConverter.convertToPlanarRegionsListMessage(regions)));
      result.setPlanId(planId.getIntegerValue());
      result.setFootstepPlanningResult(status.toByte());
      return result;
   }

   private FootstepPlanningToolboxOutputStatus packStepResult(FootstepPlan footstepPlan, BodyPathPlan bodyPathPlan, FootstepPlanningResult status)
   {
      if (DEBUG)
      {
         PrintTools.info("Finished planning. Result: " + status);
      }

      FootstepPlanningToolboxOutputStatus result = new FootstepPlanningToolboxOutputStatus();
      if (footstepPlan == null)
      {
         result.getFootstepDataList().set(new FootstepDataListMessage());
      }
      else
      {
         result.getFootstepDataList().set(FootstepDataMessageConverter.createFootstepDataListFromPlan(footstepPlan, 0.0, 0.0, ExecutionMode.OVERRIDE));

         if (footstepPlan.hasLowLevelPlanGoal())
         {
            result.getLowLevelPlannerGoal().set(footstepPlan.getLowLevelPlanGoal());
         }
      }

      if (bodyPathPlan != null)
      {
         for (int i = 0; i < bodyPathPlan.getNumberOfWaypoints(); i++)
            result.getBodyPath().add().set(bodyPathPlan.getWaypoint(i));
      }

      planarRegionsList.ifPresent(regions -> result.getPlanarRegionsList().set(PlanarRegionMessageConverter.convertToPlanarRegionsListMessage(regions)));
      result.setPlanId(planId.getIntegerValue());
      result.setFootstepPlanningResult(status.toByte());
      result.setTimeTaken(plannerMap.get(activePlanner.getEnumValue()).getPlanningDuration());
      return result;
   }

   private static SideDependentList<ConvexPolygon2D> createFootPolygonsFromContactPoints(RobotContactPointParameters<RobotSide> contactPointParameters)
   {
      SideDependentList<ConvexPolygon2D> footPolygons = new SideDependentList<>();
      for (RobotSide side : RobotSide.values)
      {
         ArrayList<Point2D> footPoints = contactPointParameters.getFootContactPoints().get(side);
         ConvexPolygon2D scaledFoot = new ConvexPolygon2D(Vertex2DSupplier.asVertex2DSupplier(footPoints));
         footPolygons.set(side, scaledFoot);
      }

      return footPolygons;
   }

   public void processRequest(FootstepPlanningRequestPacket request)
   {
      latestRequestReference.set(request);
   }

   public void processFootstepPlannerParameters(FootstepPlannerParametersPacket parameters)
   {
      latestFootstepPlannerParametersReference.set(parameters);
   }

   public void processVisibilityGraphsParameters(VisibilityGraphsParametersPacket parameters)
   {
      if (DEBUG)
         PrintTools.info("Received new planning parameters");
      latestVisibilityGraphsParametersReference.set(parameters);
   }

   public void processPlanningStatisticsRequest()
   {
      FootstepPlanner planner = plannerMap.get(activePlanner.getEnumValue());
      sendPlannerStatistics(planner.getPlannerStatistics());
   }

   private void sendPlannerStatistics(PlannerStatistics plannerStatistics)
   {
      switch (plannerStatistics.getStatisticsType())
      {
      case LIST:
         sendListOfStatistics((ListOfStatistics) plannerStatistics);
         break;
      case VISIBILITY_GRAPH:
         reportMessage(VisibilityGraphMessagesConverter
                             .convertToBodyPathPlanStatisticsMessage(planId.getIntegerValue(), (VisibilityGraphStatistics) plannerStatistics));
         break;
      }
   }

   private void sendListOfStatistics(ListOfStatistics listOfStatistics)
   {
      while (listOfStatistics.getNumberOfStatistics() > 0)
         sendPlannerStatistics(listOfStatistics.pollStatistics());
   }

   public void setTextToSpeechPublisher(IHMCRealtimeROS2Publisher<TextToSpeechPacket> publisher)
   {
      textToSpeechPublisher = publisher;
   }
}<|MERGE_RESOLUTION|>--- conflicted
+++ resolved
@@ -16,7 +16,6 @@
 import controller_msgs.msg.dds.TextToSpeechPacket;
 import controller_msgs.msg.dds.VisibilityGraphsParametersPacket;
 import us.ihmc.avatar.networkProcessor.modules.ToolboxController;
-import us.ihmc.commons.PrintTools;
 import us.ihmc.communication.IHMCRealtimeROS2Publisher;
 import us.ihmc.communication.controllerAPI.StatusMessageOutputManager;
 import us.ihmc.communication.packets.ExecutionMode;
@@ -29,21 +28,8 @@
 import us.ihmc.euclid.tuple2D.Point2D;
 import us.ihmc.euclid.tuple3D.Point3D;
 import us.ihmc.euclid.tuple4D.Quaternion;
-<<<<<<< HEAD
-import us.ihmc.footstepPlanning.BodyPathAndFootstepPlanner;
-import us.ihmc.footstepPlanning.FootstepDataMessageConverter;
-import us.ihmc.footstepPlanning.FootstepPlan;
-import us.ihmc.footstepPlanning.FootstepPlanner;
-import us.ihmc.footstepPlanning.FootstepPlannerGoal;
-import us.ihmc.footstepPlanning.FootstepPlannerGoalType;
-import us.ihmc.footstepPlanning.FootstepPlannerStatus;
-import us.ihmc.footstepPlanning.FootstepPlannerType;
-import us.ihmc.footstepPlanning.FootstepPlanningResult;
-import us.ihmc.footstepPlanning.VisibilityGraphMessagesConverter;
-=======
 import us.ihmc.footstepPlanning.*;
 import us.ihmc.footstepPlanning.graphSearch.collision.FootstepNodeBodyCollisionDetector;
->>>>>>> dc2c7d9c
 import us.ihmc.footstepPlanning.graphSearch.footstepSnapping.FootstepNodeSnapAndWiggler;
 import us.ihmc.footstepPlanning.graphSearch.footstepSnapping.SimplePlanarRegionFootstepNodeSnapper;
 import us.ihmc.footstepPlanning.graphSearch.graph.visualization.RosBasedPlannerListener;
@@ -69,6 +55,7 @@
 import us.ihmc.footstepPlanning.simplePlanners.TurnWalkTurnPlanner;
 import us.ihmc.footstepPlanning.tools.PlannerTools;
 import us.ihmc.graphicsDescription.yoGraphics.YoGraphicsListRegistry;
+import us.ihmc.log.LogTools;
 import us.ihmc.pathPlanning.statistics.ListOfStatistics;
 import us.ihmc.pathPlanning.statistics.PlannerStatistics;
 import us.ihmc.pathPlanning.statistics.VisibilityGraphStatistics;
@@ -209,7 +196,7 @@
       if (toolboxTime.getDoubleValue() > 20.0)
       {
          if (DEBUG)
-            PrintTools.info("Hard timeout at " + toolboxTime.getDoubleValue());
+            LogTools.info("Hard timeout at " + toolboxTime.getDoubleValue());
          reportMessage(packStepResult(null, null, FootstepPlanningResult.TIMED_OUT_BEFORE_SOLUTION));
          isDone.set(true);
          return;
@@ -257,7 +244,7 @@
    public void finishUp()
    {
       if (DEBUG)
-         PrintTools.info("Finishing up the planner");
+         LogTools.info("Finishing up the planner");
       plannerMap.get(activePlanner.getEnumValue()).cancelPlanning();
       reportMessage(packStatus(FootstepPlannerStatus.IDLE));
       isDone.set(true);
@@ -287,7 +274,7 @@
 
       if (DEBUG)
       {
-         PrintTools.info("Starting to plan. Plan id: " + request.getPlannerRequestId() + ". Timeout: " + request.getTimeout());
+         LogTools.info("Starting to plan. Plan id: " + request.getPlannerRequestId() + ". Timeout: " + request.getTimeout());
       }
 
       if (requestedPlannerType != null)
@@ -334,7 +321,7 @@
 
          if (DEBUG)
          {
-            PrintTools.info("Setting timeout to " + timeout);
+            LogTools.info("Setting timeout to " + timeout);
          }
       }
       else
@@ -360,7 +347,7 @@
    {
       if (DEBUG)
       {
-         PrintTools.info("Finished planning path. Result: " + status);
+         LogTools.info("Finished planning path. Result: " + status);
       }
 
       BodyPathPlanMessage result = new BodyPathPlanMessage();
@@ -383,7 +370,7 @@
    {
       if (DEBUG)
       {
-         PrintTools.info("Finished planning. Result: " + status);
+         LogTools.info("Finished planning. Result: " + status);
       }
 
       FootstepPlanningToolboxOutputStatus result = new FootstepPlanningToolboxOutputStatus();
@@ -440,7 +427,7 @@
    public void processVisibilityGraphsParameters(VisibilityGraphsParametersPacket parameters)
    {
       if (DEBUG)
-         PrintTools.info("Received new planning parameters");
+         LogTools.info("Received new planning parameters");
       latestVisibilityGraphsParametersReference.set(parameters);
    }
 
