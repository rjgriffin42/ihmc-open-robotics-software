package us.ihmc.avatar.networkProcessor.fiducialDetectorToolBox;

import java.awt.FlowLayout;
import java.awt.image.BufferedImage;
import java.awt.image.RescaleOp;
import java.util.concurrent.atomic.AtomicReference;

import javax.swing.ImageIcon;
import javax.swing.JFrame;
import javax.swing.JLabel;

import boofcv.abst.fiducial.FiducialDetector;
import boofcv.alg.distort.pinhole.LensDistortionPinhole;
import boofcv.factory.fiducial.ConfigFiducialBinary;
import boofcv.factory.fiducial.FactoryFiducial;
import boofcv.factory.filter.binary.ConfigThreshold;
import boofcv.factory.filter.binary.ThresholdType;
import boofcv.io.image.ConvertBufferedImage;
import boofcv.struct.calib.CameraPinhole;
import boofcv.struct.image.GrayF32;
import boofcv.struct.image.ImageType;
import controller_msgs.msg.dds.DetectedFiducialPacket;
import controller_msgs.msg.dds.VideoPacket;
import georegression.struct.se.Se3_F64;
import us.ihmc.avatar.networkProcessor.modules.ToolboxController;
import us.ihmc.commons.time.Stopwatch;
import us.ihmc.communication.controllerAPI.StatusMessageOutputManager;
import us.ihmc.communication.producers.JPEGDecompressor;
import us.ihmc.euclid.geometry.Pose3D;
import us.ihmc.euclid.matrix.RotationMatrix;
import us.ihmc.euclid.referenceFrame.FramePose3D;
import us.ihmc.euclid.referenceFrame.ReferenceFrame;
import us.ihmc.euclid.transform.RigidBodyTransform;
import us.ihmc.euclid.tuple3D.Vector3D;
import us.ihmc.euclid.tuple3D.interfaces.Point3DReadOnly;
import us.ihmc.euclid.tuple4D.interfaces.QuaternionReadOnly;
import us.ihmc.humanoidRobotics.communication.packets.HumanoidMessageTools;
import us.ihmc.log.LogTools;
import us.ihmc.robotModels.FullHumanoidRobotModel;
import us.ihmc.yoVariables.registry.YoVariableRegistry;

public class FiducialDetectorToolboxController extends ToolboxController
{

   private final AtomicReference<VideoPacket> videoPacket = new AtomicReference<VideoPacket>();

   //debugging only
   private boolean DEBUG = true;
   private JFrame frame;
   private ImageIcon image;
   //*************

   private final Se3_F64 fiducialToCamera = new Se3_F64();
   private final RotationMatrix fiducialRotationMatrix = new RotationMatrix();
   private final Vector3D cameraRigidPosition = new Vector3D();
   private final RigidBodyTransform cameraRigidTransform = new RigidBodyTransform();

   private final ReferenceFrame cameraReferenceFrame, detectorReferenceFrame;

   private FiducialDetector<GrayF32> detector;

   private final JPEGDecompressor jpegDecompressor = new JPEGDecompressor();

   private String prefix = "fiducial";

   //standard size printed on normal paper
   private double expectedFiducialSize = 0.2032;

   private final FramePose3D cameraPose = new FramePose3D(ReferenceFrame.getWorldFrame());
   private final FramePose3D reportedFiducialPoseInWorldFrame = new FramePose3D(ReferenceFrame.getWorldFrame());
   private AtomicReference<Boolean> inProcessingThread = new AtomicReference<Boolean>();

   private final Stopwatch stopwatch = new Stopwatch();

   public FiducialDetectorToolboxController(FullHumanoidRobotModel fullRobotModel,
                                            StatusMessageOutputManager statusOutputManager,
                                            YoVariableRegistry parentRegistry)
   {
      super(statusOutputManager, parentRegistry);
      inProcessingThread.set(false);
      detector = FactoryFiducial.squareBinary(new ConfigFiducialBinary(expectedFiducialSize), ConfigThreshold.local(ThresholdType.LOCAL_GAUSSIAN, 10),
                                              GrayF32.class);

      cameraReferenceFrame = new ReferenceFrame(prefix + "CameraReferenceFrame", ReferenceFrame.getWorldFrame())
      {
         @Override
         protected void updateTransformToParent(RigidBodyTransform transformToParent)
         {
            transformToParent.set(cameraRigidTransform);
         }
      };

      detectorReferenceFrame = new ReferenceFrame(prefix + "DetectorReferenceFrame", cameraReferenceFrame)
      {
         @Override
         protected void updateTransformToParent(RigidBodyTransform transformToParent)
         {
            transformToParent.set(0.0, 0.0, 1.0, 0.0, -1.0, 0.0, 0.0, 0.0, 0.0, -1.0, 0.0, 0.0);
         }
      };
   }

   @Override
   public boolean initialize()
   {
      LogTools.info("Initializing");
      return true;
   }

   public void receivedPacket(VideoPacket packet)
   {
      if (packet != null)
         videoPacket.set(packet);
   }

   @Override
   public void updateInternal()
   {
      if (!inProcessingThread.get())
      {
<<<<<<< HEAD
         LogTools.info("Detecting fiducial in latest frame");
         stopwatch.start();
         detectFromVideoPacket(latest);
         LogTools.info("Took {} s", stopwatch.totalElapsed());
=======
         VideoPacket latest = videoPacket.getAndSet(null);
         if (latest != null)
         {

            Thread packetPRocessor = new Thread(new Runnable()
            {
               @Override
               public void run()
               {
                  inProcessingThread.set(true);
                  detectFromVideoPacket(latest);
                  inProcessingThread.set(false);
               }
            }, "FiducialDetectorToolboxController image processing");
            packetPRocessor.start();
         }
>>>>>>> c6ff7c91
      }
   }

   private void detectFromVideoPacket(VideoPacket videoPacket)
   {
      BufferedImage bufferedImage = jpegDecompressor.decompressJPEGDataToBufferedImage(videoPacket.getData().toArray());
      detect(bufferedImage, videoPacket.getPosition(), videoPacket.getOrientation(),
             HumanoidMessageTools.toIntrinsicParameters(videoPacket.getIntrinsicParameters()));

   }

   private void detect(BufferedImage bufferedImage, Point3DReadOnly cameraPositionInWorld, QuaternionReadOnly cameraOrientationInWorldXForward,
                       CameraPinhole intrinsicParameters)
   {
      detector.setLensDistortion(new LensDistortionPinhole(intrinsicParameters), intrinsicParameters.getWidth(), intrinsicParameters.getHeight());
      //increase brightness for sim
      RescaleOp rescaleOp = new RescaleOp(1.5f, 35, null);
      rescaleOp.filter(bufferedImage, bufferedImage); // Source and destination are the same.
      if (DEBUG)
      {
         if (frame == null)
         {
            System.out.println("FiducialDetectorToolBoxController: Debug True starting jframe");
            frame = new JFrame();

            frame.getContentPane().setLayout(new FlowLayout());

            image = new ImageIcon(bufferedImage);
            frame.getContentPane().add(new JLabel(image));

            frame.pack();
            frame.setVisible(true);
         }
      }

      cameraRigidTransform.getRotation().set(cameraOrientationInWorldXForward);
      cameraRigidPosition.set(cameraPositionInWorld);
      cameraRigidTransform.getTranslation().set(cameraRigidPosition);

      cameraReferenceFrame.update();
      detectorReferenceFrame.update();

      cameraPose.getOrientation().set(cameraOrientationInWorldXForward);
      cameraPose.getPosition().set(cameraPositionInWorld);

      GrayF32 grayImage = ConvertBufferedImage.convertFrom(bufferedImage, true, ImageType.single(GrayF32.class));

      if (DEBUG)
      {
         image.setImage(ConvertBufferedImage.convertTo(grayImage, null));
         frame.pack();
         frame.repaint();
      }

      detector.detect(grayImage);

      for (int i = 0; i < detector.totalFound(); i++)
      {

         detector.getFiducialToCamera(i, fiducialToCamera);

         fiducialRotationMatrix.set(fiducialToCamera.getR().data);

         reportedFiducialPoseInWorldFrame.setReferenceFrame(detectorReferenceFrame);
         reportedFiducialPoseInWorldFrame.getOrientation().set(fiducialRotationMatrix);
         reportedFiducialPoseInWorldFrame.getPosition().set(fiducialToCamera.getX(), fiducialToCamera.getY(), fiducialToCamera.getZ());
         reportedFiducialPoseInWorldFrame.changeFrame(ReferenceFrame.getWorldFrame());

         DetectedFiducialPacket packet = new DetectedFiducialPacket();
         packet.fiducial_id_ = detector.getId(i);

         Pose3D pose = new Pose3D(reportedFiducialPoseInWorldFrame.getPosition(), reportedFiducialPoseInWorldFrame.getOrientation());

         packet.fiducial_transform_to_world_ = pose;

         reportMessage(packet);

      }

   }

   @Override
   public boolean isDone()
   {
      return false;
   }
}<|MERGE_RESOLUTION|>--- conflicted
+++ resolved
@@ -23,7 +23,6 @@
 import controller_msgs.msg.dds.VideoPacket;
 import georegression.struct.se.Se3_F64;
 import us.ihmc.avatar.networkProcessor.modules.ToolboxController;
-import us.ihmc.commons.time.Stopwatch;
 import us.ihmc.communication.controllerAPI.StatusMessageOutputManager;
 import us.ihmc.communication.producers.JPEGDecompressor;
 import us.ihmc.euclid.geometry.Pose3D;
@@ -45,7 +44,7 @@
    private final AtomicReference<VideoPacket> videoPacket = new AtomicReference<VideoPacket>();
 
    //debugging only
-   private boolean DEBUG = true;
+   private boolean DEBUG = false;
    private JFrame frame;
    private ImageIcon image;
    //*************
@@ -70,8 +69,6 @@
    private final FramePose3D reportedFiducialPoseInWorldFrame = new FramePose3D(ReferenceFrame.getWorldFrame());
    private AtomicReference<Boolean> inProcessingThread = new AtomicReference<Boolean>();
 
-   private final Stopwatch stopwatch = new Stopwatch();
-
    public FiducialDetectorToolboxController(FullHumanoidRobotModel fullRobotModel,
                                             StatusMessageOutputManager statusOutputManager,
                                             YoVariableRegistry parentRegistry)
@@ -118,12 +115,6 @@
    {
       if (!inProcessingThread.get())
       {
-<<<<<<< HEAD
-         LogTools.info("Detecting fiducial in latest frame");
-         stopwatch.start();
-         detectFromVideoPacket(latest);
-         LogTools.info("Took {} s", stopwatch.totalElapsed());
-=======
          VideoPacket latest = videoPacket.getAndSet(null);
          if (latest != null)
          {
@@ -140,7 +131,6 @@
             }, "FiducialDetectorToolboxController image processing");
             packetPRocessor.start();
          }
->>>>>>> c6ff7c91
       }
    }
 
