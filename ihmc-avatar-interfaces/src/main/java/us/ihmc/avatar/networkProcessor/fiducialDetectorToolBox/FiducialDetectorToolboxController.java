package us.ihmc.avatar.networkProcessor.fiducialDetectorToolBox;

import java.awt.FlowLayout;
import java.awt.image.BufferedImage;
import java.awt.image.RescaleOp;
import java.util.concurrent.atomic.AtomicReference;

import javax.swing.ImageIcon;
import javax.swing.JFrame;
import javax.swing.JLabel;

import boofcv.abst.fiducial.FiducialDetector;
import boofcv.alg.distort.pinhole.LensDistortionPinhole;
import boofcv.factory.fiducial.ConfigFiducialBinary;
import boofcv.factory.fiducial.FactoryFiducial;
import boofcv.factory.filter.binary.ConfigThreshold;
import boofcv.factory.filter.binary.ThresholdType;
import boofcv.io.image.ConvertBufferedImage;
import boofcv.struct.calib.CameraPinhole;
import boofcv.struct.image.GrayF32;
import boofcv.struct.image.ImageType;
import controller_msgs.msg.dds.DetectedFiducialPacket;
import controller_msgs.msg.dds.VideoPacket;
import georegression.struct.se.Se3_F64;
import us.ihmc.avatar.networkProcessor.modules.ToolboxController;
import us.ihmc.communication.controllerAPI.StatusMessageOutputManager;
import us.ihmc.communication.producers.JPEGDecompressor;
import us.ihmc.euclid.geometry.Pose3D;
import us.ihmc.euclid.matrix.RotationMatrix;
import us.ihmc.euclid.referenceFrame.FramePose3D;
import us.ihmc.euclid.referenceFrame.ReferenceFrame;
import us.ihmc.euclid.transform.RigidBodyTransform;
import us.ihmc.euclid.tuple3D.Vector3D;
import us.ihmc.euclid.tuple3D.interfaces.Point3DReadOnly;
import us.ihmc.euclid.tuple4D.interfaces.QuaternionReadOnly;
import us.ihmc.humanoidRobotics.communication.packets.HumanoidMessageTools;
import us.ihmc.log.LogTools;
import us.ihmc.robotModels.FullHumanoidRobotModel;
import us.ihmc.yoVariables.registry.YoRegistry;

public class FiducialDetectorToolboxController extends ToolboxController
{

   private final AtomicReference<VideoPacket> videoPacket = new AtomicReference<VideoPacket>();

   //debugging only
   private boolean DEBUG = false;
   private JFrame frame;
   private ImageIcon image;
   //*************

   private final Se3_F64 fiducialToCamera = new Se3_F64();
   private final RotationMatrix fiducialRotationMatrix = new RotationMatrix();
   private final Vector3D cameraRigidPosition = new Vector3D();
   private final RigidBodyTransform cameraRigidTransform = new RigidBodyTransform();

   private final ReferenceFrame cameraReferenceFrame, detectorReferenceFrame;

   private FiducialDetector<GrayF32> detector;

   private final JPEGDecompressor jpegDecompressor = new JPEGDecompressor();

   private String prefix = "fiducial";

   //standard size printed on normal paper
   private double expectedFiducialSize = 0.2032;

   private final FramePose3D cameraPose = new FramePose3D(ReferenceFrame.getWorldFrame());
   private final FramePose3D reportedFiducialPoseInWorldFrame = new FramePose3D(ReferenceFrame.getWorldFrame());
   private AtomicReference<Boolean> inProcessingThread = new AtomicReference<Boolean>();

<<<<<<< HEAD
   public FiducialDetectorToolboxController(FullHumanoidRobotModel fullRobotModel, StatusMessageOutputManager statusOutputManager,
                                            YoRegistry parentRegistry)
=======
   public FiducialDetectorToolboxController(FullHumanoidRobotModel fullRobotModel,
                                            StatusMessageOutputManager statusOutputManager,
                                            YoVariableRegistry parentRegistry)
>>>>>>> d5a6aadd
   {
      super(statusOutputManager, parentRegistry);
      inProcessingThread.set(false);
      detector = FactoryFiducial.squareBinary(new ConfigFiducialBinary(expectedFiducialSize), ConfigThreshold.local(ThresholdType.LOCAL_GAUSSIAN, 10),
                                              GrayF32.class);

      cameraReferenceFrame = new ReferenceFrame(prefix + "CameraReferenceFrame", ReferenceFrame.getWorldFrame())
      {
         @Override
         protected void updateTransformToParent(RigidBodyTransform transformToParent)
         {
            transformToParent.set(cameraRigidTransform);
         }
      };

      detectorReferenceFrame = new ReferenceFrame(prefix + "DetectorReferenceFrame", cameraReferenceFrame)
      {
         @Override
         protected void updateTransformToParent(RigidBodyTransform transformToParent)
         {
            transformToParent.set(0.0, 0.0, 1.0, 0.0, -1.0, 0.0, 0.0, 0.0, 0.0, -1.0, 0.0, 0.0);
         }
      };
   }

   @Override
   public boolean initialize()
   {
      LogTools.info("Initializing");
      return true;
   }

   public void receivedPacket(VideoPacket packet)
   {
      if (packet != null)
         videoPacket.set(packet);
   }

   @Override
   public void updateInternal()
   {
      if (!inProcessingThread.get())
      {
         VideoPacket latest = videoPacket.getAndSet(null);
         if (latest != null)
         {

            Thread packetPRocessor = new Thread(new Runnable()
            {
               @Override
               public void run()
               {
                  inProcessingThread.set(true);
                  detectFromVideoPacket(latest);
                  inProcessingThread.set(false);
               }
            }, "FiducialDetectorToolboxController image processing");
            packetPRocessor.start();
         }
      }
   }

   private void detectFromVideoPacket(VideoPacket videoPacket)
   {
      BufferedImage bufferedImage = jpegDecompressor.decompressJPEGDataToBufferedImage(videoPacket.getData().toArray());
      detect(bufferedImage, videoPacket.getPosition(), videoPacket.getOrientation(),
             HumanoidMessageTools.toIntrinsicParameters(videoPacket.getIntrinsicParameters()));

   }

   private void detect(BufferedImage bufferedImage, Point3DReadOnly cameraPositionInWorld, QuaternionReadOnly cameraOrientationInWorldXForward,
                       CameraPinhole intrinsicParameters)
   {
      detector.setLensDistortion(new LensDistortionPinhole(intrinsicParameters), intrinsicParameters.getWidth(), intrinsicParameters.getHeight());
      //increase brightness for sim
      RescaleOp rescaleOp = new RescaleOp(1.5f, 35, null);
      rescaleOp.filter(bufferedImage, bufferedImage); // Source and destination are the same.
      if (DEBUG)
      {
         if (frame == null)
         {
            System.out.println("FiducialDetectorToolBoxController: Debug True starting jframe");
            frame = new JFrame();

            frame.getContentPane().setLayout(new FlowLayout());

            image = new ImageIcon(bufferedImage);
            frame.getContentPane().add(new JLabel(image));

            frame.pack();
            frame.setVisible(true);
         }
      }

      cameraRigidTransform.getRotation().set(cameraOrientationInWorldXForward);
      cameraRigidPosition.set(cameraPositionInWorld);
      cameraRigidTransform.getTranslation().set(cameraRigidPosition);

      cameraReferenceFrame.update();
      detectorReferenceFrame.update();

      cameraPose.getOrientation().set(cameraOrientationInWorldXForward);
      cameraPose.getPosition().set(cameraPositionInWorld);

      GrayF32 grayImage = ConvertBufferedImage.convertFrom(bufferedImage, true, ImageType.single(GrayF32.class));

      if (DEBUG)
      {
         image.setImage(ConvertBufferedImage.convertTo(grayImage, null));
         frame.pack();
         frame.repaint();
      }

      detector.detect(grayImage);

      for (int i = 0; i < detector.totalFound(); i++)
      {

         detector.getFiducialToCamera(i, fiducialToCamera);

         fiducialRotationMatrix.set(fiducialToCamera.getR().data);

         reportedFiducialPoseInWorldFrame.setReferenceFrame(detectorReferenceFrame);
         reportedFiducialPoseInWorldFrame.getOrientation().set(fiducialRotationMatrix);
         reportedFiducialPoseInWorldFrame.getPosition().set(fiducialToCamera.getX(), fiducialToCamera.getY(), fiducialToCamera.getZ());
         reportedFiducialPoseInWorldFrame.changeFrame(ReferenceFrame.getWorldFrame());

         DetectedFiducialPacket packet = new DetectedFiducialPacket();
         packet.fiducial_id_ = detector.getId(i);

         Pose3D pose = new Pose3D(reportedFiducialPoseInWorldFrame.getPosition(), reportedFiducialPoseInWorldFrame.getOrientation());

         packet.fiducial_transform_to_world_ = pose;

         reportMessage(packet);

      }

   }

   @Override
   public boolean isDone()
   {
      return false;
   }
}<|MERGE_RESOLUTION|>--- conflicted
+++ resolved
@@ -69,14 +69,9 @@
    private final FramePose3D reportedFiducialPoseInWorldFrame = new FramePose3D(ReferenceFrame.getWorldFrame());
    private AtomicReference<Boolean> inProcessingThread = new AtomicReference<Boolean>();
 
-<<<<<<< HEAD
-   public FiducialDetectorToolboxController(FullHumanoidRobotModel fullRobotModel, StatusMessageOutputManager statusOutputManager,
-                                            YoRegistry parentRegistry)
-=======
    public FiducialDetectorToolboxController(FullHumanoidRobotModel fullRobotModel,
                                             StatusMessageOutputManager statusOutputManager,
-                                            YoVariableRegistry parentRegistry)
->>>>>>> d5a6aadd
+                                            YoRegistry parentRegistry)
    {
       super(statusOutputManager, parentRegistry);
       inProcessingThread.set(false);
