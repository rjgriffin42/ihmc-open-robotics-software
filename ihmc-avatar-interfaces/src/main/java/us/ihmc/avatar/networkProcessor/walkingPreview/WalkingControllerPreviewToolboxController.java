--- conflicted
+++ resolved
@@ -240,22 +240,16 @@
       double defaultSwingTime = walkingControllerParameters.getDefaultSwingTime();
       double defaultInitialTransferTime = walkingControllerParameters.getDefaultInitialTransferTime();
       double defaultFinalTransferTime = walkingControllerParameters.getDefaultFinalTransferTime();
-<<<<<<< HEAD
-=======
       double defaultSwingDurationShiftFraction = icpPlannerParameters.getSwingDurationShiftFraction();
       double defaultSwingSplitFraction = icpPlannerParameters.getSwingSplitFraction();
->>>>>>> 14666b3f
       double defaultTransferSplitFraction = icpPlannerParameters.getTransferSplitFraction();
       WalkingMessageHandler walkingMessageHandler = new WalkingMessageHandler(defaultTransferTime,
                                                                               defaultSwingTime,
                                                                               defaultInitialTransferTime,
                                                                               defaultFinalTransferTime,
-<<<<<<< HEAD
-=======
                                                                               defaultSwingDurationShiftFraction,
                                                                               defaultSwingSplitFraction,
                                                                               defaultTransferSplitFraction,
->>>>>>> 14666b3f
                                                                               defaultTransferSplitFraction,
                                                                               controllerToolbox.getContactableFeet(),
                                                                               walkingOutputManager,
