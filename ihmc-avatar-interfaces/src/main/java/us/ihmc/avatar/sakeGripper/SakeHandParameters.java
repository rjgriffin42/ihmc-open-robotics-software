package us.ihmc.avatar.sakeGripper;

import controller_msgs.msg.dds.SakeHandDesiredCommandMessage;

public class SakeHandParameters
{
<<<<<<< HEAD
   public static int MAX_ANGLE_BETWEEN_FINGERS = 210;    // When hand is fully open, fingertips form 210 degrees angle
   public static int CLOSED_FINGER_ANGLE = -3;           // Joint angle of a finger is -3 degrees when fully closed
   public static int OPEN_FINGER_ANGLE = 102;            // Joint angle of a finger is 102 degrees when fully open
   public static int MAX_TORQUE_NEWTONS = 29;            // Sake hand can produce 39N of torque (roughly approximated)
   public static double MAX_RATIO_VALUE = 1.0;           // Some values are converted to ratios of 0.0 to 1.0
   public static double MIN_RATIO_VALUE = 0.0;

   public static String getErrorString(byte errorValue)
   {
      StringBuilder errorString = new StringBuilder();

      if ((errorValue & 0B00000001) == 1)
         errorString.append("[Input Voltage Error] ");
      if ((errorValue & 0B00000010) == 2)
         errorString.append("[Angle Limit Error]" );
      if ((errorValue & 0B00000100) == 4)
         errorString.append("[Overheating Error] ");
      if ((errorValue & 0B00001000) == 8)
         errorString.append("[Range Error] ");
      if ((errorValue & 0B00010000) == 16)
         errorString.append("[Checksum Error] ");
      if ((errorValue & 0B00100000) == 32)
         errorString.append("[Overload Error] ");
      if ((errorValue & 0B01000000) == 64)
         errorString.append("[Instruction Error] ");

      return errorString.toString();
=======
   /**
    * When hand is fully open, fingertips form 210 degrees angle.
    * This corresponds to the normalized value of 1.0.
    */
   public static final double MAX_DESIRED_HAND_OPEN_ANGLE_DEGREES = 210.0;
   /** Joint angle of a knuckle when fully open */
   public static final double OPEN_KNUCKLE_JOINT_ANGLE_DEGREES = 105.0;
   /** Sake hand can produce 29 N of grip force between the fingertips */
   public static final double FINGERTIP_GRIP_FORCE_HARDWARE_LIMIT = 29.0;
   /** This is a safe amount of force. */
   public static final double FINGERTIP_GRIP_FORCE_SAFE = 8.7;
   /** This is a moderate amount of force. */
   public static final double FINGERTIP_GRIP_FORCE_MODERATE_THRESHOLD = 14.5;
   /** This is a high amount of force. */
   public static final double FINGERTIP_GRIP_FORCE_HIGH_THRESHOLD = 20.3;
   /** The stall torque of the dynamixel that drives the gripper. */
   public static final double DYNAMIXEL_MX_64AR_STALL_TORQUE = 6.0;
   /** Rough guess how much knuckle torque corresponding to our limit above. */
   public static final double KNUCKLE_TORQUE_AT_LIMIT = 2.0;
   /** Normal hand temperature. */
   public static final double NORMAL_TEMPERATURE_CELCIUS = 30.0;
   /** Warning hand temperature. */
   public static final double WARNING_TEMPERATURE_CELCIUS = 40.0;
   /** Red colored hand temperature. */
   public static final double ERROR_TEMPERATURE_CELCIUS = 50.0;
   /** The max temperature before the hand resets. */
   public static final double TEMPERATURE_LIMIT_CELCIUS = 60.0;
   /** The temperature at which the Dynamixel will break. */
   public static final double DYNAMIXEL_FAILURE_TEMPERATURE_CELCIUS = 80.0;

   /**
    * @param normalizedHandOpenAngle 0.0 (closed) to 1.0 (open)
    * @return actual angle between fingers in radians
    */
   public static double denormalizeHandOpenAngle(double normalizedHandOpenAngle)
   {
      return normalizedHandOpenAngle * Math.toRadians(MAX_DESIRED_HAND_OPEN_ANGLE_DEGREES);
   }

   /**
    * @param handOpenAngle actual angle between fingers in radians
    * @return 0.0 (closed) to 1.0 (open)
    */
   public static double normalizeHandOpenAngle(double handOpenAngle)
   {
      return handOpenAngle / Math.toRadians(MAX_DESIRED_HAND_OPEN_ANGLE_DEGREES);
   }

   public static double denormalizeFingertipGripForceLimit(double normalizedFingertipGripForceLimit)
   {
      return normalizedFingertipGripForceLimit * FINGERTIP_GRIP_FORCE_HARDWARE_LIMIT;
   }

   public static double normalizeFingertipGripForceLimit(double fingertipGripForceLimit)
   {
      return fingertipGripForceLimit / FINGERTIP_GRIP_FORCE_HARDWARE_LIMIT;
   }

   public static double denormalizeKnuckleTorque(double knuckleTorque)
   {
      return knuckleTorque * KNUCKLE_TORQUE_AT_LIMIT;
   }

   public static double normalizeKnuckleTorque(double knuckleTorque)
   {
      return knuckleTorque / KNUCKLE_TORQUE_AT_LIMIT;
   }

   public static double knuckleJointAngleToHandOpenAngle(double knuckleJointAngle)
   {
      return denormalizeHandOpenAngle(knuckleJointAngle / Math.toRadians(OPEN_KNUCKLE_JOINT_ANGLE_DEGREES));
   }

   public static double knuckleJointAnglesToHandOpenAngle(double knuckle1JointAngle, double knuckle2JointAngle)
   {
      return knuckleJointAngleToHandOpenAngle(knuckle1JointAngle + knuckle2JointAngle) / 2.0;
   }

   public static double handOpenAngleToKnuckleJointAngle(double handOpenAngle)
   {
      return normalizeHandOpenAngle(handOpenAngle) * Math.toRadians(OPEN_KNUCKLE_JOINT_ANGLE_DEGREES);
   }

   public static void resetDesiredCommandMessage(SakeHandDesiredCommandMessage sakeHandDesiredCommandMessage)
   {
      sakeHandDesiredCommandMessage.setNormalizedGripperDesiredPosition(-1.0);
      sakeHandDesiredCommandMessage.setNormalizedGripperTorqueLimit(-1.0);
      sakeHandDesiredCommandMessage.setRequestCalibration(false);
      sakeHandDesiredCommandMessage.setRequestCalibration(false);
>>>>>>> 59d22d22
   }
}<|MERGE_RESOLUTION|>--- conflicted
+++ resolved
@@ -4,35 +4,6 @@
 
 public class SakeHandParameters
 {
-<<<<<<< HEAD
-   public static int MAX_ANGLE_BETWEEN_FINGERS = 210;    // When hand is fully open, fingertips form 210 degrees angle
-   public static int CLOSED_FINGER_ANGLE = -3;           // Joint angle of a finger is -3 degrees when fully closed
-   public static int OPEN_FINGER_ANGLE = 102;            // Joint angle of a finger is 102 degrees when fully open
-   public static int MAX_TORQUE_NEWTONS = 29;            // Sake hand can produce 39N of torque (roughly approximated)
-   public static double MAX_RATIO_VALUE = 1.0;           // Some values are converted to ratios of 0.0 to 1.0
-   public static double MIN_RATIO_VALUE = 0.0;
-
-   public static String getErrorString(byte errorValue)
-   {
-      StringBuilder errorString = new StringBuilder();
-
-      if ((errorValue & 0B00000001) == 1)
-         errorString.append("[Input Voltage Error] ");
-      if ((errorValue & 0B00000010) == 2)
-         errorString.append("[Angle Limit Error]" );
-      if ((errorValue & 0B00000100) == 4)
-         errorString.append("[Overheating Error] ");
-      if ((errorValue & 0B00001000) == 8)
-         errorString.append("[Range Error] ");
-      if ((errorValue & 0B00010000) == 16)
-         errorString.append("[Checksum Error] ");
-      if ((errorValue & 0B00100000) == 32)
-         errorString.append("[Overload Error] ");
-      if ((errorValue & 0B01000000) == 64)
-         errorString.append("[Instruction Error] ");
-
-      return errorString.toString();
-=======
    /**
     * When hand is fully open, fingertips form 210 degrees angle.
     * This corresponds to the normalized value of 1.0.
@@ -122,6 +93,5 @@
       sakeHandDesiredCommandMessage.setNormalizedGripperTorqueLimit(-1.0);
       sakeHandDesiredCommandMessage.setRequestCalibration(false);
       sakeHandDesiredCommandMessage.setRequestCalibration(false);
->>>>>>> 59d22d22
    }
 }