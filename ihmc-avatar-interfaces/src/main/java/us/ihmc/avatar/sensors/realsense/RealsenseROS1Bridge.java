package us.ihmc.avatar.sensors.realsense;

import us.ihmc.avatar.drcRobot.DRCRobotModel;
import us.ihmc.communication.ROS2Tools;
import us.ihmc.communication.configuration.NetworkParameters;
import us.ihmc.euclid.transform.RigidBodyTransform;
import us.ihmc.log.LogTools;
import us.ihmc.pubsub.DomainFactory.PubSubImplementation;
import us.ihmc.ros2.ROS2Node;
import us.ihmc.utilities.ros.RosMainNode;
import us.ihmc.utilities.ros.RosTools;

import java.net.URI;

public class RealsenseROS1Bridge
{
   private final RealsenseVideoROS1Bridge d435VideoBridge;
   private final RealsenseVideoROS1Bridge l515VideoBridge;
   private final RealsensePointCloudROS1Bridge d435PointCloudBridge;
   private final RealsensePointCloudROS1Bridge l515PointCloudBridge;
<<<<<<< HEAD
   private final RealsensePlanarRegionROS1Bridge l515PlanarRegionBridge;
=======
   private final MapsensePlanarRegionROS1Bridge l515PlanarRegionBridge;
>>>>>>> 92a66fc0

   public RealsenseROS1Bridge(DRCRobotModel robotModel, RigidBodyTransform d435PelvisToSensorTransform,
                              RigidBodyTransform l515PelvisToSensorTransform)
   {
      URI masterURI = NetworkParameters.getROSURI();
      LogTools.info("Connecting to ROS 1 master URI: {}", masterURI);
      RosMainNode ros1Node = new RosMainNode(masterURI, "ImagePublisher", true);

      ROS2Node ros2Node = ROS2Tools.createROS2Node(PubSubImplementation.FAST_RTPS, "imagePublisherNode");

      d435VideoBridge = new RealsenseVideoROS1Bridge(ros1Node, ros2Node, RosTools.D435_VIDEO, ROS2Tools.D435_VIDEO);
      l515VideoBridge = new RealsenseVideoROS1Bridge(ros1Node, ros2Node, RosTools.L515_VIDEO, ROS2Tools.L515_VIDEO);
      d435PointCloudBridge = new RealsensePointCloudROS1Bridge(robotModel,
                                                               ros1Node,
                                                               ros2Node,
                                                               d435PelvisToSensorTransform,
                                                               RosTools.D435_POINT_CLOUD,
                                                               ROS2Tools.D435_POINT_CLOUD);
      l515PointCloudBridge = new RealsensePointCloudROS1Bridge(robotModel,
                                                               ros1Node,
                                                               ros2Node,
                                                               l515PelvisToSensorTransform,
                                                               RosTools.L515_POINT_CLOUD,
                                                               ROS2Tools.L515_POINT_CLOUD);
<<<<<<< HEAD
      l515PlanarRegionBridge = new RealsensePlanarRegionROS1Bridge(robotModel,
                                                                   ros1Node,
                                                                   ros2Node,
                                                                   RosTools.MAPSENSE_REGIONS,
                                                                   ROS2Tools.MAPSENSE_REGIONS,
                                                                   l515PelvisToSensorTransform);
=======
      l515PlanarRegionBridge = new MapsensePlanarRegionROS1Bridge(robotModel,
                                                                  ros1Node,
                                                                  ros2Node,
                                                                  RosTools.MAPSENSE_REGIONS,
                                                                  ROS2Tools.MAPSENSE_REGIONS,
                                                                  l515PelvisToSensorTransform);
>>>>>>> 92a66fc0

      ros1Node.execute();
   }
}<|MERGE_RESOLUTION|>--- conflicted
+++ resolved
@@ -18,11 +18,7 @@
    private final RealsenseVideoROS1Bridge l515VideoBridge;
    private final RealsensePointCloudROS1Bridge d435PointCloudBridge;
    private final RealsensePointCloudROS1Bridge l515PointCloudBridge;
-<<<<<<< HEAD
-   private final RealsensePlanarRegionROS1Bridge l515PlanarRegionBridge;
-=======
    private final MapsensePlanarRegionROS1Bridge l515PlanarRegionBridge;
->>>>>>> 92a66fc0
 
    public RealsenseROS1Bridge(DRCRobotModel robotModel, RigidBodyTransform d435PelvisToSensorTransform,
                               RigidBodyTransform l515PelvisToSensorTransform)
@@ -47,21 +43,12 @@
                                                                l515PelvisToSensorTransform,
                                                                RosTools.L515_POINT_CLOUD,
                                                                ROS2Tools.L515_POINT_CLOUD);
-<<<<<<< HEAD
-      l515PlanarRegionBridge = new RealsensePlanarRegionROS1Bridge(robotModel,
-                                                                   ros1Node,
-                                                                   ros2Node,
-                                                                   RosTools.MAPSENSE_REGIONS,
-                                                                   ROS2Tools.MAPSENSE_REGIONS,
-                                                                   l515PelvisToSensorTransform);
-=======
       l515PlanarRegionBridge = new MapsensePlanarRegionROS1Bridge(robotModel,
                                                                   ros1Node,
                                                                   ros2Node,
                                                                   RosTools.MAPSENSE_REGIONS,
                                                                   ROS2Tools.MAPSENSE_REGIONS,
                                                                   l515PelvisToSensorTransform);
->>>>>>> 92a66fc0
 
       ros1Node.execute();
    }
