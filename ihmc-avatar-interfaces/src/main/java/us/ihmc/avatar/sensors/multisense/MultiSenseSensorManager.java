package us.ihmc.avatar.sensors.multisense;

import us.ihmc.avatar.ros.RobotROSClockCalculator;
import us.ihmc.communication.producers.VideoControlSettings;
import us.ihmc.ihmcPerception.camera.CameraDataReceiver;
import us.ihmc.ihmcPerception.camera.CameraLogger;
import us.ihmc.ihmcPerception.camera.RosCameraCompressedImageReceiver;
import us.ihmc.ihmcPerception.camera.VideoPacketHandler;
import us.ihmc.log.LogTools;
import us.ihmc.robotModels.FullRobotModelFactory;
<<<<<<< HEAD
import us.ihmc.ros2.RealtimeROS2Node;
=======
import us.ihmc.ros2.ROS2NodeInterface;
>>>>>>> 6e66fdf8
import us.ihmc.sensorProcessing.communication.producers.RobotConfigurationDataBuffer;
import us.ihmc.sensorProcessing.parameters.AvatarRobotCameraParameters;
import us.ihmc.sensorProcessing.parameters.AvatarRobotLidarParameters;
import us.ihmc.sensorProcessing.parameters.AvatarRobotPointCloudParameters;
import us.ihmc.utilities.ros.RosMainNode;

public class MultiSenseSensorManager
{
   public static boolean LOG_PRIMARY_CAMERA_IMAGES = false;

   private final RosMainNode rosMainNode;
<<<<<<< HEAD
   private final RealtimeROS2Node ros2Node;
=======
   private final ROS2NodeInterface ros2Node;
>>>>>>> 6e66fdf8
   private final AvatarRobotCameraParameters cameraParameters;
   private final AvatarRobotLidarParameters lidarParameters;
   private boolean setROSParameters;

   private CameraDataReceiver cameraReceiver;
   private MultiSenseParamaterSetter multiSenseParameterSetter;
   private RosCameraCompressedImageReceiver cameraImageReceiver;
   private VideoPacketHandler compressedVideoHandler;

   public MultiSenseSensorManager(FullRobotModelFactory fullRobotModelFactory, RobotConfigurationDataBuffer robotConfigurationDataBuffer,
<<<<<<< HEAD
                                  RosMainNode rosMainNode, RealtimeROS2Node ros2Node, RobotROSClockCalculator rosClockCalculator,
=======
                                  RosMainNode rosMainNode, ROS2NodeInterface ros2Node, RobotROSClockCalculator rosClockCalculator,
>>>>>>> 6e66fdf8
                                  AvatarRobotCameraParameters cameraParameters, AvatarRobotLidarParameters lidarParameters,
                                  AvatarRobotPointCloudParameters stereoParameters, boolean setROSParameters)
   {
      this.ros2Node = ros2Node;
      this.cameraParameters = cameraParameters;
      this.rosMainNode = rosMainNode;
      this.lidarParameters = lidarParameters;
      this.setROSParameters = setROSParameters;

      compressedVideoHandler = new VideoPacketHandler(ros2Node);
      cameraReceiver = new CameraDataReceiver(fullRobotModelFactory,
                                              cameraParameters.getPoseFrameForSdf(),
                                              robotConfigurationDataBuffer,
                                              compressedVideoHandler,
                                              rosClockCalculator::computeRobotMonotonicTime);
   }

   private boolean initializeParameterListenersRequested = false;

   public void initializeParameterListeners()
   {
      if (multiSenseParameterSetter != null)
      {
         multiSenseParameterSetter.initializeParameterListeners();
         initializeParameterListenersRequested = false;
      }
      else
      {
         initializeParameterListenersRequested = true;
      }
   }

   private boolean setMultiseSenseParams(double lidarSpindleVelocity)
   {
      if (multiSenseParameterSetter != null)
      {
         multiSenseParameterSetter.setMultisenseResolution(rosMainNode);
         return multiSenseParameterSetter.setupNativeROSCommunicator(lidarSpindleVelocity);
      }

      return true;
   }

   public void start()
   {
      boolean rosOnline = false;

      while (!rosOnline)
      {
         CameraLogger logger = LOG_PRIMARY_CAMERA_IMAGES ? new CameraLogger("left") : null;
         cameraImageReceiver = new RosCameraCompressedImageReceiver(cameraParameters, rosMainNode, logger, cameraReceiver);

         if (setROSParameters)
         {
            multiSenseParameterSetter = new MultiSenseParamaterSetter(rosMainNode, ros2Node);
            rosOnline = setMultiseSenseParams(lidarParameters.getLidarSpindleVelocity());
         }
         else
         {
            multiSenseParameterSetter = null;
            rosOnline = true;
         }

         if (rosOnline && initializeParameterListenersRequested)
            initializeParameterListeners();

         try
         {
            if (!rosOnline)
            {
               LogTools.info("Wainting for ROS to come online.");
               Thread.sleep(500);
            }
         }
         catch (InterruptedException e)
         {
            closeAndDispose();
            return;
         }
      }

      cameraReceiver.start();
   }

   public void setVideoSettings(VideoControlSettings settings)
   {
      cameraReceiver.setVideoSettings(settings);
   }

   public void closeAndDispose()
   {
      if (compressedVideoHandler != null)
         compressedVideoHandler.closeAndDispose();
      if (cameraReceiver != null)
         cameraReceiver.closeAndDispose();
      if (cameraImageReceiver != null)
         cameraImageReceiver.closeAndDispose();
   }
}<|MERGE_RESOLUTION|>--- conflicted
+++ resolved
@@ -8,11 +8,7 @@
 import us.ihmc.ihmcPerception.camera.VideoPacketHandler;
 import us.ihmc.log.LogTools;
 import us.ihmc.robotModels.FullRobotModelFactory;
-<<<<<<< HEAD
-import us.ihmc.ros2.RealtimeROS2Node;
-=======
 import us.ihmc.ros2.ROS2NodeInterface;
->>>>>>> 6e66fdf8
 import us.ihmc.sensorProcessing.communication.producers.RobotConfigurationDataBuffer;
 import us.ihmc.sensorProcessing.parameters.AvatarRobotCameraParameters;
 import us.ihmc.sensorProcessing.parameters.AvatarRobotLidarParameters;
@@ -24,11 +20,7 @@
    public static boolean LOG_PRIMARY_CAMERA_IMAGES = false;
 
    private final RosMainNode rosMainNode;
-<<<<<<< HEAD
-   private final RealtimeROS2Node ros2Node;
-=======
    private final ROS2NodeInterface ros2Node;
->>>>>>> 6e66fdf8
    private final AvatarRobotCameraParameters cameraParameters;
    private final AvatarRobotLidarParameters lidarParameters;
    private boolean setROSParameters;
@@ -39,11 +31,7 @@
    private VideoPacketHandler compressedVideoHandler;
 
    public MultiSenseSensorManager(FullRobotModelFactory fullRobotModelFactory, RobotConfigurationDataBuffer robotConfigurationDataBuffer,
-<<<<<<< HEAD
-                                  RosMainNode rosMainNode, RealtimeROS2Node ros2Node, RobotROSClockCalculator rosClockCalculator,
-=======
                                   RosMainNode rosMainNode, ROS2NodeInterface ros2Node, RobotROSClockCalculator rosClockCalculator,
->>>>>>> 6e66fdf8
                                   AvatarRobotCameraParameters cameraParameters, AvatarRobotLidarParameters lidarParameters,
                                   AvatarRobotPointCloudParameters stereoParameters, boolean setROSParameters)
    {
