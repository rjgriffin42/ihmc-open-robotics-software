--- conflicted
+++ resolved
@@ -73,12 +73,9 @@
          networkProcessorParameters.setUseRobotEnvironmentAwerenessModule(startREAModule);
          networkProcessorParameters.setUseBipedalSupportPlanarRegionPublisherModule(modulesToStart.contains(Modules.SENSOR_MODULE));
          networkProcessorParameters.setUseMocapModule(modulesToStart.contains(Modules.MOCAP_MODULE));
-<<<<<<< HEAD
          networkProcessorParameters.setUseFiducialDetectorToolboxModule(modulesToStart.contains(Modules.FIDUCIAL_DETECTOR));
          networkProcessorParameters.setUseObjectDetectorToolboxModule(modulesToStart.contains(Modules.OBJECT_DETECTOR));
-=======
          networkProcessorParameters.setUseDirectionalControlModule(modulesToStart.contains(Modules.DIRECTIONAL_CONTROL_TOOLBOX));
->>>>>>> 899134fa
       }
       else
       {
@@ -370,12 +367,9 @@
       KINEMATICS_PLANNING_TOOLBOX,
       FOOTSTEP_PLANNING_TOOLBOX,
       WHOLE_BODY_TRAJECTORY_TOOLBOX,
-<<<<<<< HEAD
       FIDUCIAL_DETECTOR,
-      OBJECT_DETECTOR;
-=======
+      OBJECT_DETECTOR,
       DIRECTIONAL_CONTROL_TOOLBOX;
->>>>>>> 899134fa
 
       public String getPropertyNameForEnable()
       {
