package us.ihmc.avatar.simulationStarter;

import static us.ihmc.humanoidRobotics.communication.packets.dataobjects.HighLevelControllerName.DO_NOTHING_BEHAVIOR;
import static us.ihmc.humanoidRobotics.communication.packets.dataobjects.HighLevelControllerName.WALKING;

import java.io.IOException;
import java.util.ArrayList;
import java.util.List;
import java.util.concurrent.ConcurrentLinkedQueue;

import us.ihmc.avatar.DRCLidar;
import us.ihmc.avatar.DRCStartingLocation;
import us.ihmc.avatar.drcRobot.DRCRobotModel;
import us.ihmc.avatar.factory.AvatarSimulation;
import us.ihmc.avatar.factory.AvatarSimulationFactory;
import us.ihmc.avatar.initialSetup.DRCGuiInitialSetup;
import us.ihmc.avatar.initialSetup.DRCRobotInitialSetup;
import us.ihmc.avatar.initialSetup.DRCSCSInitialSetup;
import us.ihmc.avatar.initialSetup.OffsetAndYawRobotInitialSetup;
import us.ihmc.avatar.networkProcessor.DRCNetworkModuleParameters;
import us.ihmc.avatar.networkProcessor.DRCNetworkProcessor;
import us.ihmc.commonWalkingControlModules.configurations.HighLevelControllerParameters;
import us.ihmc.commonWalkingControlModules.configurations.ICPWithTimeFreezingPlannerParameters;
import us.ihmc.commonWalkingControlModules.configurations.JumpControllerParameters;
import us.ihmc.commonWalkingControlModules.configurations.WalkingControllerParameters;
import us.ihmc.commonWalkingControlModules.desiredHeadingAndVelocity.HeadingAndVelocityEvaluationScriptParameters;
import us.ihmc.commonWalkingControlModules.highLevelHumanoidControl.factories.ContactableBodiesFactory;
import us.ihmc.commonWalkingControlModules.highLevelHumanoidControl.factories.ControllerStateTransitionFactory;
import us.ihmc.commonWalkingControlModules.highLevelHumanoidControl.factories.HighLevelControllerStateFactory;
import us.ihmc.commonWalkingControlModules.highLevelHumanoidControl.factories.HighLevelHumanoidControllerFactory;
import us.ihmc.commonWalkingControlModules.momentumBasedController.HighLevelHumanoidControllerToolbox;
import us.ihmc.commons.PrintTools;
import us.ihmc.communication.PacketRouter;
import us.ihmc.communication.controllerAPI.command.Command;
import us.ihmc.communication.net.LocalObjectCommunicator;
import us.ihmc.communication.packetCommunicator.PacketCommunicator;
import us.ihmc.communication.packets.PacketDestination;
import us.ihmc.communication.producers.VideoDataServerImageCallback;
import us.ihmc.communication.util.NetworkPorts;
import us.ihmc.euclid.transform.RigidBodyTransform;
import us.ihmc.euclid.tuple3D.Point3D;
import us.ihmc.euclid.tuple3D.Vector3D;
import us.ihmc.humanoidBehaviors.behaviors.scripts.engine.ScriptBasedControllerCommandGenerator;
import us.ihmc.humanoidRobotics.communication.packets.HighLevelStateMessage;
import us.ihmc.humanoidRobotics.communication.packets.dataobjects.HighLevelControllerName;
import us.ihmc.humanoidRobotics.communication.producers.RawVideoDataServer;
import us.ihmc.humanoidRobotics.communication.streamingData.HumanoidGlobalDataProducer;
import us.ihmc.humanoidRobotics.communication.subscribers.PelvisPoseCorrectionCommunicatorInterface;
import us.ihmc.humanoidRobotics.kryo.IHMCCommunicationKryoNetClassList;
import us.ihmc.jMonkeyEngineToolkit.Graphics3DAdapter;
import us.ihmc.jMonkeyEngineToolkit.GroundProfile3D;
import us.ihmc.jMonkeyEngineToolkit.camera.CameraConfiguration;
import us.ihmc.robotDataVisualizer.logger.BehaviorVisualizer;
import us.ihmc.robotModels.FullHumanoidRobotModel;
import us.ihmc.robotics.controllers.ControllerFailureListener;
import us.ihmc.robotics.robotSide.RobotSide;
import us.ihmc.robotics.robotSide.SideDependentList;
import us.ihmc.sensorProcessing.parameters.DRCRobotCameraParameters;
import us.ihmc.sensorProcessing.parameters.DRCRobotLidarParameters;
import us.ihmc.sensorProcessing.parameters.DRCRobotSensorInformation;
import us.ihmc.simulationConstructionSetTools.util.environments.CommonAvatarEnvironmentInterface;
import us.ihmc.simulationToolkit.SCSPlaybackListener;
import us.ihmc.simulationconstructionset.HumanoidFloatingRootJointRobot;
import us.ihmc.simulationconstructionset.PlaybackListener;
import us.ihmc.simulationconstructionset.SimulationConstructionSet;
import us.ihmc.tools.TimestampProvider;
import us.ihmc.tools.processManagement.JavaProcessSpawner;
import us.ihmc.util.PeriodicNonRealtimeThreadScheduler;
import us.ihmc.wholeBodyController.DRCRobotJointMap;
import us.ihmc.wholeBodyController.RobotContactPointParameters;

public class DRCSimulationStarter implements SimulationStarterInterface
{
   private static final boolean DEBUG = false;

   private final DRCRobotModel robotModel;
   private final CommonAvatarEnvironmentInterface environment;
   private final DRCSCSInitialSetup scsInitialSetup;

   private DRCGuiInitialSetup guiInitialSetup;
   private DRCRobotInitialSetup<HumanoidFloatingRootJointRobot> robotInitialSetup;

   private HumanoidFloatingRootJointRobot sdfRobot;
   private HighLevelHumanoidControllerFactory controllerFactory;
   private AvatarSimulation avatarSimulation;
   private SimulationConstructionSet simulationConstructionSet;

   private ScriptBasedControllerCommandGenerator scriptBasedControllerCommandGenerator;
   private boolean createSCSSimulatedSensors;

   private boolean addFootstepMessageGenerator = false;
   private boolean useHeadingAndVelocityScript = false;
   private boolean cheatWithGroundHeightAtForFootstep = false;

   private boolean createYoVariableServer = false;

   private PelvisPoseCorrectionCommunicatorInterface externalPelvisCorrectorSubscriber;
   private HeadingAndVelocityEvaluationScriptParameters walkingScriptParameters;

   /**
    * The PacketCommunicator used as input of the controller is either equal to the output PacketCommunicator of the network processor or the behavior module if any.
    * It is bidirectional meaning that it carries commands to be executed by the controller and that the controller is able to send feedback the other way to whoever is listening to the PacketCommunicator.
    */
   private PacketCommunicator controllerPacketCommunicator;

   /** The output PacketCommunicator of the simulation carries sensor information (LIDAR, camera, etc.) and is used as input of the network processor. */
   private LocalObjectCommunicator scsSensorOutputPacketCommunicator;

   private boolean setupControllerNetworkSubscriber = true;

   private final HighLevelControllerParameters highLevelControllerParameters;
   private final WalkingControllerParameters walkingControllerParameters;
   private final ICPWithTimeFreezingPlannerParameters capturePointPlannerParameters;
<<<<<<< HEAD
   private final RobotContactPointParameters<RobotSide> contactPointParameters;
=======
   private final JumpControllerParameters jumpControlParameters;
   private final RobotContactPointParameters contactPointParameters;
>>>>>>> 8f4eb46d

   private final Point3D scsCameraPosition = new Point3D(6.0, -2.0, 4.5);
   private final Point3D scsCameraFix = new Point3D(-0.44, -0.17, 0.75);

   private final List<HighLevelControllerStateFactory> highLevelControllerFactories = new ArrayList<>();
   private final List<ControllerStateTransitionFactory<HighLevelControllerName>> controllerTransitionFactories = new ArrayList<>();
   private DRCNetworkProcessor networkProcessor;

   private final ArrayList<ControllerFailureListener> controllerFailureListeners = new ArrayList<>();

   private final ConcurrentLinkedQueue<Command<?, ?>> controllerCommands = new ConcurrentLinkedQueue<>();

   public DRCSimulationStarter(DRCRobotModel robotModel, GroundProfile3D groundProfile3D)
   {
      this(robotModel, null, groundProfile3D);
   }

   public DRCSimulationStarter(DRCRobotModel robotModel, CommonAvatarEnvironmentInterface environment)
   {
      this(robotModel, environment, environment.getTerrainObject3D());
   }

   private DRCSimulationStarter(DRCRobotModel robotModel, CommonAvatarEnvironmentInterface environment, GroundProfile3D groundProfile3D)
   {
      this.robotModel = robotModel;
      this.environment = environment;

      this.guiInitialSetup = new DRCGuiInitialSetup(false, false);
      this.robotInitialSetup = robotModel.getDefaultRobotInitialSetup(0, 0);

      this.createSCSSimulatedSensors = true;

      this.scsInitialSetup = new DRCSCSInitialSetup(groundProfile3D, robotModel.getSimulateDT());
      this.scsInitialSetup.setGravity(environment.getGravityVectorWorldFrame());
      this.scsInitialSetup.setDrawGroundProfile(environment == null);
      this.scsInitialSetup.setInitializeEstimatorToActual(false);
      this.scsInitialSetup.setTimePerRecordTick(robotModel.getControllerDT());
      this.scsInitialSetup.setRunMultiThreaded(true);

      this.highLevelControllerParameters = robotModel.getHighLevelControllerParameters();
      this.walkingControllerParameters = robotModel.getWalkingControllerParameters();
      this.capturePointPlannerParameters = robotModel.getCapturePointPlannerParameters();
      this.jumpControlParameters = robotModel.getJumpControlParameters();
      this.contactPointParameters = robotModel.getContactPointParameters();
   }

   public CommonAvatarEnvironmentInterface getEnvironment()
   {
      return environment;
   }

   /**
    * Register a controller to be created in addition to the walking controller.
    * For instance, the {@link CarIngressEgressController} can be created by passing its factory, i.e. {@link CarIngressEgressControllerFactory}.
    * The active controller can then be switched by either changing the variable {@code requestedHighLevelState} from SCS or by sending a {@link HighLevelStateMessage} to the controller.
    * @param controllerFactory a factory to create an additional controller.
    */
   public void registerHighLevelControllerState(HighLevelControllerStateFactory controllerFactory)
   {
      this.highLevelControllerFactories.add(controllerFactory);
   }

   public void registerControllerStateTransition(ControllerStateTransitionFactory<HighLevelControllerName> controllerStateTransitionFactory)
   {
      this.controllerTransitionFactories.add(controllerStateTransitionFactory);
   }

   /**
    * Call this method to disable simulated sensors such as LIDAR and camera.
    */
   public void disableSCSSimulatedSensors()
   {
      this.createSCSSimulatedSensors = false;
   }

   public void attachControllerFailureListener(ControllerFailureListener listener)
   {
      if (controllerFactory == null)
         this.controllerFailureListeners.add(listener);
      else
         controllerFactory.attachControllerFailureListener(listener);
   }

   /**
    * Returns the SRCSCSInitialSetup. Can use that object to directly change things in the sim. But need to make those changes before calling createAvatarSimulation().
    * @return SRCSCSInitialSetup
    */
   public DRCSCSInitialSetup getSCSInitialSetup()
   {
      return scsInitialSetup;
   }

   /**
    * Sets whether the estimator and the controller are running on the same thread or multiThreaded. Defaults to multiThreaded.
    * Need to set to false if you want the simulation to be rewindable.
    * @param runMultiThreaded
    */
   public void setRunMultiThreaded(boolean runMultiThreaded)
   {
      scsInitialSetup.setRunMultiThreaded(runMultiThreaded);
   }

   public void setupControllerNetworkSubscriber(boolean setup)
   {
      setupControllerNetworkSubscriber = setup;
   }

   /**
    * Set whether state estimation as on the the real robot or perfect sensors coming from the simulated robot should be used.
    * By default the state estimator is used.
    * @param usePerfectSensors
    */
   public void setUsePerfectSensors(boolean usePerfectSensors)
   {
      scsInitialSetup.setUsePerfectSensors(usePerfectSensors);
   }

   /**
    * Indicates if the state estimator should be aware of the robot starting location.
    * It is set to false by default, meaning that independently from the robot starting location, the state estimator will think that the robot started at (0, 0) in world but will be aware of the initial yaw.
    */
   public void setInitializeEstimatorToActual(boolean initializeEstimatorToActual)
   {
      scsInitialSetup.setInitializeEstimatorToActual(initializeEstimatorToActual);
   }

   /**
    * Provide a subscriber for receiving pelvis poses (for instance from the iterative closest point module) to be accounted for in the state estimator.
    * @param externalPelvisCorrectorSubscriber
    */
   public void setExternalPelvisCorrectorSubscriber(PelvisPoseCorrectionCommunicatorInterface externalPelvisCorrectorSubscriber)
   {
      if (avatarSimulation != null)
         avatarSimulation.setExternalPelvisCorrectorSubscriber(externalPelvisCorrectorSubscriber);
      else
         this.externalPelvisCorrectorSubscriber = externalPelvisCorrectorSubscriber;
   }

   /**
    * Set a GUI initial setup. If not called, a default GUI initial setup is used.
    */
   public void setGuiInitialSetup(DRCGuiInitialSetup guiInitialSetup)
   {
      this.guiInitialSetup = guiInitialSetup;
   }

   /**
    * Allows configuring whether a YoVariableServer will be created.
    */
   public void setCreateYoVariableServer(boolean createYoVariableServer)
   {
      this.createYoVariableServer = createYoVariableServer;
   }

   /**
    * Set a robot initial setup to use instead of the one in DRCRobotModel.
    * @param robotInitialSetup
    */
   public void setRobotInitialSetup(DRCRobotInitialSetup<HumanoidFloatingRootJointRobot> robotInitialSetup)
   {
      this.robotInitialSetup = robotInitialSetup;
   }

   /**
    * Set a specific starting location. By default, the robot will start at (0, 0) in world with no yaw.
    */
   @Override
   public void setStartingLocation(DRCStartingLocation startingLocation)
   {
      setStartingLocationOffset(startingLocation.getStartingLocationOffset());
   }

   /**
    * Set a specific starting location offset. By default, the robot will start at (0, 0) in world with no yaw.
    */
   public void setStartingLocationOffset(OffsetAndYawRobotInitialSetup startingLocationOffset)
   {
      robotInitialSetup.setInitialYaw(startingLocationOffset.getYaw());
      robotInitialSetup.setInitialGroundHeight(startingLocationOffset.getGroundHeight());
      robotInitialSetup.setOffset(startingLocationOffset.getAdditionalOffset());
   }

   /**
    * Set a specific starting location offset. By default, the robot will start at (0, 0) in world with no yaw.
    */
   public void setStartingLocationOffset(Vector3D robotInitialPosition, double yaw)
   {
      setStartingLocationOffset(new OffsetAndYawRobotInitialSetup(robotInitialPosition, yaw));
   }

   /**
    * Sets the initial SCS camera position.
    * @param positionX
    * @param positionY
    * @param positionZ
    */
   public void setSCSCameraPosition(double positionX, double positionY, double positionZ)
   {
      scsCameraPosition.set(positionX, positionY, positionZ);
   }

   /**
    * Sets the initial fix point that the SCS camera looks at.
    * @param fixX
    * @param fixY
    * @param fixZ
    */
   public void setSCSCameraFix(double fixX, double fixY, double fixZ)
   {
      scsCameraFix.set(fixX, fixY, fixZ);
   }

   //   /** Make the controller use a specific PacketCommunicator instead of the default. If you don't know what you're doing, forget about that method. */
   //   public void setControllerPacketCommunicator(PacketCommunicator controllerInputPacketCommunicator)
   //   {
   //      this.controllerPacketCommunicator = controllerInputPacketCommunicator;
   //   }

   /**
    * Creates a default output PacketCommunicator for the network processor.
    * This PacketCommunicator is also set to be used as input for the controller.
    * @param networkParameters
    */
   private void createControllerCommunicator(DRCNetworkModuleParameters networkParameters)
   {
      // Don't do anything if the network processor has already been setup
      if (controllerPacketCommunicator != null)
         return;

      networkParameters.enableLocalControllerCommunicator(true);

      controllerPacketCommunicator = PacketCommunicator.createIntraprocessPacketCommunicator(NetworkPorts.CONTROLLER_PORT,
                                                                                             new IHMCCommunicationKryoNetClassList());
      try
      {
         controllerPacketCommunicator.connect();
      }
      catch (IOException e)
      {
         throw new RuntimeException(e);
      }
   }

   /**
    * Starts the SCS visualizer for the behavior module.
    */
   @Override
   public void startBehaviorVisualizer()
   {
      JavaProcessSpawner spawner = new JavaProcessSpawner(true, true);
      spawner.spawn(BehaviorVisualizer.class);
   }

   /**
    * Creates and starts the simulation and automatically starts the network processor if required.
    * All the specific requirements (environment, robot initial setup, etc.) have to be set before calling this method.
    * @param startNetworkProcessor if true the network processor is created and started.
    * @param automaticallyStartSimulation if true SCS will be simulating when it shows up.
    * @return
    */
   @Override
   public void startSimulation(DRCNetworkModuleParameters networkParameters, boolean automaticallySimulate)
   {
      createSimulation(networkParameters, true, automaticallySimulate);
   }

   public void createSimulation(DRCNetworkModuleParameters networkParameters, boolean automaticallySpawnSimulation, boolean automaticallySimulate)
   {
      if ((networkParameters != null))
      {
         createControllerCommunicator(networkParameters);
      }

      this.avatarSimulation = createAvatarSimulation();

      if (automaticallySpawnSimulation)
         avatarSimulation.start();

      if (automaticallySpawnSimulation && automaticallySimulate)
         avatarSimulation.simulate();

      if ((networkParameters != null) && networkParameters.isNetworkProcessorEnabled()) //&& (networkParameters.useController()))
      {
         startNetworkProcessor(networkParameters);
      }
   }

   public ScriptBasedControllerCommandGenerator getScriptBasedControllerCommandGenerator()
   {
      return scriptBasedControllerCommandGenerator;
   }

   public void setFlatGroundWalkingScriptParameters(HeadingAndVelocityEvaluationScriptParameters walkingScriptParameters)
   {
      this.walkingScriptParameters = walkingScriptParameters;
   }

   private AvatarSimulation createAvatarSimulation()
   {
      HumanoidGlobalDataProducer dataProducer = null;
      if (controllerPacketCommunicator != null)
      {
         dataProducer = new HumanoidGlobalDataProducer(controllerPacketCommunicator);
      }

      ContactableBodiesFactory<RobotSide> contactableBodiesFactory = new ContactableBodiesFactory<>();
      ArrayList<String> additionalContactRigidBodyNames = contactPointParameters.getAdditionalContactRigidBodyNames();
      ArrayList<String> additionaContactNames = contactPointParameters.getAdditionalContactNames();
      ArrayList<RigidBodyTransform> additionalContactTransforms = contactPointParameters.getAdditionalContactTransforms();

      contactableBodiesFactory.setFootContactPoints(contactPointParameters.getFootContactPoints());
      contactableBodiesFactory.setToeContactParameters(contactPointParameters.getControllerToeContactPoints(), contactPointParameters.getControllerToeContactLines());
      for (int i = 0; i < contactPointParameters.getAdditionalContactNames().size(); i++)
         contactableBodiesFactory.addAdditionalContactPoint(additionalContactRigidBodyNames.get(i), additionaContactNames.get(i), additionalContactTransforms.get(i));

      DRCRobotSensorInformation sensorInformation = robotModel.getSensorInformation();
      SideDependentList<String> feetForceSensorNames = sensorInformation.getFeetForceSensorNames();
      SideDependentList<String> feetContactSensorNames = sensorInformation.getFeetContactSensorNames();
      SideDependentList<String> wristForceSensorNames = sensorInformation.getWristForceSensorNames();

      controllerFactory = new HighLevelHumanoidControllerFactory(contactableBodiesFactory, feetForceSensorNames, feetContactSensorNames, wristForceSensorNames,
                                                                 highLevelControllerParameters, walkingControllerParameters, capturePointPlannerParameters, jumpControlParameters);
      setupHighLevelStates(controllerFactory);

      controllerFactory.attachControllerFailureListeners(controllerFailureListeners);
      if (setupControllerNetworkSubscriber)
         controllerFactory.createControllerNetworkSubscriber(new PeriodicNonRealtimeThreadScheduler("CapturabilityBasedStatusProducer"),
                                                             controllerPacketCommunicator);

      for (int i = 0; i < highLevelControllerFactories.size(); i++)
         controllerFactory.addCustomControlState(highLevelControllerFactories.get(i));
      for (int i = 0; i < controllerTransitionFactories.size(); i++)
         controllerFactory.addCustomStateTransition(controllerTransitionFactories.get(i));

      controllerFactory.setInitialState(HighLevelControllerName.DO_NOTHING_BEHAVIOR);

      controllerFactory.createQueuedControllerCommandGenerator(controllerCommands);

      controllerFactory.setHeadingAndVelocityEvaluationScriptParameters(walkingScriptParameters);

      if (addFootstepMessageGenerator && cheatWithGroundHeightAtForFootstep)
         controllerFactory.createComponentBasedFootstepDataMessageGenerator(useHeadingAndVelocityScript, scsInitialSetup.getHeightMap());
      else if (addFootstepMessageGenerator)
         controllerFactory.createComponentBasedFootstepDataMessageGenerator(useHeadingAndVelocityScript);

      AvatarSimulationFactory avatarSimulationFactory = new AvatarSimulationFactory();
      avatarSimulationFactory.setRobotModel(robotModel);
      avatarSimulationFactory.setHighLevelHumanoidControllerFactory(controllerFactory);
      avatarSimulationFactory.setCommonAvatarEnvironment(environment);
      avatarSimulationFactory.setRobotInitialSetup(robotInitialSetup);
      avatarSimulationFactory.setSCSInitialSetup(scsInitialSetup);
      avatarSimulationFactory.setGuiInitialSetup(guiInitialSetup);
      avatarSimulationFactory.setHumanoidGlobalDataProducer(dataProducer);
      avatarSimulationFactory.setCreateYoVariableServer(createYoVariableServer);
      AvatarSimulation avatarSimulation = avatarSimulationFactory.createAvatarSimulation();

      HighLevelHumanoidControllerToolbox highLevelHumanoidControllerToolbox = controllerFactory.getHighLevelHumanoidControllerToolbox();
      FullHumanoidRobotModel fullRobotModel = highLevelHumanoidControllerToolbox.getFullRobotModel();
      scriptBasedControllerCommandGenerator = new ScriptBasedControllerCommandGenerator(controllerCommands, fullRobotModel);

      if (externalPelvisCorrectorSubscriber != null)
         avatarSimulation.setExternalPelvisCorrectorSubscriber(externalPelvisCorrectorSubscriber);

      simulationConstructionSet = avatarSimulation.getSimulationConstructionSet();
      sdfRobot = avatarSimulation.getHumanoidFloatingRootJointRobot();

      simulationConstructionSet.setCameraPosition(scsCameraPosition.getX(), scsCameraPosition.getY(), scsCameraPosition.getZ());
      simulationConstructionSet.setCameraFix(scsCameraFix.getX(), scsCameraFix.getY(), scsCameraFix.getZ());

      PlaybackListener playbackListener = new SCSPlaybackListener(dataProducer);
      simulationConstructionSet.attachPlaybackListener(playbackListener);

      return avatarSimulation;
   }

   public void setupHighLevelStates(HighLevelHumanoidControllerFactory controllerFactory)
   {
      controllerFactory.useDefaultDoNothingControlState();
      //controllerFactory.useDefaultWalkingControlState();
      if(jumpControlParameters != null)
      {
         controllerFactory.useDefaultJumpControllerState();
      }

      //controllerFactory.addRequestableTransition(DO_NOTHING_BEHAVIOR, WALKING);
      //controllerFactory.addRequestableTransition(WALKING, DO_NOTHING_BEHAVIOR);
      
      if(jumpControlParameters != null)
      {
         controllerFactory.addRequestableTransition(DO_NOTHING_BEHAVIOR, JUMPING);
         controllerFactory.addRequestableTransition(JUMPING, DO_NOTHING_BEHAVIOR);
      }
   }

   public ConcurrentLinkedQueue<Command<?, ?>> getQueuedControllerCommands()
   {
      return controllerCommands;
   }

   public LocalObjectCommunicator createSimulatedSensorsPacketCommunicator()
   {
      scsSensorOutputPacketCommunicator = new LocalObjectCommunicator();

      if (createSCSSimulatedSensors)
      {
         DRCRobotSensorInformation sensorInformation = robotModel.getSensorInformation();
         DRCRobotJointMap jointMap = robotModel.getJointMap();
         TimestampProvider timeStampProvider = avatarSimulation.getSimulatedRobotTimeProvider();
         HumanoidFloatingRootJointRobot robot = avatarSimulation.getHumanoidFloatingRootJointRobot();
         Graphics3DAdapter graphics3dAdapter = simulationConstructionSet.getGraphics3dAdapter();

         printIfDebug("Streaming SCS Video");
         DRCRobotCameraParameters cameraParameters = sensorInformation.getCameraParameters(0);
         if (cameraParameters != null)
         {
            String cameraName = cameraParameters.getSensorNameInSdf();
            int width = sdfRobot.getCameraMount(cameraName).getImageWidth();
            int height = sdfRobot.getCameraMount(cameraName).getImageHeight();

            CameraConfiguration cameraConfiguration = new CameraConfiguration(cameraName);
            cameraConfiguration.setCameraMount(cameraName);

            int framesPerSecond = 25;
            RawVideoDataServer drcRenderedSceneVideoHandler = new RawVideoDataServer(scsSensorOutputPacketCommunicator);
            simulationConstructionSet.startStreamingVideoData(cameraConfiguration, width, height, new VideoDataServerImageCallback(drcRenderedSceneVideoHandler), timeStampProvider,
                                                              framesPerSecond);
         }

         for (DRCRobotLidarParameters lidarParams : sensorInformation.getLidarParameters())
         {
            DRCLidar.setupDRCRobotLidar(robot, graphics3dAdapter, scsSensorOutputPacketCommunicator, jointMap, lidarParams, timeStampProvider, true);
         }
      }

      return scsSensorOutputPacketCommunicator;
   }

   private void printIfDebug(String string)
   {
      if (DEBUG)
         System.out.println(string);
   }

   /**
    * Creates and starts the network processor.
    * The network processor is necessary to run the behavior module and/or the operator interface.
    * It has to be created after the simulation.
    * @param networkModuleParams
    */
   private void startNetworkProcessor(DRCNetworkModuleParameters networkModuleParams)
   {
      if (networkModuleParams.isRosModuleEnabled() || networkModuleParams.isSensorModuleEnabled())
      {
         LocalObjectCommunicator simulatedSensorCommunicator = createSimulatedSensorsPacketCommunicator();
         networkModuleParams.setSimulatedSensorCommunicator(simulatedSensorCommunicator);
      }

      networkProcessor = new DRCNetworkProcessor(robotModel, networkModuleParams);
   }

   public AvatarSimulation getAvatarSimulation()
   {
      return avatarSimulation;
   }

   public SimulationConstructionSet getSimulationConstructionSet()
   {
      return simulationConstructionSet;
   }

   public HumanoidFloatingRootJointRobot getSDFRobot()
   {
      return sdfRobot;
   }

   public PacketRouter<PacketDestination> getPacketRouter()
   {
      return networkProcessor.getPacketRouter();
   }

   public LocalObjectCommunicator getSimulatedSensorsPacketCommunicator()
   {
      if (scsSensorOutputPacketCommunicator == null)
      {
         createSimulatedSensorsPacketCommunicator();
      }
      return scsSensorOutputPacketCommunicator;
   }

   @Override
   public void close()
   {
      if (controllerPacketCommunicator != null)
      {
         controllerPacketCommunicator.disconnect();
      }
   }

   public void addFootstepMessageGenerator(boolean useHeadingAndVelocityScript, boolean cheatWithGroundHeightAtForFootstep)
   {
      addFootstepMessageGenerator = true;
      this.useHeadingAndVelocityScript = useHeadingAndVelocityScript;
      this.cheatWithGroundHeightAtForFootstep = cheatWithGroundHeightAtForFootstep;
   }
}<|MERGE_RESOLUTION|>--- conflicted
+++ resolved
@@ -111,12 +111,8 @@
    private final HighLevelControllerParameters highLevelControllerParameters;
    private final WalkingControllerParameters walkingControllerParameters;
    private final ICPWithTimeFreezingPlannerParameters capturePointPlannerParameters;
-<<<<<<< HEAD
    private final RobotContactPointParameters<RobotSide> contactPointParameters;
-=======
    private final JumpControllerParameters jumpControlParameters;
-   private final RobotContactPointParameters contactPointParameters;
->>>>>>> 8f4eb46d
 
    private final Point3D scsCameraPosition = new Point3D(6.0, -2.0, 4.5);
    private final Point3D scsCameraFix = new Point3D(-0.44, -0.17, 0.75);
@@ -506,8 +502,8 @@
       
       if(jumpControlParameters != null)
       {
-         controllerFactory.addRequestableTransition(DO_NOTHING_BEHAVIOR, JUMPING);
-         controllerFactory.addRequestableTransition(JUMPING, DO_NOTHING_BEHAVIOR);
+         controllerFactory.addRequestableTransition(DO_NOTHING_BEHAVIOR, HighLevelControllerName.JUMPING);
+         controllerFactory.addRequestableTransition(HighLevelControllerName.JUMPING, DO_NOTHING_BEHAVIOR);
       }
    }
 
