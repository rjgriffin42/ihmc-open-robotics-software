package us.ihmc.avatar.drcRobot;

import java.nio.file.Path;
import java.util.List;

import us.ihmc.avatar.AvatarSimulatedHandControlThread;
import us.ihmc.avatar.SimulatedLowLevelOutputWriter;
import us.ihmc.avatar.drcRobot.shapeContactSettings.DRCRobotModelShapeCollisionSettings;
import us.ihmc.avatar.drcRobot.shapeContactSettings.DefaultShapeCollisionSettings;
import us.ihmc.avatar.factory.DefaultSimulatedHandOutputWriter;
import us.ihmc.avatar.factory.DefaultSimulatedHandSensorReader;
import us.ihmc.avatar.factory.SimulatedHandOutputWriter;
import us.ihmc.avatar.factory.SimulatedHandSensorReader;
import us.ihmc.avatar.handControl.packetsAndConsumers.HandModel;
import us.ihmc.avatar.initialSetup.RobotInitialSetup;
import us.ihmc.avatar.initialSetup.DRCSCSInitialSetup;
import us.ihmc.avatar.kinematicsSimulation.SimulatedHandKinematicController;
import us.ihmc.avatar.ros.RobotROSClockCalculator;
import us.ihmc.avatar.ros.WallTimeBasedROSClockCalculator;
import us.ihmc.avatar.sensors.DRCSensorSuiteManager;
import us.ihmc.behaviors.lookAndStep.LookAndStepBehaviorParameters;
import us.ihmc.commonWalkingControlModules.barrierScheduler.context.HumanoidRobotContextData;
import us.ihmc.commonWalkingControlModules.configurations.HighLevelControllerParameters;
import us.ihmc.commonWalkingControlModules.configurations.SteppingEnvironmentalConstraintParameters;
import us.ihmc.commonWalkingControlModules.staticReachability.StepReachabilityData;
import us.ihmc.communication.controllerAPI.RobotLowLevelMessenger;
import us.ihmc.euclid.tuple3D.Vector3D;
import us.ihmc.footstepPlanning.AStarBodyPathPlannerParametersBasics;
import us.ihmc.footstepPlanning.graphSearch.parameters.FootstepPlannerParametersBasics;
import us.ihmc.footstepPlanning.swing.SwingPlannerParametersBasics;
import us.ihmc.ihmcPerception.depthData.CollisionBoxProvider;
import us.ihmc.multicastLogDataProtocol.modelLoaders.LogModelProvider;
import us.ihmc.pathPlanning.visibilityGraphs.parameters.VisibilityGraphsParametersBasics;
import us.ihmc.robotDataLogger.logger.DataServerSettings;
import us.ihmc.robotModels.FullHumanoidRobotModel;
import us.ihmc.robotics.partNames.HumanoidJointNameMap;
import us.ihmc.robotics.physics.Collidable;
import us.ihmc.robotics.physics.CollidableHelper;
import us.ihmc.robotics.physics.RobotCollisionModel;
import us.ihmc.robotics.robotSide.RobotSide;
import us.ihmc.robotics.robotSide.SideDependentList;
import us.ihmc.ros2.ROS2NodeInterface;
import us.ihmc.ros2.RealtimeROS2Node;
import us.ihmc.sensorProcessing.outputData.JointDesiredOutputWriter;
import us.ihmc.simulationConstructionSetTools.util.HumanoidFloatingRootJointRobot;
import us.ihmc.simulationToolkit.physicsEngine.ExperimentalSimulation;
import us.ihmc.simulationconstructionset.OneDegreeOfFreedomJointHolder;
import us.ihmc.wholeBodyController.DRCOutputProcessor;
import us.ihmc.wholeBodyController.SimulatedFullHumanoidRobotModelFactory;
import us.ihmc.wholeBodyController.UIParameters;
import us.ihmc.wholeBodyController.WholeBodyControllerParameters;
import us.ihmc.wholeBodyController.diagnostics.AutomatedDiagnosticAnalysisController;
import us.ihmc.wholeBodyController.diagnostics.DiagnosticParameters;
import us.ihmc.yoVariables.providers.DoubleProvider;

public interface DRCRobotModel extends SimulatedFullHumanoidRobotModelFactory, WholeBodyControllerParameters<RobotSide>
{
   public default RobotTarget getTarget()
   {
      return null;
   }

   public abstract HumanoidJointNameMap getJointMap();

   public abstract RobotInitialSetup<HumanoidFloatingRootJointRobot> getDefaultRobotInitialSetup();

   default RobotInitialSetup<HumanoidFloatingRootJointRobot> getDefaultRobotInitialSetup(double groundHeight, double initialYaw)
   {
      return getDefaultRobotInitialSetup(groundHeight, initialYaw, 0, 0);
   }

   default RobotInitialSetup<HumanoidFloatingRootJointRobot> getDefaultRobotInitialSetup(double groundHeight, double initialYaw, double x, double y)
   {
      RobotInitialSetup<HumanoidFloatingRootJointRobot> robotInitialSetup = getDefaultRobotInitialSetup();
      robotInitialSetup.setInitialGroundHeight(groundHeight);
      robotInitialSetup.setInitialYaw(initialYaw);
      robotInitialSetup.setOffset(new Vector3D(x, y, 0.0));
      return robotInitialSetup;
   }

   public abstract HandModel getHandModel(RobotSide side);

   public default SideDependentList<HandModel> getHandModels()
   {
      SideDependentList<HandModel> handModels = new SideDependentList<>();
      for (RobotSide side : RobotSide.values)
      {
         HandModel handModel = getHandModel(side);
         if (handModel != null)
         {
            handModels.put(side, handModel);
         }
      }
      return handModels;
   }

   public abstract double getSimulateDT();

   public abstract double getEstimatorDT();

   default double getStepGeneratorDT()
   {
      return 10.0 * getControllerDT();
   }

   public default RobotROSClockCalculator getROSClockCalculator()
   {
      return new WallTimeBasedROSClockCalculator();
   }

   public default DRCSensorSuiteManager getSensorSuiteManager()
   {
      return getSensorSuiteManager(null);
   }

   public abstract DRCSensorSuiteManager getSensorSuiteManager(ROS2NodeInterface ros2Node);

   public default AvatarSimulatedHandControlThread createSimulatedHandController(RealtimeROS2Node realtimeROS2Node)
   {
      return null;
   }

   public default SimulatedHandKinematicController createSimulatedHandKinematicController(FullHumanoidRobotModel fullHumanoidRobotModel,
                                                                                          RealtimeROS2Node realtimeROS2Node,
                                                                                          DoubleProvider controllerTime)
   {
      return null;
   }

   public default SimulatedHandSensorReader createSimulatedHandSensorReader(OneDegreeOfFreedomJointHolder robot, List<String> fingerJointNames)
   {
      return new DefaultSimulatedHandSensorReader(robot, fingerJointNames);
   }

   public default SimulatedHandOutputWriter createSimulatedHandOutputWriter(OneDegreeOfFreedomJointHolder robot)
   {
      return new DefaultSimulatedHandOutputWriter(robot);
   }

   public abstract DataServerSettings getLogSettings();

   public abstract LogModelProvider getLogModelProvider();

   public abstract String getSimpleRobotName();

   public abstract CollisionBoxProvider getCollisionBoxProvider();

   /**
    * Override this method to create a custom output processor to be used with this robot.
    * <p>
    * <b> This output writer is meant to be used in simulation only.
    * </p>
    * 
    * @param humanoidFloatingRootJointRobot Optional handle to the robot to allow directly writing to
    *                                       the joints.
    * @return the custom output processor.
    */
   public default DRCOutputProcessor getCustomSimulationOutputProcessor(HumanoidFloatingRootJointRobot humanoidFloatingRootJointRobot)
   {
      return null;
   }

   /**
    * Override this method to create a custom output writer to be used with this robot.
    * <p>
    * <b> This output writer is meant to be used in simulation only.
    * </p>
    * 
    * @param JointDesiredOutputWriter The outputWriter to use. If null is returned, no output writer is
    *                                 used.
    * @return the custom output writer.
    */
   public default JointDesiredOutputWriter getCustomSimulationOutputWriter(HumanoidFloatingRootJointRobot humanoidFloatingRootJointRobot,
                                                                           HumanoidRobotContextData contextData)
   {
      return new SimulatedLowLevelOutputWriter(humanoidFloatingRootJointRobot, true);
   }

   /**
    * Returns a factory for creating low-level joint controller that can be used to simulate for
    * instance a joint position controller.
    * 
    * @return the low-level controller factory to use in simulation.
    */
   public default SimulationLowLevelControllerFactory getSimulationLowLevelControllerFactory()
   {
      return new DefaultSimulationLowLevelControllerFactory(getJointMap(), getSimulateDT());
   }

   /**
    * @return parameters used in the user interface only.
    */
   public default UIParameters getUIParameters()
   {
      return null;
   }

   public default FootstepPlannerParametersBasics getFootstepPlannerParameters()
   {
      return null;
   }

   default FootstepPlannerParametersBasics getFootstepPlannerParameters(String fileNameSuffix)
   {
      return null;
   }

   default LookAndStepBehaviorParameters getLookAndStepParameters()
   {
      return null;
   }

   default VisibilityGraphsParametersBasics getVisibilityGraphsParameters()
   {
      return null;
   }

<<<<<<< HEAD
=======
   default AStarBodyPathPlannerParametersBasics getAStarBodyPathPlannerParameters()
   {
      return null;
   }

>>>>>>> a401a040
   default SteppingEnvironmentalConstraintParameters getSteppingEnvironmentalConstraintParameters()
   {
      return new SteppingEnvironmentalConstraintParameters();
   }

   default String getStepReachabilityResourceName()
   {
      return null;
   }

   default StepReachabilityData getStepReachabilityData()
   {
      return null;
   }

   default SwingPlannerParametersBasics getSwingPlannerParameters(String fileNameSuffix)
   {
      return null;
   }

   default SwingPlannerParametersBasics getSwingPlannerParameters()
   {
      return null;
   }

   public HighLevelControllerParameters getHighLevelControllerParameters();

   public default DRCRobotModelShapeCollisionSettings getShapeCollisionSettings()
   {
      return new DefaultShapeCollisionSettings();
   }

   default RobotCollisionModel getHumanoidRobotKinematicsCollisionModel()
   {
      return null;
   }

   /**
    * Gets the collision model for this robot to use with {@link ExperimentalSimulation}.
    * <p>
    * {@link ExperimentalSimulation} can be used instead of the default SCS physics engine using
    * {@link DRCSCSInitialSetup#setUseExperimentalPhysicsEngine(boolean)}.
    * </p>
    * 
    * @param helper                    the helper to use when creating the {@link Collidable}s for
    *                                  generating the collidable masks and groups.
    * @param robotCollisionMask        the mask for the robot collidables that are supposed to interact
    *                                  with the environment.
    * @param environmentCollisionMasks the masks used for the environment collidables needed to create
    *                                  the collision group for the robot collidables that are to
    *                                  interact with the environment.
    * @return the robot collision model used to create the robot's {@link Collidable}s.
    */
   default RobotCollisionModel getSimulationRobotCollisionModel(CollidableHelper helper, String robotCollisionMask, String... environmentCollisionMasks)
   {
      return null;
   }

   /**
    * Gets the parameters necessary to run an automated diagnostic on the robot.
    * 
    * @return the parameters required for running the diagnostic controller.
    * @see AutomatedDiagnosticAnalysisController
    */
   default DiagnosticParameters getDiagnoticParameters()
   {
      return null;
   }

   default RobotLowLevelMessenger newRobotLowLevelMessenger(ROS2NodeInterface ros2Node)
   {
      return null;
   }

   default Path getMultiContactScriptPath()
   {
      return null;
   }
}<|MERGE_RESOLUTION|>--- conflicted
+++ resolved
@@ -215,14 +215,11 @@
       return null;
    }
 
-<<<<<<< HEAD
-=======
    default AStarBodyPathPlannerParametersBasics getAStarBodyPathPlannerParameters()
    {
       return null;
    }
 
->>>>>>> a401a040
    default SteppingEnvironmentalConstraintParameters getSteppingEnvironmentalConstraintParameters()
    {
       return new SteppingEnvironmentalConstraintParameters();
