package us.ihmc.avatar.drcRobot;

import com.jme3.math.Transform;

import us.ihmc.avatar.SimulatedLowLevelOutputWriter;
import us.ihmc.avatar.handControl.packetsAndConsumers.HandModel;
import us.ihmc.avatar.initialSetup.DRCRobotInitialSetup;
import us.ihmc.avatar.ros.DRCROSPPSTimestampOffsetProvider;
import us.ihmc.avatar.sensors.DRCSensorSuiteManager;
import us.ihmc.commonWalkingControlModules.configurations.HighLevelControllerParameters;
import us.ihmc.commonWalkingControlModules.configurations.SliderBoardParameters;
import us.ihmc.footstepPlanning.PlanarRegionFootstepPlanningParameters;
import us.ihmc.footstepPlanning.graphSearch.FootstepPlannerParameters;
import us.ihmc.humanoidRobotics.communication.streamingData.HumanoidGlobalDataProducer;
import us.ihmc.ihmcPerception.depthData.CollisionBoxProvider;
import us.ihmc.multicastLogDataProtocol.modelLoaders.LogModelProvider;
import us.ihmc.robotDataLogger.logger.LogSettings;
import us.ihmc.robotics.robotSide.RobotSide;
import us.ihmc.sensorProcessing.outputData.LowLevelOutputWriter;
import us.ihmc.simulationConstructionSetTools.robotController.MultiThreadedRobotControlElement;
import us.ihmc.simulationconstructionset.FloatingRootJointRobot;
import us.ihmc.simulationconstructionset.HumanoidFloatingRootJointRobot;
import us.ihmc.tools.thread.CloseableAndDisposableRegistry;
import us.ihmc.wholeBodyController.DRCOutputProcessor;
import us.ihmc.wholeBodyController.DRCRobotJointMap;
import us.ihmc.wholeBodyController.SimulatedFullHumanoidRobotModelFactory;
import us.ihmc.wholeBodyController.UIParameters;
import us.ihmc.wholeBodyController.WholeBodyControllerParameters;
import us.ihmc.wholeBodyController.concurrent.ThreadDataSynchronizerInterface;

public interface DRCRobotModel extends SimulatedFullHumanoidRobotModelFactory, WholeBodyControllerParameters
{
   public abstract DRCRobotJointMap getJointMap();

   public abstract DRCRobotInitialSetup<HumanoidFloatingRootJointRobot> getDefaultRobotInitialSetup(double groundHeight, double initialYaw);

   public abstract HandModel getHandModel();

   public abstract Transform getJmeTransformWristToHand(RobotSide side);

   public abstract double getSimulateDT();

   public abstract double getEstimatorDT();

   public abstract double getStandPrepAngle(String jointName);

   public abstract DRCROSPPSTimestampOffsetProvider getPPSTimestampOffsetProvider();

   public abstract DRCSensorSuiteManager getSensorSuiteManager();

   public abstract MultiThreadedRobotControlElement createSimulatedHandController(FloatingRootJointRobot simulatedRobot,
         ThreadDataSynchronizerInterface threadDataSynchronizer, HumanoidGlobalDataProducer globalDataProducer,
         CloseableAndDisposableRegistry closeableAndDisposableRegistry);

   public abstract LogSettings getLogSettings();

   public abstract LogModelProvider getLogModelProvider();

   public abstract String getSimpleRobotName();

   public abstract CollisionBoxProvider getCollisionBoxProvider();

   public default SliderBoardParameters getSliderBoardParameters()
   {
      return new SliderBoardParameters();
   }

   /**
    * Override this method to create a custom output processor to be used with this robot.
    * <p>
    * <b> This output writer is meant to be used in simulation only.
    * </p>
    * @param humanoidFloatingRootJointRobot Optional handle to the robot to allow directly writing to the joints.
    *
    * @return the custom output processor.
    */
   public default DRCOutputProcessor getCustomSimulationOutputProcessor(HumanoidFloatingRootJointRobot humanoidFloatingRootJointRobot)
   {
      return null;
   }

   /**
    * Override this method to create a custom output writer to be used with this robot.
    * <p>
    * <b> This output writer is meant to be used in simulation only.
    * </p>
    * @param LowLevelOutputWriter The outputWriter to use. If null is returned, no output writer is used.
    *
    * @return the custom output writer.
    */
   public default LowLevelOutputWriter getCustomSimulationOutputWriter(HumanoidFloatingRootJointRobot humanoidFloatingRootJointRobot)
   {
      return new SimulatedLowLevelOutputWriter(humanoidFloatingRootJointRobot, true);
   }

   /**
    * @return parameters used in the user interface only.
    */
   public default UIParameters getUIParameters()
   {
      return null;
   }

   public default PlanarRegionFootstepPlanningParameters getPlanarRegionFootstepPlannerParameters()
   {
      return null;
   }

<<<<<<< HEAD
   public HighLevelControllerParameters getHighLevelControllerParameters();
=======
   public default FootstepPlannerParameters getFootstepPlannerParameters()
   {
      return null;
   }
>>>>>>> d8990b87
}<|MERGE_RESOLUTION|>--- conflicted
+++ resolved
@@ -106,12 +106,10 @@
       return null;
    }
 
-<<<<<<< HEAD
-   public HighLevelControllerParameters getHighLevelControllerParameters();
-=======
    public default FootstepPlannerParameters getFootstepPlannerParameters()
    {
       return null;
    }
->>>>>>> d8990b87
+
+   public HighLevelControllerParameters getHighLevelControllerParameters();
 }