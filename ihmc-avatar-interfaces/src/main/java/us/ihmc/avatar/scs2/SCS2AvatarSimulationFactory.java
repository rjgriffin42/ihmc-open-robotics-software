--- conflicted
+++ resolved
@@ -269,11 +269,7 @@
                robotModel.getContactPointParameters().setGroundContactModelParameters(groundContactModelParameters.get());
 
             ContactPointBasedPhysicsEngine physicsEngine = new ContactPointBasedPhysicsEngine(inertialFrame, rootRegistry);
-<<<<<<< HEAD
             GroundContactModelParameters contactModelParameters = robotModel.getContactPointParameters().getGroundContactModelParameters(simulationDT.get());
-=======
-            GroundContactModelParameters contactModelParameters = robotModel.getContactPointParameters().getContactModelParameters(simulationDT.get());
->>>>>>> 53edf096
             ContactPointBasedContactParameters parameters = ContactPointBasedContactParameters.defaultParameters();
             parameters.setKz(contactModelParameters.getZStiffness());
             parameters.setBz(contactModelParameters.getZDamping());
