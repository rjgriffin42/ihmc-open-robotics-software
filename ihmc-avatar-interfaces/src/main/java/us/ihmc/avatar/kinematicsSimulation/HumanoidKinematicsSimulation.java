--- conflicted
+++ resolved
@@ -251,13 +251,12 @@
       walkingParentRegistry.addChild(walkingController.getYoVariableRegistry());
 
       // create controller network subscriber here!!
-<<<<<<< HEAD
       if (kinematicsSimulationParameters.isControllerNetworkSubscriberEnabled())
       {
          realtimeROS2Node = ROS2Tools.createRealtimeROS2Node(kinematicsSimulationParameters.getPubSubImplementation(),
-                                                             ROS2Tools.HUMANOID_KINEMATICS_CONTROLLER_NODE_NAME + "_rt");
-         ROS2Topic inputTopic = ROS2Tools.getControllerInputTopic(robotName);
-         ROS2Topic outputTopic = ROS2Tools.getControllerOutputTopic(robotName);
+                                                             HumanoidControllerAPI.HUMANOID_KINEMATICS_CONTROLLER_NODE_NAME + "_rt");
+         ROS2Topic inputTopic = HumanoidControllerAPI.getInputTopic(robotName);
+         ROS2Topic outputTopic = HumanoidControllerAPI.getOutputTopic(robotName);
          ControllerNetworkSubscriber controllerNetworkSubscriber = new ControllerNetworkSubscriber(inputTopic,
                                                                                                    walkingInputManager,
                                                                                                    outputTopic,
@@ -277,13 +276,10 @@
                                                                           9,
                                                                           MessageUnpackingTools.createWholeBodyTrajectoryMessageUnpacker());
          controllerNetworkSubscriber.registerSubcriberWithMessageUnpacker(WholeBodyStreamingMessage.class,
-                                                                          inputTopic,
-                                                                          ROS2QosProfile.BEST_EFFORT(),
                                                                           9,
                                                                           MessageUnpackingTools.createWholeBodyStreamingMessageUnpacker());
          controllerNetworkSubscriber.addMessageCollectors(ControllerAPIDefinition.createDefaultMessageIDExtractor(), 3);
          controllerNetworkSubscriber.addMessageValidator(ControllerAPIDefinition.createDefaultMessageValidation());
-
          simulatedHandKinematicController = robotModel.createSimulatedHandKinematicController(fullRobotModel, realtimeROS2Node, yoTime);
 
          robotConfigurationDataPublisher = createRobotConfigurationDataPublisher(robotModel.getSimpleRobotName());
@@ -295,41 +291,6 @@
          robotConfigurationDataPublisher = null;
          simulatedHandKinematicController = null;
       }
-=======
-      realtimeROS2Node = ROS2Tools.createRealtimeROS2Node(kinematicsSimulationParameters.getPubSubImplementation(),
-                                                          HumanoidControllerAPI.HUMANOID_KINEMATICS_CONTROLLER_NODE_NAME + "_rt");
-      ROS2Topic inputTopic = HumanoidControllerAPI.getInputTopic(robotName);
-      ROS2Topic outputTopic = HumanoidControllerAPI.getOutputTopic(robotName);
-      ControllerNetworkSubscriber controllerNetworkSubscriber = new ControllerNetworkSubscriber(inputTopic,
-                                                                                                walkingInputManager,
-                                                                                                outputTopic,
-                                                                                                walkingOutputManager,
-                                                                                                realtimeROS2Node);
-      controllerNetworkSubscriber.addMessageFilter(message ->
-      {
-         if (message instanceof FootstepDataListMessage)
-         {
-            FootstepDataListMessage footstepDataListMessage = (FootstepDataListMessage) message;
-            footstepDataListMessage.setOffsetFootstepsHeightWithExecutionError(false); // fixes +Z drift for each step
-         }
-         return true;
-      });
-      walkingInputManager.registerConversionHelper(new FrameMessageCommandConverter(controllerToolbox.getReferenceFrameHashCodeResolver()));
-      controllerNetworkSubscriber.registerSubcriberWithMessageUnpacker(WholeBodyTrajectoryMessage.class,
-                                                                       9,
-                                                                       MessageUnpackingTools.createWholeBodyTrajectoryMessageUnpacker());
-      controllerNetworkSubscriber.registerSubcriberWithMessageUnpacker(WholeBodyStreamingMessage.class,
-                                                                       9,
-                                                                       MessageUnpackingTools.createWholeBodyStreamingMessageUnpacker());
-      controllerNetworkSubscriber.addMessageCollectors(ControllerAPIDefinition.createDefaultMessageIDExtractor(), 3);
-      controllerNetworkSubscriber.addMessageValidator(ControllerAPIDefinition.createDefaultMessageValidation());
-
-      simulatedHandKinematicController = robotModel.createSimulatedHandKinematicController(fullRobotModel, realtimeROS2Node, yoTime);
-      
-      robotConfigurationDataPublisher = createRobotConfigurationDataPublisher(robotModel.getSimpleRobotName());
-
-      realtimeROS2Node.spin();
->>>>>>> 88728588
 
       WholeBodyControlCoreToolbox controlCoreToolbox = new WholeBodyControlCoreToolbox(kinematicsSimulationParameters.getDt(),
                                                                                        GRAVITY_Z,
@@ -454,13 +415,8 @@
       rcdPublisherFactory.setSensorSource(sensorTimestampHolder, rootJointStateOutput, jointSensorOutputs, forceSensorDataHolder, imuSensorOutputs);
       rcdPublisherFactory.setPublishPeriod(0L);
       rcdPublisherFactory.setRobotMotionStatusHolder(robotMotionStatusHolder);
-<<<<<<< HEAD
-
-      rcdPublisherFactory.setROS2Info(realtimeROS2Node, ROS2Tools.getControllerOutputTopic(robotName));
-=======
       
       rcdPublisherFactory.setROS2Info(realtimeROS2Node, HumanoidControllerAPI.getOutputTopic(robotName));
->>>>>>> 88728588
 
       return rcdPublisherFactory.createRobotConfigurationDataPublisher();
    }
