--- conflicted
+++ resolved
@@ -396,11 +396,7 @@
       if (hokuyoJoint instanceof RevoluteJoint)
       {
          RevoluteJoint revoluteHokuyoJoint = (RevoluteJoint) hokuyoJoint;
-<<<<<<< HEAD
-         revoluteHokuyoJoint.setQ(revoluteHokuyoJoint.getQ() + 2.5 * kinematicsSimulationParameters.getUpdatePeriod());
-=======
          revoluteHokuyoJoint.setQ(revoluteHokuyoJoint.getQ() + LIDAR_SPINDLE_SPEED * kinematicsSimulationParameters.getUpdatePeriod());
->>>>>>> f1a5b7cf
       }
 
       yoVariableServerTime += Conversions.millisecondsToSeconds(1);
