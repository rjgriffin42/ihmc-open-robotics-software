--- conflicted
+++ resolved
@@ -337,20 +337,14 @@
       MessageTopicNameGenerator publisherTopicNameGenerator = ControllerAPIDefinition.getPublisherTopicNameGenerator(robotName);
       ROS2Tools.createCallbackSubscription(realtimeRos2Node, HighLevelStateChangeStatusMessage.class, publisherTopicNameGenerator, subscriber -> {
          HighLevelStateChangeStatusMessage message = subscriber.takeNextData();
-<<<<<<< HEAD
-         LogTools.info("Estimator recieved message: controller going to " + HighLevelControllerName.fromByte(message.getEndHighLevelControllerName()));
-         StateEstimatorMode requestedMode = stateModeMap.get(HighLevelControllerName.fromByte(message.getEndHighLevelControllerName()));
-         LogTools.info("Estimator going to " + requestedMode);
-=======
          LogTools.debug("Estimator recieved message: controller going to {}", HighLevelControllerName.fromByte(message.getEndHighLevelControllerName()));
          StateEstimatorMode requestedMode = stateModeMap.get(HighLevelControllerName.fromByte(message.getEndHighLevelControllerName()));
          LogTools.debug("Estimator going to {}", requestedMode);
->>>>>>> 39ea89cf
-
-//         if (drcStateEstimator != null)
+
+         if (drcStateEstimator != null)
             drcStateEstimator.requestStateEstimatorMode(requestedMode);
-//         if (ekfStateEstimator != null)
-//            ekfStateEstimator.requestStateEstimatorMode(requestedMode);
+         if (ekfStateEstimator != null)
+            ekfStateEstimator.requestStateEstimatorMode(requestedMode);
       });
    }
 
