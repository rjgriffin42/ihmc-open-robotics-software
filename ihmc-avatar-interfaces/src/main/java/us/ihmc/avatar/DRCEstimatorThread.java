package us.ihmc.avatar;

import java.io.InputStream;
import java.util.ArrayList;
import java.util.Arrays;
import java.util.Collection;
import java.util.List;
import java.util.Map;

import controller_msgs.msg.dds.ControllerCrashNotificationPacket;
import controller_msgs.msg.dds.HighLevelStateChangeStatusMessage;
import controller_msgs.msg.dds.RequestWristForceSensorCalibrationPacket;
import gnu.trove.map.TObjectDoubleMap;
import us.ihmc.avatar.drcRobot.DRCRobotModel;
import us.ihmc.commonWalkingControlModules.controlModules.ForceSensorToJointTorqueProjector;
import us.ihmc.commonWalkingControlModules.highLevelHumanoidControl.factories.ContactableBodiesFactory;
import us.ihmc.commonWalkingControlModules.highLevelHumanoidControl.factories.ControllerAPIDefinition;
import us.ihmc.commons.Conversions;
import us.ihmc.communication.IHMCRealtimeROS2Publisher;
import us.ihmc.communication.ROS2Tools;
import us.ihmc.communication.ROS2Tools.MessageTopicNameGenerator;
import us.ihmc.communication.packets.ControllerCrashLocation;
import us.ihmc.communication.packets.MessageTools;
import us.ihmc.euclid.referenceFrame.ReferenceFrame;
import us.ihmc.euclid.transform.RigidBodyTransform;
import us.ihmc.graphicsDescription.yoGraphics.YoGraphicsListRegistry;
import us.ihmc.humanoidRobotics.communication.packets.dataobjects.HighLevelControllerName;
import us.ihmc.humanoidRobotics.communication.packets.sensing.StateEstimatorMode;
import us.ihmc.humanoidRobotics.communication.subscribers.PelvisPoseCorrectionCommunicatorInterface;
import us.ihmc.humanoidRobotics.communication.subscribers.RequestWristForceSensorCalibrationSubscriber;
import us.ihmc.humanoidRobotics.model.CenterOfPressureDataHolder;
import us.ihmc.log.LogTools;
import us.ihmc.mecano.multiBodySystem.interfaces.FloatingJointBasics;
import us.ihmc.mecano.multiBodySystem.interfaces.RigidBodyBasics;
import us.ihmc.robotDataLogger.RobotVisualizer;
import us.ihmc.robotModels.FullHumanoidRobotModel;
import us.ihmc.robotics.robotController.ModularRobotController;
import us.ihmc.robotics.robotSide.RobotSide;
import us.ihmc.robotics.robotSide.SideDependentList;
import us.ihmc.robotics.sensors.CenterOfMassDataHolder;
import us.ihmc.robotics.sensors.ForceSensorData;
import us.ihmc.robotics.sensors.ForceSensorDataHolder;
import us.ihmc.robotics.sensors.ForceSensorDataHolderReadOnly;
import us.ihmc.robotics.sensors.ForceSensorDefinition;
import us.ihmc.robotics.sensors.IMUDefinition;
import us.ihmc.robotics.time.ExecutionTimer;
import us.ihmc.ros2.RealtimeRos2Node;
import us.ihmc.sensorProcessing.communication.producers.DRCPoseCommunicator;
import us.ihmc.sensorProcessing.model.RobotMotionStatusHolder;
import us.ihmc.sensorProcessing.outputData.JointDesiredOutputListBasics;
import us.ihmc.sensorProcessing.outputData.JointDesiredOutputWriter;
import us.ihmc.sensorProcessing.parameters.HumanoidRobotSensorInformation;
import us.ihmc.sensorProcessing.sensorData.JointConfigurationGatherer;
import us.ihmc.sensorProcessing.sensorProcessors.RobotJointLimitWatcher;
import us.ihmc.sensorProcessing.sensorProcessors.SensorOutputMapReadOnly;
import us.ihmc.sensorProcessing.sensorProcessors.SensorRawOutputMapReadOnly;
import us.ihmc.sensorProcessing.simulatedSensors.SensorDataContext;
import us.ihmc.sensorProcessing.simulatedSensors.SensorReader;
import us.ihmc.sensorProcessing.simulatedSensors.SensorReaderFactory;
import us.ihmc.sensorProcessing.stateEstimation.IMUSensorReadOnly;
import us.ihmc.sensorProcessing.stateEstimation.StateEstimatorParameters;
import us.ihmc.simulationConstructionSetTools.robotController.MultiThreadedRobotControlElement;
import us.ihmc.simulationconstructionset.util.RobotController;
import us.ihmc.stateEstimation.ekf.HumanoidRobotEKFWithSimpleJoints;
import us.ihmc.stateEstimation.ekf.LeggedRobotEKF;
import us.ihmc.stateEstimation.humanoid.StateEstimatorController;
import us.ihmc.stateEstimation.humanoid.kinematicsBasedStateEstimation.ForceSensorCalibrationModule;
import us.ihmc.stateEstimation.humanoid.kinematicsBasedStateEstimation.ForceSensorStateUpdater;
import us.ihmc.stateEstimation.humanoid.kinematicsBasedStateEstimation.KinematicsBasedStateEstimatorFactory;
import us.ihmc.wholeBodyController.RobotContactPointParameters;
import us.ihmc.wholeBodyController.concurrent.ThreadDataSynchronizerInterface;
import us.ihmc.wholeBodyController.parameters.ParameterLoaderHelper;
import us.ihmc.yoVariables.registry.YoVariableRegistry;
import us.ihmc.yoVariables.variable.YoBoolean;
import us.ihmc.yoVariables.variable.YoDouble;
import us.ihmc.yoVariables.variable.YoLong;

public class DRCEstimatorThread implements MultiThreadedRobotControlElement
{
   private static final boolean USE_FORCE_SENSOR_TO_JOINT_TORQUE_PROJECTOR = false;

   /** Set this to true to create and run, but not use the EKF estimator */
   private static final boolean CREATE_EKF_ESTIMATOR = false;
   /** Set this to true to use the EKF estimator */
   private static final boolean USE_EKF_ESTIMATOR = false;

   private final YoVariableRegistry estimatorRegistry = new YoVariableRegistry("DRCEstimatorThread");
   private final RobotVisualizer robotVisualizer;
   private final FullHumanoidRobotModel estimatorFullRobotModel;
   private final ForceSensorDataHolder forceSensorDataHolderForEstimator;
   private final ModularRobotController estimatorController;
   private final YoGraphicsListRegistry yoGraphicsListRegistry = new YoGraphicsListRegistry();

   private final StateEstimatorController drcStateEstimator;
   private final StateEstimatorController ekfStateEstimator;
   private final YoBoolean reinitializeEKF;

   private final ThreadDataSynchronizerInterface threadDataSynchronizer;
   private final SensorReader sensorReader;

   private final YoLong estimatorTime = new YoLong("estimatorTime", estimatorRegistry);
   private final YoLong estimatorTick = new YoLong("estimatorTick", estimatorRegistry);
   private final YoBoolean firstTick = new YoBoolean("firstTick", estimatorRegistry);
   private final YoBoolean outputWriterInitialized = new YoBoolean("outputWriterInitialized", estimatorRegistry);
   private final YoBoolean controllerDataValid = new YoBoolean("controllerDataValid", estimatorRegistry);

   private final YoLong startClockTime = new YoLong("startTime", estimatorRegistry);
   private final ExecutionTimer estimatorTimer = new ExecutionTimer("estimatorTimer", 10.0, estimatorRegistry);

   private long lastReadSystemTime = 0L;
   private final YoDouble actualEstimatorDT = new YoDouble("actualEstimatorDTInMillis", estimatorRegistry);

   private final SensorOutputMapReadOnly sensorOutputMapReadOnly;
   private final SensorRawOutputMapReadOnly sensorRawOutputMapReadOnly;
   private final RobotMotionStatusHolder robotMotionStatusFromController;
   private final DRCPoseCommunicator poseCommunicator;

   private final RigidBodyTransform rootToWorldTransform = new RigidBodyTransform();
   private final ReferenceFrame rootFrame;

   private final JointDesiredOutputWriter outputWriter;

   private final IHMCRealtimeROS2Publisher<ControllerCrashNotificationPacket> controllerCrashPublisher;

   private final ForceSensorStateUpdater forceSensorStateUpdater;

<<<<<<< HEAD
   private final SensorDataContext sensorDataContext = new SensorDataContext();

   public DRCEstimatorThread(String robotName, DRCRobotSensorInformation sensorInformation, RobotContactPointParameters<RobotSide> contactPointParameters,
=======
   public DRCEstimatorThread(String robotName, HumanoidRobotSensorInformation sensorInformation, RobotContactPointParameters<RobotSide> contactPointParameters,
>>>>>>> 847a2aea
                             DRCRobotModel robotModel, StateEstimatorParameters stateEstimatorParameters, SensorReaderFactory sensorReaderFactory,
                             ThreadDataSynchronizerInterface threadDataSynchronizer, RealtimeRos2Node realtimeRos2Node,
                             PelvisPoseCorrectionCommunicatorInterface externalPelvisPoseSubscriber, JointDesiredOutputWriter outputWriter,
                             RobotVisualizer robotVisualizer, double gravity)
   {
      this.threadDataSynchronizer = threadDataSynchronizer;
      this.robotVisualizer = robotVisualizer;
      estimatorFullRobotModel = threadDataSynchronizer.getEstimatorFullRobotModel();
      FloatingJointBasics rootJoint = estimatorFullRobotModel.getRootJoint();
      rootFrame = rootJoint.getFrameAfterJoint();

      forceSensorDataHolderForEstimator = threadDataSynchronizer.getEstimatorForceSensorDataHolder();

      IMUDefinition[] imuDefinitions = estimatorFullRobotModel.getIMUDefinitions();
      ForceSensorDefinition[] forceSensorDefinitions = estimatorFullRobotModel.getForceSensorDefinitions();
      JointDesiredOutputListBasics estimatorDesiredJointDataHolder = threadDataSynchronizer.getEstimatorDesiredJointDataHolder();

      sensorReaderFactory.build(rootJoint, imuDefinitions, forceSensorDefinitions, estimatorDesiredJointDataHolder, estimatorRegistry);

      sensorReader = sensorReaderFactory.getSensorReader();

      estimatorController = new ModularRobotController("EstimatorController");

      robotMotionStatusFromController = threadDataSynchronizer.getEstimatorRobotMotionStatusHolder();

      sensorOutputMapReadOnly = sensorReader.getSensorOutputMapReadOnly();
      sensorRawOutputMapReadOnly = sensorReader.getSensorRawOutputMapReadOnly();

      if (realtimeRos2Node != null)
         controllerCrashPublisher = ROS2Tools.createPublisher(realtimeRos2Node,
                                                              ControllerCrashNotificationPacket.class,
                                                              ControllerAPIDefinition.getPublisherTopicNameGenerator(robotName));
      else
         controllerCrashPublisher = null;

      if (sensorReaderFactory.useStateEstimator())
      {
         if (forceSensorDataHolderForEstimator != null)
         {
            forceSensorStateUpdater = new ForceSensorStateUpdater(estimatorFullRobotModel.getRootJoint(),
                                                                  sensorOutputMapReadOnly,
                                                                  forceSensorDataHolderForEstimator,
                                                                  stateEstimatorParameters,
                                                                  gravity,
                                                                  robotMotionStatusFromController,
                                                                  yoGraphicsListRegistry,
                                                                  estimatorRegistry);
         }
         else
         {
            forceSensorStateUpdater = null;
         }

         if (realtimeRos2Node != null)
         {
            RequestWristForceSensorCalibrationSubscriber requestWristForceSensorCalibrationSubscriber = new RequestWristForceSensorCalibrationSubscriber();
            MessageTopicNameGenerator subscriberTopicNameGenerator = ControllerAPIDefinition.getSubscriberTopicNameGenerator(robotName);
            ROS2Tools.createCallbackSubscription(realtimeRos2Node,
                                                 RequestWristForceSensorCalibrationPacket.class,
                                                 subscriberTopicNameGenerator,
                                                 subscriber -> requestWristForceSensorCalibrationSubscriber.receivedPacket(subscriber.takeNextData()));
            forceSensorStateUpdater.setRequestWristForceSensorCalibrationSubscriber(requestWristForceSensorCalibrationSubscriber);
         }
      }
      else
      {
         forceSensorStateUpdater = null;
      }

      if (sensorReaderFactory.useStateEstimator() && !USE_EKF_ESTIMATOR)
      {
         // Create DRC Estimator:
         KinematicsBasedStateEstimatorFactory estimatorFactory = new KinematicsBasedStateEstimatorFactory();
         ArrayList<String> additionalContactRigidBodyNames = contactPointParameters.getAdditionalContactRigidBodyNames();
         ArrayList<String> additionalContactNames = contactPointParameters.getAdditionalContactNames();
         ArrayList<RigidBodyTransform> additionalContactTransforms = contactPointParameters.getAdditionalContactTransforms();
         ContactableBodiesFactory<RobotSide> contactableBodiesFactory = new ContactableBodiesFactory<>();
         contactableBodiesFactory.setFootContactPoints(contactPointParameters.getFootContactPoints());
         contactableBodiesFactory.setToeContactParameters(contactPointParameters.getControllerToeContactPoints(),
                                                          contactPointParameters.getControllerToeContactLines());
         for (int i = 0; i < contactPointParameters.getAdditionalContactNames().size(); i++)
            contactableBodiesFactory.addAdditionalContactPoint(additionalContactRigidBodyNames.get(i),
                                                               additionalContactNames.get(i),
                                                               additionalContactTransforms.get(i));
         CenterOfPressureDataHolder centerOfPressureDataHolderFromController = threadDataSynchronizer.getEstimatorCenterOfPressureDataHolder();
         CenterOfMassDataHolder centerOfMassDataHolderForEstimator = threadDataSynchronizer.getEstimatorCenterOfMassDataHolder();
         estimatorFactory.setEstimatorFullRobotModel(estimatorFullRobotModel).setSensorInformation(sensorInformation)
                         .setSensorOutputMapReadOnly(sensorOutputMapReadOnly).setGravity(gravity).setStateEstimatorParameters(stateEstimatorParameters)
                         .setContactableBodiesFactory(contactableBodiesFactory).setEstimatorForceSensorDataHolder(forceSensorDataHolderForEstimator)
                         .setEstimatorCenterOfMassDataHolderToUpdate(centerOfMassDataHolderForEstimator)
                         .setCenterOfPressureDataHolderFromController(centerOfPressureDataHolderFromController)
                         .setRobotMotionStatusFromController(robotMotionStatusFromController);
         drcStateEstimator = estimatorFactory.createStateEstimator(estimatorRegistry, yoGraphicsListRegistry);
         estimatorController.addRobotController(drcStateEstimator);
      }
      else
      {
         drcStateEstimator = null;
      }

      RobotJointLimitWatcher robotJointLimitWatcher = new RobotJointLimitWatcher(estimatorFullRobotModel.getOneDoFJoints(), sensorRawOutputMapReadOnly);
      estimatorController.addRobotController(robotJointLimitWatcher);

      if (USE_FORCE_SENSOR_TO_JOINT_TORQUE_PROJECTOR)
      {
         for (ForceSensorDefinition forceSensorDefinition : forceSensorDataHolderForEstimator.getForceSensorDefinitions())
         {
            String sensorName = forceSensorDefinition.getSensorName();
            RigidBodyBasics sensorLink = forceSensorDefinition.getRigidBody();
            ForceSensorData forceSensorData = forceSensorDataHolderForEstimator.get(forceSensorDefinition);
            ForceSensorToJointTorqueProjector footSensorToJointTorqueProjector = new ForceSensorToJointTorqueProjector(sensorName, forceSensorData, sensorLink);
            estimatorController.addRobotController(footSensorToJointTorqueProjector);
         }
      }

      if (realtimeRos2Node != null)
      {
         ForceSensorDataHolderReadOnly forceSensorDataHolderToSend;
         if (sensorReaderFactory.useStateEstimator() && forceSensorStateUpdater.getForceSensorOutputWithGravityCancelled() != null)
            forceSensorDataHolderToSend = forceSensorStateUpdater.getForceSensorOutputWithGravityCancelled();
         else
            forceSensorDataHolderToSend = forceSensorDataHolderForEstimator;

         JointConfigurationGatherer jointConfigurationGathererAndProducer = new JointConfigurationGatherer(estimatorFullRobotModel,
                                                                                                           forceSensorDataHolderToSend);

         poseCommunicator = new DRCPoseCommunicator(estimatorFullRobotModel,
                                                    jointConfigurationGathererAndProducer,
                                                    ControllerAPIDefinition.getPublisherTopicNameGenerator(robotName),
                                                    realtimeRos2Node,
                                                    sensorOutputMapReadOnly,
                                                    sensorRawOutputMapReadOnly,
                                                    robotMotionStatusFromController,
                                                    sensorInformation);
         estimatorController.setRawOutputWriter(poseCommunicator);
      }
      else
      {
         poseCommunicator = null;
      }

      firstTick.set(true);
      outputWriterInitialized.set(false);
      controllerDataValid.set(false);

      estimatorRegistry.addChild(estimatorController.getYoVariableRegistry());

      this.outputWriter = outputWriter;
      if (this.outputWriter != null)
      {
         this.outputWriter.setJointDesiredOutputList(estimatorDesiredJointDataHolder);
         if (this.outputWriter.getYoVariableRegistry() != null)
         {
            estimatorRegistry.addChild(this.outputWriter.getYoVariableRegistry());
         }

      }

      ParameterLoaderHelper.loadParameters(this, robotModel, estimatorRegistry);

      // Create EKF Estimator:
      if (sensorReaderFactory.useStateEstimator() && USE_EKF_ESTIMATOR)
      {
         reinitializeEKF = null;

         double estimatorDT = stateEstimatorParameters.getEstimatorDT();
         SideDependentList<String> footForceSensorNames = sensorInformation.getFeetForceSensorNames();
         String primaryImuName = sensorInformation.getPrimaryBodyImu();
         Collection<String> imuSensorNames = Arrays.asList(sensorInformation.getIMUSensorsToUseInStateEstimator());
         ekfStateEstimator = new HumanoidRobotEKFWithSimpleJoints(estimatorFullRobotModel,
                                                                  primaryImuName,
                                                                  imuSensorNames,
                                                                  footForceSensorNames,
                                                                  sensorRawOutputMapReadOnly,
                                                                  estimatorDT,
                                                                  gravity,
                                                                  sensorOutputMapReadOnly,
                                                                  yoGraphicsListRegistry,
                                                                  estimatorFullRobotModel);

         InputStream ekfParameterStream = LeggedRobotEKF.class.getResourceAsStream("/ekf.xml");
         if (ekfParameterStream == null)
         {
            throw new RuntimeException("Did not find parameter file for EKF.");
         }
         ParameterLoaderHelper.loadParameters(this, ekfParameterStream, ekfStateEstimator.getYoVariableRegistry());

         estimatorController.addRobotController(ekfStateEstimator);
      }
      else if (sensorReaderFactory.useStateEstimator() && CREATE_EKF_ESTIMATOR)
      {
         reinitializeEKF = new YoBoolean("ReinitializeEKF", estimatorRegistry);

         FullHumanoidRobotModel ekfFullRobotModel = robotModel.createFullRobotModel();
         double estimatorDT = stateEstimatorParameters.getEstimatorDT();
         SideDependentList<String> footForceSensorNames = sensorInformation.getFeetForceSensorNames();
         String primaryImuName = sensorInformation.getPrimaryBodyImu();
         Collection<String> imuSensorNames = Arrays.asList(sensorInformation.getIMUSensorsToUseInStateEstimator());
         ekfStateEstimator = new HumanoidRobotEKFWithSimpleJoints(ekfFullRobotModel,
                                                                  primaryImuName,
                                                                  imuSensorNames,
                                                                  footForceSensorNames,
                                                                  sensorRawOutputMapReadOnly,
                                                                  estimatorDT,
                                                                  gravity,
                                                                  sensorOutputMapReadOnly,
                                                                  yoGraphicsListRegistry,
                                                                  estimatorFullRobotModel);

         InputStream ekfParameterStream = LeggedRobotEKF.class.getResourceAsStream("/ekf.xml");
         if (ekfParameterStream == null)
         {
            throw new RuntimeException("Did not find parameter file for EKF.");
         }
         ParameterLoaderHelper.loadParameters(this, ekfParameterStream, ekfStateEstimator.getYoVariableRegistry());

         estimatorController.addRobotController(ekfStateEstimator);
      }
      else
      {
         reinitializeEKF = null;
         ekfStateEstimator = null;
      }

      if (robotVisualizer != null)
      {
         robotVisualizer.setMainRegistry(estimatorRegistry, estimatorFullRobotModel.getElevator(), yoGraphicsListRegistry);
      }
   }

   public void setupHighLevelControllerCallback(String robotName, RealtimeRos2Node realtimeRos2Node,
                                                Map<HighLevelControllerName, StateEstimatorMode> stateModeMap)
   {
      MessageTopicNameGenerator publisherTopicNameGenerator = ControllerAPIDefinition.getPublisherTopicNameGenerator(robotName);
      ROS2Tools.createCallbackSubscription(realtimeRos2Node, HighLevelStateChangeStatusMessage.class, publisherTopicNameGenerator, subscriber ->
      {
         HighLevelStateChangeStatusMessage message = subscriber.takeNextData();
         LogTools.debug("Estimator recieved message: controller going to {}", HighLevelControllerName.fromByte(message.getEndHighLevelControllerName()));
         StateEstimatorMode requestedMode = stateModeMap.get(HighLevelControllerName.fromByte(message.getEndHighLevelControllerName()));
         LogTools.debug("Estimator going to {}", requestedMode);

         if (drcStateEstimator != null)
            drcStateEstimator.requestStateEstimatorMode(requestedMode);
         if (ekfStateEstimator != null)
            ekfStateEstimator.requestStateEstimatorMode(requestedMode);
      });
   }

   @Override
   public void initialize()
   {
   }

   @Override
   public YoVariableRegistry getYoVariableRegistry()
   {
      return estimatorRegistry;
   }

   @Override
   public String getName()
   {
      return estimatorRegistry.getName();
   }

   @Override
   public void read(long currentClockTime)
   {
      try
      {
         long nanoTime = System.nanoTime();
         actualEstimatorDT.set(Conversions.nanosecondsToMilliseconds((double) (nanoTime - lastReadSystemTime)));
         lastReadSystemTime = nanoTime;

         startClockTime.set(currentClockTime);

         controllerDataValid.set(threadDataSynchronizer.receiveControllerDataForEstimator());

         if (outputWriter != null)
         {
            if (controllerDataValid.getBooleanValue())
            {
               if (!outputWriterInitialized.getBooleanValue())
               {
                  outputWriter.initialize();
                  outputWriterInitialized.set(true);
               }

               outputWriter.writeBefore(currentClockTime);
            }
         }

         long timestamp = sensorReader.read(sensorDataContext);
         sensorReader.compute(timestamp, sensorDataContext);

         estimatorTime.set(sensorOutputMapReadOnly.getTimestamp());
      }
      catch (Throwable e)
      {
         if (controllerCrashPublisher != null)
         {
            controllerCrashPublisher.publish(MessageTools.createControllerCrashNotificationPacket(ControllerCrashLocation.ESTIMATOR_READ, e.getMessage()));
         }
         throw new RuntimeException(e);
      }
   }

   @Override
   public void run()
   {
      try
      {
         if (firstTick.getBooleanValue())
         {
            estimatorController.initialize();
            if (forceSensorStateUpdater != null)
            {
               forceSensorStateUpdater.initialize();
            }
            firstTick.set(false);
         }

         estimatorTimer.startMeasurement();
         if (reinitializeEKF != null && reinitializeEKF.getValue())
         {
            reinitializeEKF.set(false);
            estimatorFullRobotModel.getRootJoint().getJointConfiguration(rootToWorldTransform);
            ekfStateEstimator.initializeEstimator(rootToWorldTransform);
         }
         estimatorController.doControl();
         if (forceSensorStateUpdater != null)
         {
            forceSensorStateUpdater.updateForceSensorState();
         }
         estimatorTimer.stopMeasurement();
      }
      catch (Throwable e)
      {
         if (controllerCrashPublisher != null)
         {
            controllerCrashPublisher.publish(MessageTools.createControllerCrashNotificationPacket(ControllerCrashLocation.ESTIMATOR_RUN, e.getMessage()));
         }
         throw new RuntimeException(e);
      }
   }

   @Override
   public void write(long timestamp)
   {
      try
      {
         if (outputWriter != null)
         {
            if (controllerDataValid.getBooleanValue())
            {
               outputWriter.writeAfter();
            }
         }

         long startTimestamp = estimatorTime.getLongValue();
         threadDataSynchronizer.publishEstimatorState(startTimestamp, estimatorTick.getLongValue(), startClockTime.getLongValue());
         if (robotVisualizer != null)
         {
            robotVisualizer.update(startTimestamp);
         }
         estimatorTick.increment();

         rootFrame.getTransformToDesiredFrame(rootToWorldTransform, ReferenceFrame.getWorldFrame());
         yoGraphicsListRegistry.setControllerTransformToWorld(rootToWorldTransform);
      }
      catch (Throwable e)
      {
         if (controllerCrashPublisher != null)
         {
            controllerCrashPublisher.publish(MessageTools.createControllerCrashNotificationPacket(ControllerCrashLocation.ESTIMATOR_WRITE, e.getMessage()));
         }
         throw new RuntimeException(e);
      }
   }

   @Override
   public YoGraphicsListRegistry getYoGraphicsListRegistry()
   {
      return yoGraphicsListRegistry;
   }

   public ForceSensorCalibrationModule getForceSensorCalibrationModule()
   {
      return forceSensorStateUpdater;
   }

   @Override
   public long nextWakeupTime()
   {
      throw new RuntimeException("Estimator thread should not wake up based on clock");
   }

   public void initializeEstimator(RigidBodyTransform rootJointTransform, TObjectDoubleMap<String> jointPositions)
   {
      if (ekfStateEstimator != null)
         ekfStateEstimator.initializeEstimator(rootJointTransform, jointPositions);
      if (drcStateEstimator != null)
         drcStateEstimator.initializeEstimator(rootJointTransform, jointPositions);
   }

   public List<? extends IMUSensorReadOnly> getSimulatedIMUOutput()
   {
      return sensorOutputMapReadOnly.getIMUProcessedOutputs();
   }

   public void dispose()
   {
   }

   /**
    * used primarily for unit tests, but could be useful.
    */
   public void addRobotController(RobotController controller)
   {
      estimatorController.addRobotController(controller);
   }
}<|MERGE_RESOLUTION|>--- conflicted
+++ resolved
@@ -124,13 +124,9 @@
 
    private final ForceSensorStateUpdater forceSensorStateUpdater;
 
-<<<<<<< HEAD
    private final SensorDataContext sensorDataContext = new SensorDataContext();
 
-   public DRCEstimatorThread(String robotName, DRCRobotSensorInformation sensorInformation, RobotContactPointParameters<RobotSide> contactPointParameters,
-=======
    public DRCEstimatorThread(String robotName, HumanoidRobotSensorInformation sensorInformation, RobotContactPointParameters<RobotSide> contactPointParameters,
->>>>>>> 847a2aea
                              DRCRobotModel robotModel, StateEstimatorParameters stateEstimatorParameters, SensorReaderFactory sensorReaderFactory,
                              ThreadDataSynchronizerInterface threadDataSynchronizer, RealtimeRos2Node realtimeRos2Node,
                              PelvisPoseCorrectionCommunicatorInterface externalPelvisPoseSubscriber, JointDesiredOutputWriter outputWriter,
