--- conflicted
+++ resolved
@@ -110,6 +110,7 @@
    private final Mat BLACK_OPAQUE_RGBA8888 = new Mat((byte) 0, (byte) 0, (byte) 0, (byte) 255);
    private final CollidingScanRegionFilter collisionFilter;
 
+   private boolean publishTimestamped = false;
 
    public L515AndGPUPlanarRegionsOnRobotProcess(DRCRobotModel robotModel, boolean enableROS1)
    {
@@ -303,15 +304,20 @@
             }
 
             PlanarRegionsListMessage planarRegionsListMessage = PlanarRegionMessageConverter.convertToPlanarRegionsListMessage(planarRegionsList);
-<<<<<<< HEAD
-            TimestampedPlanarRegionsListMessage timestampedPlanarRegionsListMessage = new TimestampedPlanarRegionsListMessage();
-            timestampedPlanarRegionsListMessage.getPlanarRegions().set(planarRegionsListMessage);
-            timestampedPlanarRegionsListMessage.setLastUpdatedSecondsSinceEpoch(now.getEpochSecond());
-            timestampedPlanarRegionsListMessage.setLastUpdatedAdditionalNanos(now.getNano());
-            ros2Helper.publish(ROS2Tools.RAPID_REGIONS, timestampedPlanarRegionsListMessage);
-=======
-            ros2Helper.publish(ROS2Tools.MAPSENSE_REGIONS, planarRegionsListMessage);
->>>>>>> e23f616a
+
+            if(publishTimestamped)
+            {
+               TimestampedPlanarRegionsListMessage timestampedPlanarRegionsListMessage = new TimestampedPlanarRegionsListMessage();
+               timestampedPlanarRegionsListMessage.getPlanarRegions().set(planarRegionsListMessage);
+               timestampedPlanarRegionsListMessage.setLastUpdatedSecondsSinceEpoch(now.getEpochSecond());
+               timestampedPlanarRegionsListMessage.setLastUpdatedAdditionalNanos(now.getNano());
+               ros2Helper.publish(ROS2Tools.RAPID_REGIONS, timestampedPlanarRegionsListMessage);
+            }
+            else
+            {
+               ros2Helper.publish(ROS2Tools.MAPSENSE_REGIONS, planarRegionsListMessage);
+            }
+
 
             int depthFrameDataSize = l515.getDepthFrameDataSize();
 
