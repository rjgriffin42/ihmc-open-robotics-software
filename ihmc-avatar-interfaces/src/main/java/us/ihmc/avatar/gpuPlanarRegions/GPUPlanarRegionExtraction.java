package us.ihmc.avatar.gpuPlanarRegions;

import org.bytedeco.opencl._cl_kernel;
import org.bytedeco.opencl._cl_mem;
import org.bytedeco.opencl._cl_program;
import org.bytedeco.opencl.global.OpenCL;
import org.bytedeco.opencv.global.opencv_core;
import org.bytedeco.opencv.global.opencv_imgproc;
import org.bytedeco.opencv.opencv_core.Size;
import org.ejml.data.BMatrixRMaj;
import org.ejml.data.DMatrixRMaj;
import sensor_msgs.Image;
import us.ihmc.commons.MathTools;
import us.ihmc.commons.lists.RecyclingArrayList;
import us.ihmc.euclid.exceptions.NotARotationMatrixException;
import us.ihmc.euclid.geometry.ConvexPolygon2D;
import us.ihmc.euclid.geometry.LineSegment2D;
import us.ihmc.euclid.geometry.tools.EuclidGeometryTools;
import us.ihmc.euclid.referenceFrame.FramePoint3D;
import us.ihmc.euclid.referenceFrame.FramePose3D;
import us.ihmc.euclid.referenceFrame.FrameQuaternion;
import us.ihmc.euclid.referenceFrame.ReferenceFrame;
import us.ihmc.euclid.transform.RigidBodyTransform;
import us.ihmc.euclid.tuple2D.Point2D;
import us.ihmc.euclid.tuple2D.Vector2D;
import us.ihmc.euclid.tuple3D.Vector3D;
import us.ihmc.log.LogTools;
import us.ihmc.perception.BytedecoImage;
import us.ihmc.perception.BytedecoOpenCVTools;
import us.ihmc.perception.OpenCLFloatBuffer;
import us.ihmc.perception.OpenCLManager;
import us.ihmc.robotEnvironmentAwareness.geometry.*;
import us.ihmc.robotEnvironmentAwareness.planarRegion.PolygonizerParameters;
import us.ihmc.robotEnvironmentAwareness.planarRegion.PolygonizerTools;
import us.ihmc.robotics.geometry.PlanarRegion;
import us.ihmc.robotics.geometry.PlanarRegionsList;
import us.ihmc.robotics.geometry.PlanarRegionsListWithPose;

import java.nio.ByteBuffer;
import java.util.ArrayList;
import java.util.Comparator;
import java.util.List;
import java.util.Stack;
import java.util.concurrent.atomic.AtomicBoolean;
import java.util.function.Consumer;
import java.util.stream.Collectors;

import static us.ihmc.avatar.gpuPlanarRegions.GPUPlanarRegionExtractionParameters.*;

public class GPUPlanarRegionExtraction
{
   private final GPUPlanarRegionExtractionParameters parameters;
   private final ConcaveHullFactoryParameters concaveHullFactoryParameters;
   private final PolygonizerParameters polygonizerParameters;

   private BytedecoImage inputFloatDepthImage;
   private BytedecoImage inputScaledFloatDepthImage;
   private BytedecoImage inputU16DepthImage;
   private BytedecoImage blurredDepthImage;
   private BytedecoImage filteredDepthImage;
   private BytedecoImage nxImage;
   private BytedecoImage nyImage;
   private BytedecoImage nzImage;
   private BytedecoImage cxImage;
   private BytedecoImage cyImage;
   private BytedecoImage czImage;
   private BytedecoImage graphImage;
   private BMatrixRMaj regionVisitedMatrix;
   private BMatrixRMaj boundaryVisitedMatrix;
   private BMatrixRMaj boundaryMatrix;
   private DMatrixRMaj regionMatrix;
   private boolean patchSizeChanged = false;
   private int numberOfRegionPatches = 0;
   private int regionMaxSearchDepth = 0;
   private int boundaryMaxSearchDepth = 0;
   private int numberOfBoundaryPatchesInWholeImage = 0;
   private double maxSVDSolveTime = Double.NaN;
   private final int[] adjacentY = {-1, 0, 1, 1, 1, 0, -1, -1};
   private final int[] adjacentX = {-1, -1, -1, 0, 1, 1, 1, 0};
   private final RecyclingArrayList<GPUPlanarRegion> gpuPlanarRegions = new RecyclingArrayList<>(GPUPlanarRegion::new);
   private final Comparator<GPURegionRing> boundaryLengthComparator = Comparator.comparingInt(regionRing -> regionRing.getBoundaryIndices().size());
   private int imageWidth;
   private int imageHeight;
   private Size gaussianKernelSize;
   private final OpenCLManager openCLManager = new OpenCLManager();
   private OpenCLFloatBuffer parametersBuffer;
   private _cl_program planarRegionExtractionProgram;
   private _cl_kernel filterKernel;
   private _cl_kernel packKernel;
   private _cl_kernel mergeKernel;
   private int patchImageHeight;
   private int patchImageWidth;
   private int patchHeight;
   private int patchWidth;
   private int filterPatchImageHeight;
   private int filterPatchImageWidth;
   private final Stack<GPUPlanarRegionExtractionDepthFirstSearchQuery> depthFirstSearchStack = new Stack<>();

   private final PlanarRegionsList planarRegionsList = new PlanarRegionsList();
   private final PlanarRegionsListWithPose planarRegionsListWithPose = new PlanarRegionsListWithPose();
   private final RigidBodyTransform sensorToWorldFrameTransform = new RigidBodyTransform();
   private final GPUPlanarRegionIsland tempIsland = new GPUPlanarRegionIsland();
   private boolean firstRun = true;

   public GPUPlanarRegionExtraction()
   {
      this(new GPUPlanarRegionExtractionParameters(), new PolygonizerParameters("ForGPURegions"), new ConcaveHullFactoryParameters("ForGPURegions"));
   }

   public GPUPlanarRegionExtraction(GPUPlanarRegionExtractionParameters parameters,
                                    PolygonizerParameters polygonizerParameters,
                                    ConcaveHullFactoryParameters concaveHullFactoryParameters)
   {
      this.parameters = parameters;
      this.polygonizerParameters = polygonizerParameters;
      this.concaveHullFactoryParameters = concaveHullFactoryParameters;
   }

   public void create(int imageWidth, int imageHeight, ByteBuffer sourceDepthByteBufferOfFloats, double fx, double fy, double cx, double cy)
   {
      this.imageWidth = imageWidth;
      this.imageHeight = imageHeight;
      parameters.set(focalLengthXPixels, fx);
      parameters.set(focalLengthYPixels, fy);
      parameters.set(principalOffsetXPixels, cx);
      parameters.set(principalOffsetYPixels, cy);

      parametersBuffer = new OpenCLFloatBuffer(16);
      calculateDerivativeParameters();
      inputFloatDepthImage = new BytedecoImage(imageWidth, imageHeight, opencv_core.CV_32FC1, sourceDepthByteBufferOfFloats);
      inputScaledFloatDepthImage = new BytedecoImage(imageWidth, imageHeight, opencv_core.CV_32FC1);
      inputU16DepthImage = new BytedecoImage(imageWidth, imageHeight, opencv_core.CV_16UC1);
      blurredDepthImage = new BytedecoImage(imageWidth, imageHeight, opencv_core.CV_16UC1);
      filteredDepthImage = new BytedecoImage(imageWidth, imageHeight, opencv_core.CV_16UC1);
      nxImage = new BytedecoImage(patchImageWidth, patchImageHeight, opencv_core.CV_32FC1);
      nyImage = new BytedecoImage(patchImageWidth, patchImageHeight, opencv_core.CV_32FC1);
      nzImage = new BytedecoImage(patchImageWidth, patchImageHeight, opencv_core.CV_32FC1);
      cxImage = new BytedecoImage(patchImageWidth, patchImageHeight, opencv_core.CV_32FC1);
      cyImage = new BytedecoImage(patchImageWidth, patchImageHeight, opencv_core.CV_32FC1);
      czImage = new BytedecoImage(patchImageWidth, patchImageHeight, opencv_core.CV_32FC1);
      graphImage = new BytedecoImage(patchImageWidth, patchImageHeight, opencv_core.CV_8UC1);
      gaussianKernelSize = new Size();

      openCLManager.create();
      planarRegionExtractionProgram = openCLManager.loadProgram("PlanarRegionExtraction");
      filterKernel = openCLManager.createKernel(planarRegionExtractionProgram, "filterKernel");
      packKernel = openCLManager.createKernel(planarRegionExtractionProgram, "packKernel");
      mergeKernel = openCLManager.createKernel(planarRegionExtractionProgram, "mergeKernel");

      regionVisitedMatrix = new BMatrixRMaj(patchImageHeight, patchImageWidth);
      boundaryVisitedMatrix = new BMatrixRMaj(patchImageHeight, patchImageWidth);
      boundaryMatrix = new BMatrixRMaj(patchImageHeight, patchImageWidth);
      regionMatrix = new DMatrixRMaj(patchImageHeight, patchImageWidth);
   }

   public void processROS1DepthImage(Image image)
   {
      // See us.ihmc.rdx.ui.graphics.live.GDXROS1VideoVisualizer.decodeUsingOpenCV
      //      if (inputDepthImageMat == null)
      //      {
      //         String encoding = image.getEncoding();
      //         int cvType = ImageEncodingTools.getCvType(encoding);
      //         inputDepthImageMat = new Mat(image.getHeight(), image.getWidth(), cvType);
      //      }
      //
      //      ROSOpenCVTools.backMatWithNettyBuffer(inputDepthImageMat, image.getData());
   }

   /**
    * A separate method that reads the source image from the memory location
    * "sourceDepthByteBufferOfFloats" given in the create() method. If desired,
    * extractPlanarRegions can then be called asyncronously, for performance.
    *
    * For example, for use with the sensor simulator,
    * this is the part that needs to be done in the same thread as the sensor
    * simulator, as it's using the same memory. This is part of making the
    * planar region extraction UI more responsive by taking the planar region
    * extraction algorithm off the main rendering thread. However, since we are
    * using the sensor simulator, which gets rendered to on the render thread,
    * we need to update from that memory on the render thread, so this method is
    * meant to be called from there, separately from the extractPlanarRegions
    * method.
    *
    * If it is not desired to run extractPlanarRegions in a separate thread,
    * just call it right after this method.
    */
   public void readFromSourceImage()
   {
      // convert float to unint16
      // multiply by 1000 and cast to int
      double scaleFactor = 1000.0; // convert meters to millimeters
      double delta = 0.0; // no delta added
      int resultType = -1; // the output matrix will have the same type as the input
      inputFloatDepthImage.getBytedecoOpenCVMat().convertTo(inputScaledFloatDepthImage.getBytedecoOpenCVMat(), resultType, scaleFactor, delta);
   }

   public void extractPlanarRegions(Runnable onPatchSizeChanged)
   {
      calculateDerivativeParameters();

      double scaleFactor = 1.0;
      double delta = 0.0; // no delta added
      int resultType = opencv_core.CV_16UC1;
      inputScaledFloatDepthImage.getBytedecoOpenCVMat().convertTo(inputU16DepthImage.getBytedecoOpenCVMat(), resultType, scaleFactor, delta);

      // Flip so the Y+ goes up instead of down.
      opencv_core.flip(inputU16DepthImage.getBytedecoOpenCVMat(), inputU16DepthImage.getBytedecoOpenCVMat(), BytedecoOpenCVTools.FLIP_Y);

      int size = parameters.getGaussianSize() * 2 + 1;
      gaussianKernelSize.width(size);
      gaussianKernelSize.height(size);
      double sigmaX = parameters.getGaussianSigma();
      double sigmaY = sigmaX;
      int borderType = opencv_core.BORDER_DEFAULT;
      opencv_imgproc.GaussianBlur(inputU16DepthImage.getBytedecoOpenCVMat(),
                                  blurredDepthImage.getBytedecoOpenCVMat(),
                                  gaussianKernelSize,
                                  sigmaX,
                                  sigmaY,
                                  borderType);

      parametersBuffer.getBytedecoFloatBufferPointer().put(0, (float) parameters.getFilterDisparityThreshold());
      parametersBuffer.getBytedecoFloatBufferPointer().put(1, (float) parameters.getMergeAngularThreshold());
      parametersBuffer.getBytedecoFloatBufferPointer().put(2, (float) parameters.getMergeDistanceThreshold());
      parametersBuffer.getBytedecoFloatBufferPointer().put(3, patchHeight);
      parametersBuffer.getBytedecoFloatBufferPointer().put(4, patchWidth);
      parametersBuffer.getBytedecoFloatBufferPointer().put(5, patchImageHeight);
      parametersBuffer.getBytedecoFloatBufferPointer().put(6, patchImageWidth);
      parametersBuffer.getBytedecoFloatBufferPointer().put(7, (float) parameters.getFocalLengthXPixels());
      parametersBuffer.getBytedecoFloatBufferPointer().put(8, (float) parameters.getFocalLengthYPixels());
      parametersBuffer.getBytedecoFloatBufferPointer().put(9, (float) parameters.getPrincipalOffsetXPixels());
      parametersBuffer.getBytedecoFloatBufferPointer().put(10, (float) parameters.getPrincipalOffsetYPixels());
      parametersBuffer.getBytedecoFloatBufferPointer().put(11, parameters.getDeadPixelFilterPatchSize());
      parametersBuffer.getBytedecoFloatBufferPointer().put(12, filterPatchImageHeight);
      parametersBuffer.getBytedecoFloatBufferPointer().put(13, filterPatchImageWidth);
      parametersBuffer.getBytedecoFloatBufferPointer().put(14, imageHeight);
      parametersBuffer.getBytedecoFloatBufferPointer().put(15, imageWidth);

      if (patchSizeChanged)
      {
         patchSizeChanged = false;
         LogTools.info("Resizing patch image to {}x{}", patchImageWidth, patchImageHeight);
         nxImage.resize(patchImageWidth, patchImageHeight, openCLManager, null);
         nyImage.resize(patchImageWidth, patchImageHeight, openCLManager, null);
         nzImage.resize(patchImageWidth, patchImageHeight, openCLManager, null);
         cxImage.resize(patchImageWidth, patchImageHeight, openCLManager, null);
         cyImage.resize(patchImageWidth, patchImageHeight, openCLManager, null);
         czImage.resize(patchImageWidth, patchImageHeight, openCLManager, null);
         graphImage.resize(patchImageWidth, patchImageHeight, openCLManager, null);
         if (onPatchSizeChanged != null)
            onPatchSizeChanged.run();
         regionVisitedMatrix.reshape(patchImageHeight, patchImageWidth);
         boundaryVisitedMatrix.reshape(patchImageHeight, patchImageWidth);
         boundaryMatrix.reshape(patchImageHeight, patchImageWidth);
         regionMatrix.reshape(patchImageHeight, patchImageWidth);
      }
      if (firstRun)
      {
         firstRun = false;
         inputU16DepthImage.createOpenCLImage(openCLManager, OpenCL.CL_MEM_READ_ONLY);
         blurredDepthImage.createOpenCLImage(openCLManager, OpenCL.CL_MEM_READ_ONLY);
         filteredDepthImage.createOpenCLImage(openCLManager, OpenCL.CL_MEM_READ_WRITE);
         nxImage.createOpenCLImage(openCLManager, OpenCL.CL_MEM_READ_WRITE);
         nyImage.createOpenCLImage(openCLManager, OpenCL.CL_MEM_READ_WRITE);
         nzImage.createOpenCLImage(openCLManager, OpenCL.CL_MEM_READ_WRITE);
         cxImage.createOpenCLImage(openCLManager, OpenCL.CL_MEM_READ_WRITE);
         cyImage.createOpenCLImage(openCLManager, OpenCL.CL_MEM_READ_WRITE);
         czImage.createOpenCLImage(openCLManager, OpenCL.CL_MEM_READ_WRITE);
         graphImage.createOpenCLImage(openCLManager, OpenCL.CL_MEM_READ_WRITE);
         parametersBuffer.createOpenCLBufferObject(openCLManager);
      }
      else
      {
         inputU16DepthImage.writeOpenCLImage(openCLManager);
         blurredDepthImage.writeOpenCLImage(openCLManager);
         parametersBuffer.writeOpenCLBufferObject(openCLManager);
      }

      _cl_mem inputImage = parameters.getEarlyGaussianBlur() ? blurredDepthImage.getOpenCLImageObject() : inputU16DepthImage.getOpenCLImageObject();

      openCLManager.setKernelArgument(filterKernel, 0, inputImage);
      openCLManager.setKernelArgument(filterKernel, 1, filteredDepthImage.getOpenCLImageObject());
      openCLManager.setKernelArgument(filterKernel, 2, nxImage.getOpenCLImageObject());
      openCLManager.setKernelArgument(filterKernel, 3, parametersBuffer.getOpenCLBufferObject());

      _cl_mem packKernelInputObject = parameters.getUseFilteredImage() ? filteredDepthImage.getOpenCLImageObject() : inputU16DepthImage.getOpenCLImageObject();
      openCLManager.setKernelArgument(packKernel, 0, packKernelInputObject);
      openCLManager.setKernelArgument(packKernel, 1, nxImage.getOpenCLImageObject());
      openCLManager.setKernelArgument(packKernel, 2, nyImage.getOpenCLImageObject());
      openCLManager.setKernelArgument(packKernel, 3, nzImage.getOpenCLImageObject());
      openCLManager.setKernelArgument(packKernel, 4, cxImage.getOpenCLImageObject());
      openCLManager.setKernelArgument(packKernel, 5, cyImage.getOpenCLImageObject());
      openCLManager.setKernelArgument(packKernel, 6, czImage.getOpenCLImageObject());
      openCLManager.setKernelArgument(packKernel, 7, parametersBuffer.getOpenCLBufferObject());

      openCLManager.setKernelArgument(mergeKernel, 0, nxImage.getOpenCLImageObject());
      openCLManager.setKernelArgument(mergeKernel, 1, nyImage.getOpenCLImageObject());
      openCLManager.setKernelArgument(mergeKernel, 2, nzImage.getOpenCLImageObject());
      openCLManager.setKernelArgument(mergeKernel, 3, cxImage.getOpenCLImageObject());
      openCLManager.setKernelArgument(mergeKernel, 4, cyImage.getOpenCLImageObject());
      openCLManager.setKernelArgument(mergeKernel, 5, czImage.getOpenCLImageObject());
      openCLManager.setKernelArgument(mergeKernel, 6, graphImage.getOpenCLImageObject());
      openCLManager.setKernelArgument(mergeKernel, 7, parametersBuffer.getOpenCLBufferObject());

      openCLManager.execute2D(filterKernel, filterPatchImageHeight, filterPatchImageWidth); // X & Y vs height and width are flipped in this kernel code
      openCLManager.execute2D(packKernel, patchImageHeight, patchImageWidth);
      openCLManager.execute2D(mergeKernel, patchImageHeight, patchImageWidth);

      openCLManager.enqueueReadImage(filteredDepthImage.getOpenCLImageObject(), imageWidth, imageHeight, filteredDepthImage.getBytedecoByteBufferPointer());
      openCLManager.enqueueReadImage(nxImage.getOpenCLImageObject(), patchImageWidth, patchImageHeight, nxImage.getBytedecoByteBufferPointer());
      openCLManager.enqueueReadImage(nyImage.getOpenCLImageObject(), patchImageWidth, patchImageHeight, nyImage.getBytedecoByteBufferPointer());
      openCLManager.enqueueReadImage(nzImage.getOpenCLImageObject(), patchImageWidth, patchImageHeight, nzImage.getBytedecoByteBufferPointer());
      openCLManager.enqueueReadImage(cxImage.getOpenCLImageObject(), patchImageWidth, patchImageHeight, cxImage.getBytedecoByteBufferPointer());
      openCLManager.enqueueReadImage(cyImage.getOpenCLImageObject(), patchImageWidth, patchImageHeight, cyImage.getBytedecoByteBufferPointer());
      openCLManager.enqueueReadImage(czImage.getOpenCLImageObject(), patchImageWidth, patchImageHeight, czImage.getBytedecoByteBufferPointer());
      openCLManager.enqueueReadImage(graphImage.getOpenCLImageObject(), patchImageWidth, patchImageHeight, graphImage.getBytedecoByteBufferPointer());

      openCLManager.finish();
   }

   public void findRegions(Consumer<GPUPlanarRegionIsland> forDrawingDebugPanel)
   {
      int planarRegionIslandIndex = 0;
      regionMaxSearchDepth = 0;
      gpuPlanarRegions.clear();
      regionVisitedMatrix.zero();
      boundaryMatrix.zero();
      regionMatrix.zero();
      maxSVDSolveTime = 0.0;
      for (int row = 0; row < patchImageHeight; row++)
      {
         for (int column = 0; column < patchImageWidth; column++)
         {
            int boundaryConnectionsEncodedAsOnes = Byte.toUnsignedInt(graphImage.getBytedecoOpenCVMat().ptr(row, column).get());
            if (!regionVisitedMatrix.get(row, column) && boundaryConnectionsEncodedAsOnes == 255) // all ones; fully connected
            {
               numberOfRegionPatches = 0; // also number of patches traversed
               GPUPlanarRegion planarRegion = gpuPlanarRegions.add();
               planarRegion.reset(planarRegionIslandIndex);
               // We use a stack object instead of using the JVM's stack because it's very tall and would require special
               // settings and breaks profiling. It would crash YourKit.
               depthFirstSearchStack.push(new GPUPlanarRegionExtractionDepthFirstSearchQuery(row, column, planarRegionIslandIndex, planarRegion, 1));
               while (!depthFirstSearchStack.empty())
               {
                  depthFirstSearchStack.pop().performQuery();
               }
               if (numberOfRegionPatches >= parameters.getRegionMinPatches())
               {
                  ++planarRegionIslandIndex;
                  planarRegion.update(parameters.getUseSVDNormals(), parameters.getSVDReductionFactor());
                  if (planarRegion.getSVDDuration() > maxSVDSolveTime)
                     maxSVDSolveTime = planarRegion.getSVDDuration();

                  tempIsland.planarRegion = planarRegion;
                  tempIsland.planarRegionIslandIndex = planarRegionIslandIndex;
                  if (forDrawingDebugPanel != null)
                     forDrawingDebugPanel.accept(tempIsland);
               }
               else
               {
                  gpuPlanarRegions.remove(gpuPlanarRegions.size() - 1);
               }
               if (numberOfRegionPatches > regionMaxSearchDepth)
                  regionMaxSearchDepth = numberOfRegionPatches;
            }
         }
      }
   }

   public class GPUPlanarRegionExtractionDepthFirstSearchQuery
   {
      private final int row;
      private final int column;
      private final int planarRegionIslandIndex;
      private final GPUPlanarRegion planarRegion;
      private final int searchDepth;

      public GPUPlanarRegionExtractionDepthFirstSearchQuery(int row,
                                                            int column,
                                                            int planarRegionIslandIndex,
                                                            GPUPlanarRegion planarRegion,
                                                            int searchDepth)
      {
         this.row = row;
         this.column = column;
         this.planarRegionIslandIndex = planarRegionIslandIndex;
         this.planarRegion = planarRegion;
         this.searchDepth = searchDepth;
      }

      public void performQuery()
      {
         if (regionVisitedMatrix.get(row, column) || searchDepth > parameters.getSearchDepthLimit())
            return;

         if (searchDepth > regionMaxSearchDepth)
            regionMaxSearchDepth = searchDepth;

         ++numberOfRegionPatches;
         regionVisitedMatrix.set(row, column, true);
         regionMatrix.set(row, column, planarRegionIslandIndex);
         // kernel coordinates is in left-handed frame, so lets flip it to IHMC Z up
         float ny = -nxImage.getFloat(column, row);
         float nz = nyImage.getFloat(column, row);
         float nx = nzImage.getFloat(column, row);
         float cy = -cxImage.getFloat(column, row);
         float cz = cyImage.getFloat(column, row);
         float cx = czImage.getFloat(column, row);
         planarRegion.addRegionPatch(row, column, nx, ny, nz, cx, cy, cz);

         int count = 0;
         for (int i = 0; i < 8; i++)
         {
            if (row + adjacentY[i] < patchImageHeight - 1 && row + adjacentY[i] > 1 && column + adjacentX[i] < patchImageWidth - 1 && column + adjacentX[i] > 1)
            {
               int boundaryConnectionsEncodedAsOnes = graphImage.getByteAsInteger((column + adjacentX[i]), (row + adjacentY[i]));
               if (boundaryConnectionsEncodedAsOnes == 255) // all ones; fully connected
               {
                  ++count;
                  depthFirstSearchStack.push(new GPUPlanarRegionExtractionDepthFirstSearchQuery(row + adjacentY[i],
                                                                                                column + adjacentX[i],
                                                                                                planarRegionIslandIndex,
                                                                                                planarRegion,
                                                                                                searchDepth + 1));
               }
            }
         }
         if (count != 8)
         {
            boundaryMatrix.set(row, column, true);
            planarRegion.getBorderIndices().add().set(column, row);
         }
      }
   }

   public void findBoundariesAndHoles(Consumer<GPURegionRing> forDrawingDebugPanel)
   {
      boundaryVisitedMatrix.zero();
      boundaryMaxSearchDepth = 0;
      gpuPlanarRegions.parallelStream().forEach(planarRegion ->
      {
         int leafPatchIndex = 0;
         int regionRingIndex = 0;
         planarRegion.getRegionsRingsBySize().clear();
         for (Point2D leafPatch : planarRegion.getBorderIndices())
         {
            GPURegionRing regionRing = planarRegion.getRegionRings().add();
            regionRing.reset();
            regionRing.setIndex(regionRingIndex);
            int numberOfBoundaryPatches = boundaryDepthFirstSearch((int) leafPatch.getY(),
                                                                   (int) leafPatch.getX(),
                                                                   planarRegion.getId(),
                                                                   regionRing,
                                                                   leafPatchIndex,
                                                                   1);
            if (numberOfBoundaryPatches >= parameters.getBoundaryMinPatches())
            {
               if (forDrawingDebugPanel != null)
                  forDrawingDebugPanel.accept(regionRing);
               ++regionRingIndex;
               regionRing.updateConvexPolygon();
               planarRegion.getRegionsRingsBySize().add(regionRing);
            }
            else
            {
               planarRegion.getRegionRings().remove(planarRegion.getRegionRings().size() - 1);
            }
            ++leafPatchIndex;
         }

         // remove holes
         for (GPURegionRing regionRing : planarRegion.getRegionsRingsBySize())
         {
            planarRegion.getHoleRingsToRemove().clear();
            for (GPURegionRing otherRegionRing : planarRegion.getRegionRings())
            {
               if (otherRegionRing != regionRing)
               {
                  // We probably only need to check one
                  Vector2D boundaryIndex = otherRegionRing.getBoundaryIndices().get(0);
                  if (regionRing.getConvexPolygon().isPointInside(boundaryIndex.getX(), boundaryIndex.getY()))
                  {
                     planarRegion.getHoleRingsToRemove().add(otherRegionRing);
                  }
               }
            }
            for (GPURegionRing regionRingToRemove : planarRegion.getHoleRingsToRemove())
            {
               planarRegion.getRegionRings().remove(regionRingToRemove);
            }
         }


         planarRegion.getRegionRings().sort(boundaryLengthComparator);
      });
   }

   private int boundaryDepthFirstSearch(int row, int column, int planarRegionId, GPURegionRing regionRing, int leafPatchIndex, int searchDepth)
   {
      if (boundaryVisitedMatrix.get(row, column) || searchDepth > parameters.getSearchDepthLimit())
         return 0;

      if (searchDepth > boundaryMaxSearchDepth)
         boundaryMaxSearchDepth = searchDepth;

      ++numberOfBoundaryPatchesInWholeImage;
      boundaryVisitedMatrix.set(row, column, true);
      regionRing.getBoundaryIndices().add().set(column, row);

      int numberOfBoundaryPatches = 1;
      for (int i = 0; i < 8; i++)
      {
         if (row + adjacentY[i] < patchImageHeight - 1
             && row + adjacentY[i] > 1
             && column + adjacentX[i] < patchImageWidth - 1
             && column + adjacentX[i] > 1
             && boundaryMatrix.get(row + adjacentY[i], column + adjacentX[i])
             && planarRegionId == regionMatrix.get(row + adjacentY[i], column + adjacentX[i]))
         {
            numberOfBoundaryPatches += boundaryDepthFirstSearch(row + adjacentY[i],
                                                                column + adjacentX[i],
                                                                planarRegionId,
                                                                regionRing,
                                                                leafPatchIndex,
                                                                searchDepth + 1);
         }
      }
      return numberOfBoundaryPatches;
   }

   public void growRegionBoundaries()
   {
      gpuPlanarRegions.forEach(planarRegion ->
      {
         if (!planarRegion.getRegionRings().isEmpty())
         {
            GPURegionRing firstRing = planarRegion.getRegionRings().get(0);
            for (Vector2D boundaryIndex : firstRing.getBoundaryIndices())
            {
               // kernel coordinates is in left-handed frame, so lets flip it to IHMC Z up
               float vertexX = czImage.getBytedecoOpenCVMat().ptr((int) boundaryIndex.getY(), (int) boundaryIndex.getX()).getFloat();
               float vertexY = -cxImage.getBytedecoOpenCVMat().ptr((int) boundaryIndex.getY(), (int) boundaryIndex.getX()).getFloat();
               float vertexZ = cyImage.getBytedecoOpenCVMat().ptr((int) boundaryIndex.getY(), (int) boundaryIndex.getX()).getFloat();
               Vector3D boundaryVertex = planarRegion.getBoundaryVertices().add();
               boundaryVertex.set(vertexX, vertexY, vertexZ);
               boundaryVertex.sub(planarRegion.getCenter());
               boundaryVertex.normalize();
               boundaryVertex.scale(parameters.getRegionGrowthFactor());
               boundaryVertex.add(vertexX, vertexY, vertexZ);
            }
         }
      });
   }

   private boolean printedException = false;
   public void computePlanarRegions(ReferenceFrame cameraFrame)
   {
      AtomicBoolean listCaughtException = new AtomicBoolean(false);

      List<List<PlanarRegion>> listOfListsOfRegions = gpuPlanarRegions.parallelStream()
      .filter(gpuPlanarRegion -> gpuPlanarRegion.getBoundaryVertices().size() >= polygonizerParameters.getMinNumberOfNodes())
      .map(gpuPlanarRegion ->
      {
         List<PlanarRegion> planarRegions = new ArrayList<>();
         FrameQuaternion orientation = new FrameQuaternion();
         try
         {
            // Going through LinearTransform3D first prevents NotARotationMatrix exceptions.
<<<<<<< HEAD
            LinearTransform3D linearTransform3D = new LinearTransform3D(EuclidGeometryTools.axisAngleFromZUpToVector3D(gpuPlanarRegion.getNormal()));
            linearTransform3D.normalize();
            orientation.setIncludingFrame(cameraFrame, linearTransform3D.getAsQuaternion());
            orientation.changeFrame(ReferenceFrame.getWorldFrame());
=======
            if (!MathTools.epsilonEquals(gpuPlanarRegion.getNormal().norm(), 1.0, 1e-4))
               throw new RuntimeException("The planar region norm isn't valid");
            FrameQuaternion orientation = new FrameQuaternion(cameraFrame, EuclidGeometryTools.axisAngleFromZUpToVector3D(gpuPlanarRegion.getNormal()));
            try
            {
               orientation.changeFrame(ReferenceFrame.getWorldFrame());
            }
            catch (NotARotationMatrixException e)
            {
               listCaughtException.set(true);

               if (!printedException)
               {
                  LogTools.info("Normal = " + gpuPlanarRegion.getNormal());
                  LogTools.info("Orientation = " + orientation);

                  printedException = true;

                  throw e;
               }
            }
>>>>>>> e23f616a

            // First compute the set of concave hulls for this region
            FramePoint3D origin = new FramePoint3D(cameraFrame, gpuPlanarRegion.getCenter());
            origin.changeFrame(ReferenceFrame.getWorldFrame());

            List<Point2D> pointCloudInPlane = gpuPlanarRegion.getBoundaryVertices().stream()
            .map(boundaryVertex ->
                 {
                    FramePoint3D framePoint3D = new FramePoint3D(cameraFrame, boundaryVertex);
                    framePoint3D.changeFrame(ReferenceFrame.getWorldFrame());
                    return PolygonizerTools.toPointInPlane(framePoint3D, origin, orientation);
                 })
            .filter(point2D -> Double.isFinite(point2D.getX()) && Double.isFinite(point2D.getY()))
            .collect(Collectors.toList());
            List<LineSegment2D> intersections = new ArrayList<>();
            //                     = intersections.stream()
            //                  .map(intersection -> PolygonizerTools.toLineSegmentInPlane(lineSegmentInWorld, origin, orientation))
            //                  .collect(Collectors.toList());
            ConcaveHullCollection concaveHullCollection = SimpleConcaveHullFactory.createConcaveHullCollection(pointCloudInPlane,
                                                                                                               intersections,
                                                                                                               concaveHullFactoryParameters);

            // Apply some simple filtering to reduce the number of vertices and hopefully the number of convex polygons.
            double shallowAngleThreshold = polygonizerParameters.getShallowAngleThreshold();
            double peakAngleThreshold = polygonizerParameters.getPeakAngleThreshold();
            double lengthThreshold = polygonizerParameters.getLengthThreshold();

            ConcaveHullPruningFilteringTools.filterOutPeaksAndShallowAngles(shallowAngleThreshold, peakAngleThreshold, concaveHullCollection);
            ConcaveHullPruningFilteringTools.filterOutShortEdges(lengthThreshold, concaveHullCollection);
            if (polygonizerParameters.getCutNarrowPassage())
               concaveHullCollection = ConcaveHullPruningFilteringTools.concaveHullNarrowPassageCutter(lengthThreshold, concaveHullCollection);

            int hullCounter = 0;
            int regionId = gpuPlanarRegion.getId();

            for (ConcaveHull concaveHull : concaveHullCollection)
            {
               if (concaveHull.isEmpty())
                  continue;

               // Decompose the concave hulls into convex polygons
               double depthThreshold = polygonizerParameters.getDepthThreshold();
               List<ConvexPolygon2D> decomposedPolygons = new ArrayList<>();
               ConcaveHullDecomposition.recursiveApproximateDecomposition(concaveHull, depthThreshold, decomposedPolygons);

               // Pack the data in PlanarRegion
               FramePose3D regionPose = new FramePose3D();
               regionPose.setIncludingFrame(ReferenceFrame.getWorldFrame(), origin, orientation);
               RigidBodyTransform tempTransform = new RigidBodyTransform();
               regionPose.get(tempTransform);
               PlanarRegion planarRegion = new PlanarRegion(tempTransform,
                                                            concaveHull.getConcaveHullVertices(),
                                                            decomposedPolygons);
               planarRegion.setRegionId(regionId);
               planarRegions.add(planarRegion);

               hullCounter++;
               regionId = 31 * regionId + hullCounter;
            }
         }
         catch (NotARotationMatrixException notARotationMatrixException)
         {
            if (!printedException)
            {
               printedException = true;
               LogTools.info("Normal = " + gpuPlanarRegion.getNormal().toString(null));
               LogTools.info("Orientation = " + orientation.toString(null));
               LogTools.warn("Not a rotation matrix: {}", gpuPlanarRegion.getNormal());
            }
         }
         catch (RuntimeException e)
         {
            e.printStackTrace();
         }
         return planarRegions;
      })
      .collect(Collectors.toList());
      planarRegionsList.clear();
      if (!listCaughtException.get())
      {
         for (List<PlanarRegion> planarRegions : listOfListsOfRegions)
         {
            planarRegionsList.addPlanarRegions(planarRegions);
         }
      }
      sensorToWorldFrameTransform.set(cameraFrame.getTransformToWorldFrame());

      planarRegionsListWithPose.setPlanarRegionsList(planarRegionsList);
      planarRegionsListWithPose.setSensorToWorldFrameTransform(sensorToWorldFrameTransform);
   }

   private void calculateDerivativeParameters()
   {
      int previousPatchHeight = patchHeight;
      int previousPatchWidth = patchWidth;
      int previousPatchImageHeight = patchImageHeight;
      int previousPatchImageWidth = patchImageWidth;
      int previousFilterPatchImageHeight = filterPatchImageHeight;
      int previousFilterPatchImageWidth = filterPatchImageWidth;

      patchHeight = parameters.getPatchSize();
      patchWidth = parameters.getPatchSize();
      patchImageHeight = imageHeight / patchHeight;
      patchImageWidth = imageWidth / patchWidth;
      filterPatchImageHeight = imageHeight / parameters.getDeadPixelFilterPatchSize();
      filterPatchImageWidth = imageWidth / parameters.getDeadPixelFilterPatchSize();

      int newPatchHeight = patchHeight;
      int newPatchWidth = patchWidth;
      int newPatchImageHeight = patchImageHeight;
      int newPatchImageWidth = patchImageWidth;
      int newFilterPatchImageHeight = filterPatchImageHeight;
      int newFilterPatchImageWidth = filterPatchImageWidth;

      boolean changed = previousPatchHeight != newPatchHeight;
      changed |= previousPatchWidth != newPatchWidth;
      changed |= previousPatchImageHeight != newPatchImageHeight;
      changed |= previousPatchImageWidth != newPatchImageWidth;
      changed |= previousFilterPatchImageHeight != newFilterPatchImageHeight;
      changed |= previousFilterPatchImageWidth != newFilterPatchImageWidth;

      if (changed)
      {
         LogTools.info("Updated patch sizes:");
         LogTools.info("newPatchHeight: {} -> {}", previousPatchHeight, newPatchHeight);
         LogTools.info("newPatchWidth: {} -> {}", previousPatchWidth, newPatchWidth);
         LogTools.info("newPatchImageHeight: {} -> {}", previousPatchImageHeight, newPatchImageHeight);
         LogTools.info("newPatchImageWidth: {} -> {}", previousPatchImageWidth, newPatchImageWidth);
         LogTools.info("newFilterPatchImageHeight: {} -> {}", previousFilterPatchImageHeight, newFilterPatchImageHeight);
         LogTools.info("newFilterPatchImageWidth: {} -> {}", previousFilterPatchImageWidth, newFilterPatchImageWidth);
      }
   }

   public void destroy()
   {
      openCLManager.destroy();
      // TODO: Destroy the rest
   }

   public void setPatchSizeChanged(boolean patchSizeChanged)
   {
      this.patchSizeChanged = patchSizeChanged;
   }

   public PlanarRegionsList getPlanarRegionsList()
   {
      return planarRegionsList;
   }

   public PlanarRegionsListWithPose getPlanarRegionsListWithPose()
   {
      return planarRegionsListWithPose;
   }

   public int getPatchImageWidth()
   {
      return patchImageWidth;
   }

   public int getPatchImageHeight()
   {
      return patchImageHeight;
   }

   public OpenCLManager getOpenCLManager()
   {
      return openCLManager;
   }

   public int getNumberOfBoundaryPatchesInWholeImage()
   {
      return numberOfBoundaryPatchesInWholeImage;
   }

   public BytedecoImage getBlurredDepthImage()
   {
      return blurredDepthImage;
   }

   public BytedecoImage getFilteredDepthImage()
   {
      return filteredDepthImage;
   }

   public BytedecoImage getNxImage()
   {
      return nxImage;
   }

   public BytedecoImage getNyImage()
   {
      return nyImage;
   }

   public BytedecoImage getNzImage()
   {
      return nzImage;
   }

   public BytedecoImage getCxImage()
   {
      return cxImage;
   }

   public BytedecoImage getCyImage()
   {
      return cyImage;
   }

   public BytedecoImage getCzImage()
   {
      return czImage;
   }

   public RecyclingArrayList<GPUPlanarRegion> getGPUPlanarRegions()
   {
      return gpuPlanarRegions;
   }

   public int getPatchWidth()
   {
      return patchWidth;
   }

   public int getPatchHeight()
   {
      return patchHeight;
   }

   public BytedecoImage getInputFloatDepthImage()
   {
      return inputFloatDepthImage;
   }

   public int getImageWidth()
   {
      return imageWidth;
   }

   public int getImageHeight()
   {
      return imageHeight;
   }

   public GPUPlanarRegionExtractionParameters getParameters()
   {
      return parameters;
   }

   public ConcaveHullFactoryParameters getConcaveHullFactoryParameters()
   {
      return concaveHullFactoryParameters;
   }

   public PolygonizerParameters getPolygonizerParameters()
   {
      return polygonizerParameters;
   }

   public int getRegionMaxSearchDepth()
   {
      return regionMaxSearchDepth;
   }

   public int getBoundaryMaxSearchDepth()
   {
      return boundaryMaxSearchDepth;
   }

   public double getMaxSVDSolveTime()
   {
      return maxSVDSolveTime;
   }
}<|MERGE_RESOLUTION|>--- conflicted
+++ resolved
@@ -16,6 +16,7 @@
 import us.ihmc.euclid.geometry.ConvexPolygon2D;
 import us.ihmc.euclid.geometry.LineSegment2D;
 import us.ihmc.euclid.geometry.tools.EuclidGeometryTools;
+import us.ihmc.euclid.matrix.LinearTransform3D;
 import us.ihmc.euclid.referenceFrame.FramePoint3D;
 import us.ihmc.euclid.referenceFrame.FramePose3D;
 import us.ihmc.euclid.referenceFrame.FrameQuaternion;
@@ -566,34 +567,13 @@
          try
          {
             // Going through LinearTransform3D first prevents NotARotationMatrix exceptions.
-<<<<<<< HEAD
             LinearTransform3D linearTransform3D = new LinearTransform3D(EuclidGeometryTools.axisAngleFromZUpToVector3D(gpuPlanarRegion.getNormal()));
             linearTransform3D.normalize();
             orientation.setIncludingFrame(cameraFrame, linearTransform3D.getAsQuaternion());
             orientation.changeFrame(ReferenceFrame.getWorldFrame());
-=======
+
             if (!MathTools.epsilonEquals(gpuPlanarRegion.getNormal().norm(), 1.0, 1e-4))
                throw new RuntimeException("The planar region norm isn't valid");
-            FrameQuaternion orientation = new FrameQuaternion(cameraFrame, EuclidGeometryTools.axisAngleFromZUpToVector3D(gpuPlanarRegion.getNormal()));
-            try
-            {
-               orientation.changeFrame(ReferenceFrame.getWorldFrame());
-            }
-            catch (NotARotationMatrixException e)
-            {
-               listCaughtException.set(true);
-
-               if (!printedException)
-               {
-                  LogTools.info("Normal = " + gpuPlanarRegion.getNormal());
-                  LogTools.info("Orientation = " + orientation);
-
-                  printedException = true;
-
-                  throw e;
-               }
-            }
->>>>>>> e23f616a
 
             // First compute the set of concave hulls for this region
             FramePoint3D origin = new FramePoint3D(cameraFrame, gpuPlanarRegion.getCenter());
