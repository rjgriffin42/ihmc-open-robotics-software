package us.ihmc.avatar.gpuPlanarRegions;

import org.bytedeco.opencl._cl_kernel;
import org.bytedeco.opencl._cl_mem;
import org.bytedeco.opencl._cl_program;
import org.bytedeco.opencl.global.OpenCL;
import org.bytedeco.opencv.global.opencv_core;
import org.bytedeco.opencv.global.opencv_imgproc;
import org.bytedeco.opencv.opencv_core.Size;
import org.ejml.data.BMatrixRMaj;
import org.ejml.data.DMatrixRMaj;
import sensor_msgs.Image;
import us.ihmc.commons.MathTools;
import us.ihmc.commons.lists.RecyclingArrayList;
import us.ihmc.euclid.exceptions.NotARotationMatrixException;
import us.ihmc.euclid.geometry.ConvexPolygon2D;
import us.ihmc.euclid.geometry.LineSegment2D;
import us.ihmc.euclid.geometry.tools.EuclidGeometryTools;
import us.ihmc.euclid.matrix.LinearTransform3D;
import us.ihmc.euclid.referenceFrame.FramePoint3D;
import us.ihmc.euclid.referenceFrame.FramePose3D;
import us.ihmc.euclid.referenceFrame.FrameQuaternion;
import us.ihmc.euclid.referenceFrame.ReferenceFrame;
import us.ihmc.euclid.transform.RigidBodyTransform;
import us.ihmc.euclid.tuple2D.Point2D;
import us.ihmc.euclid.tuple2D.Vector2D;
import us.ihmc.euclid.tuple3D.Vector3D;
import us.ihmc.log.LogTools;
import us.ihmc.perception.BytedecoImage;
import us.ihmc.perception.BytedecoOpenCVTools;
import us.ihmc.perception.OpenCLFloatBuffer;
import us.ihmc.perception.OpenCLManager;
import us.ihmc.robotEnvironmentAwareness.geometry.*;
import us.ihmc.robotEnvironmentAwareness.planarRegion.PolygonizerParameters;
import us.ihmc.robotEnvironmentAwareness.planarRegion.PolygonizerTools;
import us.ihmc.robotics.geometry.PlanarRegion;
import us.ihmc.robotics.geometry.PlanarRegionsList;

import java.nio.ByteBuffer;
import java.util.ArrayList;
import java.util.Comparator;
import java.util.List;
import java.util.Stack;
import java.util.function.Consumer;
import java.util.stream.Collectors;

import static us.ihmc.avatar.gpuPlanarRegions.GPUPlanarRegionExtractionParameters.*;

public class GPUPlanarRegionExtraction
{
   private final GPUPlanarRegionExtractionParameters parameters;
   private final ConcaveHullFactoryParameters concaveHullFactoryParameters;
   private final PolygonizerParameters polygonizerParameters;

   private BytedecoImage inputFloatDepthImage;
   private BytedecoImage inputScaledFloatDepthImage;
   private BytedecoImage inputU16DepthImage;
   private BytedecoImage blurredDepthImage;
   private BytedecoImage filteredDepthImage;
   private BytedecoImage nxImage;
   private BytedecoImage nyImage;
   private BytedecoImage nzImage;
   private BytedecoImage cxImage;
   private BytedecoImage cyImage;
   private BytedecoImage czImage;
   private BytedecoImage graphImage;
   private BMatrixRMaj regionVisitedMatrix;
   private BMatrixRMaj boundaryVisitedMatrix;
   private BMatrixRMaj boundaryMatrix;
   private DMatrixRMaj regionMatrix;
   private boolean patchSizeChanged = false;
   private int numberOfRegionPatches = 0;
   private int regionMaxSearchDepth = 0;
   private int boundaryMaxSearchDepth = 0;
   private int numberOfBoundaryPatchesInWholeImage = 0;
   private double maxSVDSolveTime = Double.NaN;
   private final int[] adjacentY = {-1, 0, 1, 1, 1, 0, -1, -1};
   private final int[] adjacentX = {-1, -1, -1, 0, 1, 1, 1, 0};
   private final RecyclingArrayList<GPUPlanarRegion> gpuPlanarRegions = new RecyclingArrayList<>(GPUPlanarRegion::new);
   private final Comparator<GPURegionRing> boundaryLengthComparator = Comparator.comparingInt(regionRing -> regionRing.getBoundaryIndices().size());
   private int imageWidth;
   private int imageHeight;
   private Size gaussianKernelSize;
   private final OpenCLManager openCLManager = new OpenCLManager();
   private OpenCLFloatBuffer parametersBuffer;
   private _cl_program planarRegionExtractionProgram;
   private _cl_kernel filterKernel;
   private _cl_kernel packKernel;
   private _cl_kernel mergeKernel;
   private int patchImageHeight;
   private int patchImageWidth;
   private int patchHeight;
   private int patchWidth;
   private int filterPatchImageHeight;
   private int filterPatchImageWidth;
   private final Stack<GPUPlanarRegionExtractionDepthFirstSearchQuery> depthFirstSearchStack = new Stack<>();

   private final PlanarRegionsList planarRegionsList = new PlanarRegionsList();
   private final GPUPlanarRegionIsland tempIsland = new GPUPlanarRegionIsland();
   private boolean firstRun = true;

   public GPUPlanarRegionExtraction()
   {
      this(new GPUPlanarRegionExtractionParameters(), new PolygonizerParameters("ForGPURegions"), new ConcaveHullFactoryParameters("ForGPURegions"));
   }

   public GPUPlanarRegionExtraction(GPUPlanarRegionExtractionParameters parameters,
                                    PolygonizerParameters polygonizerParameters,
                                    ConcaveHullFactoryParameters concaveHullFactoryParameters)
   {
      this.parameters = parameters;
      this.polygonizerParameters = polygonizerParameters;
      this.concaveHullFactoryParameters = concaveHullFactoryParameters;
   }

   public void create(int imageWidth, int imageHeight, ByteBuffer sourceDepthByteBufferOfFloats, double fx, double fy, double cx, double cy)
   {
      this.imageWidth = imageWidth;
      this.imageHeight = imageHeight;
      parameters.set(focalLengthXPixels, fx);
      parameters.set(focalLengthYPixels, fy);
      parameters.set(principalOffsetXPixels, cx);
      parameters.set(principalOffsetYPixels, cy);

      parametersBuffer = new OpenCLFloatBuffer(16);
      calculateDerivativeParameters();
      inputFloatDepthImage = new BytedecoImage(imageWidth, imageHeight, opencv_core.CV_32FC1, sourceDepthByteBufferOfFloats);
      inputScaledFloatDepthImage = new BytedecoImage(imageWidth, imageHeight, opencv_core.CV_32FC1);
      inputU16DepthImage = new BytedecoImage(imageWidth, imageHeight, opencv_core.CV_16UC1);
      blurredDepthImage = new BytedecoImage(imageWidth, imageHeight, opencv_core.CV_16UC1);
      filteredDepthImage = new BytedecoImage(imageWidth, imageHeight, opencv_core.CV_16UC1);
      nxImage = new BytedecoImage(patchImageWidth, patchImageHeight, opencv_core.CV_32FC1);
      nyImage = new BytedecoImage(patchImageWidth, patchImageHeight, opencv_core.CV_32FC1);
      nzImage = new BytedecoImage(patchImageWidth, patchImageHeight, opencv_core.CV_32FC1);
      cxImage = new BytedecoImage(patchImageWidth, patchImageHeight, opencv_core.CV_32FC1);
      cyImage = new BytedecoImage(patchImageWidth, patchImageHeight, opencv_core.CV_32FC1);
      czImage = new BytedecoImage(patchImageWidth, patchImageHeight, opencv_core.CV_32FC1);
      graphImage = new BytedecoImage(patchImageWidth, patchImageHeight, opencv_core.CV_8UC1);
      gaussianKernelSize = new Size();

      openCLManager.create();
      planarRegionExtractionProgram = openCLManager.loadProgram("PlanarRegionExtraction");
      filterKernel = openCLManager.createKernel(planarRegionExtractionProgram, "filterKernel");
      packKernel = openCLManager.createKernel(planarRegionExtractionProgram, "packKernel");
      mergeKernel = openCLManager.createKernel(planarRegionExtractionProgram, "mergeKernel");

      regionVisitedMatrix = new BMatrixRMaj(patchImageHeight, patchImageWidth);
      boundaryVisitedMatrix = new BMatrixRMaj(patchImageHeight, patchImageWidth);
      boundaryMatrix = new BMatrixRMaj(patchImageHeight, patchImageWidth);
      regionMatrix = new DMatrixRMaj(patchImageHeight, patchImageWidth);
   }

   public void processROS1DepthImage(Image image)
   {
      // See us.ihmc.rdx.ui.graphics.live.GDXROS1VideoVisualizer.decodeUsingOpenCV
      //      if (inputDepthImageMat == null)
      //      {
      //         String encoding = image.getEncoding();
      //         int cvType = ImageEncodingTools.getCvType(encoding);
      //         inputDepthImageMat = new Mat(image.getHeight(), image.getWidth(), cvType);
      //      }
      //
      //      ROSOpenCVTools.backMatWithNettyBuffer(inputDepthImageMat, image.getData());
   }

   /**
    * This is the part that needs to be done in the same thread as the sensor
    * simulator, as it's using the same memory.
    */
   public void readFromSourceImage()
   {
      // convert float to unint16
      // multiply by 1000 and cast to int
      double scaleFactor = 1000.0; // convert meters to millimeters
      double delta = 0.0; // no delta added
      int resultType = -1; // the output matrix will have the same type as the input
      inputFloatDepthImage.getBytedecoOpenCVMat().convertTo(inputScaledFloatDepthImage.getBytedecoOpenCVMat(), resultType, scaleFactor, delta);
   }

   public void extractPlanarRegions(Runnable onPatchSizeChanged)
   {
      calculateDerivativeParameters();

      double scaleFactor = 1.0;
      double delta = 0.0; // no delta added
      int resultType = opencv_core.CV_16UC1;
      inputScaledFloatDepthImage.getBytedecoOpenCVMat().convertTo(inputU16DepthImage.getBytedecoOpenCVMat(), resultType, scaleFactor, delta);

      // Flip so the Y+ goes up instead of down.
      opencv_core.flip(inputU16DepthImage.getBytedecoOpenCVMat(), inputU16DepthImage.getBytedecoOpenCVMat(), BytedecoOpenCVTools.FLIP_Y);

      int size = parameters.getGaussianSize() * 2 + 1;
      gaussianKernelSize.width(size);
      gaussianKernelSize.height(size);
      double sigmaX = parameters.getGaussianSigma();
      double sigmaY = sigmaX;
      int borderType = opencv_core.BORDER_DEFAULT;
      opencv_imgproc.GaussianBlur(inputU16DepthImage.getBytedecoOpenCVMat(),
                                  blurredDepthImage.getBytedecoOpenCVMat(),
                                  gaussianKernelSize,
                                  sigmaX,
                                  sigmaY,
                                  borderType);

      parametersBuffer.getBytedecoFloatBufferPointer().put(0, (float) parameters.getFilterDisparityThreshold());
      parametersBuffer.getBytedecoFloatBufferPointer().put(1, (float) parameters.getMergeAngularThreshold());
      parametersBuffer.getBytedecoFloatBufferPointer().put(2, (float) parameters.getMergeDistanceThreshold());
      parametersBuffer.getBytedecoFloatBufferPointer().put(3, patchHeight);
      parametersBuffer.getBytedecoFloatBufferPointer().put(4, patchWidth);
      parametersBuffer.getBytedecoFloatBufferPointer().put(5, patchImageHeight);
      parametersBuffer.getBytedecoFloatBufferPointer().put(6, patchImageWidth);
      parametersBuffer.getBytedecoFloatBufferPointer().put(7, (float) parameters.getFocalLengthXPixels());
      parametersBuffer.getBytedecoFloatBufferPointer().put(8, (float) parameters.getFocalLengthYPixels());
      parametersBuffer.getBytedecoFloatBufferPointer().put(9, (float) parameters.getPrincipalOffsetXPixels());
      parametersBuffer.getBytedecoFloatBufferPointer().put(10, (float) parameters.getPrincipalOffsetYPixels());
      parametersBuffer.getBytedecoFloatBufferPointer().put(11, parameters.getDeadPixelFilterPatchSize());
      parametersBuffer.getBytedecoFloatBufferPointer().put(12, filterPatchImageHeight);
      parametersBuffer.getBytedecoFloatBufferPointer().put(13, filterPatchImageWidth);
      parametersBuffer.getBytedecoFloatBufferPointer().put(14, imageHeight);
      parametersBuffer.getBytedecoFloatBufferPointer().put(15, imageWidth);

      if (patchSizeChanged)
      {
         patchSizeChanged = false;
         LogTools.info("Resizing patch image to {}x{}", patchImageWidth, patchImageHeight);
         nxImage.resize(patchImageWidth, patchImageHeight, openCLManager, null);
         nyImage.resize(patchImageWidth, patchImageHeight, openCLManager, null);
         nzImage.resize(patchImageWidth, patchImageHeight, openCLManager, null);
         cxImage.resize(patchImageWidth, patchImageHeight, openCLManager, null);
         cyImage.resize(patchImageWidth, patchImageHeight, openCLManager, null);
         czImage.resize(patchImageWidth, patchImageHeight, openCLManager, null);
         graphImage.resize(patchImageWidth, patchImageHeight, openCLManager, null);
         if (onPatchSizeChanged != null)
            onPatchSizeChanged.run();
         regionVisitedMatrix.reshape(patchImageHeight, patchImageWidth);
         boundaryVisitedMatrix.reshape(patchImageHeight, patchImageWidth);
         boundaryMatrix.reshape(patchImageHeight, patchImageWidth);
         regionMatrix.reshape(patchImageHeight, patchImageWidth);
      }
      if (firstRun)
      {
         firstRun = false;
         inputU16DepthImage.createOpenCLImage(openCLManager, OpenCL.CL_MEM_READ_ONLY);
         blurredDepthImage.createOpenCLImage(openCLManager, OpenCL.CL_MEM_READ_ONLY);
         filteredDepthImage.createOpenCLImage(openCLManager, OpenCL.CL_MEM_READ_WRITE);
         nxImage.createOpenCLImage(openCLManager, OpenCL.CL_MEM_READ_WRITE);
         nyImage.createOpenCLImage(openCLManager, OpenCL.CL_MEM_READ_WRITE);
         nzImage.createOpenCLImage(openCLManager, OpenCL.CL_MEM_READ_WRITE);
         cxImage.createOpenCLImage(openCLManager, OpenCL.CL_MEM_READ_WRITE);
         cyImage.createOpenCLImage(openCLManager, OpenCL.CL_MEM_READ_WRITE);
         czImage.createOpenCLImage(openCLManager, OpenCL.CL_MEM_READ_WRITE);
         graphImage.createOpenCLImage(openCLManager, OpenCL.CL_MEM_READ_WRITE);
         parametersBuffer.createOpenCLBufferObject(openCLManager);
      }
      else
      {
         inputU16DepthImage.writeOpenCLImage(openCLManager);
         blurredDepthImage.writeOpenCLImage(openCLManager);
         parametersBuffer.writeOpenCLBufferObject(openCLManager);
      }

      _cl_mem inputImage = parameters.getEarlyGaussianBlur() ? blurredDepthImage.getOpenCLImageObject() : inputU16DepthImage.getOpenCLImageObject();

      openCLManager.setKernelArgument(filterKernel, 0, inputImage);
      openCLManager.setKernelArgument(filterKernel, 1, filteredDepthImage.getOpenCLImageObject());
      openCLManager.setKernelArgument(filterKernel, 2, nxImage.getOpenCLImageObject());
      openCLManager.setKernelArgument(filterKernel, 3, parametersBuffer.getOpenCLBufferObject());

      _cl_mem packKernelInputObject = parameters.getUseFilteredImage() ? filteredDepthImage.getOpenCLImageObject() : inputU16DepthImage.getOpenCLImageObject();
      openCLManager.setKernelArgument(packKernel, 0, packKernelInputObject);
      openCLManager.setKernelArgument(packKernel, 1, nxImage.getOpenCLImageObject());
      openCLManager.setKernelArgument(packKernel, 2, nyImage.getOpenCLImageObject());
      openCLManager.setKernelArgument(packKernel, 3, nzImage.getOpenCLImageObject());
      openCLManager.setKernelArgument(packKernel, 4, cxImage.getOpenCLImageObject());
      openCLManager.setKernelArgument(packKernel, 5, cyImage.getOpenCLImageObject());
      openCLManager.setKernelArgument(packKernel, 6, czImage.getOpenCLImageObject());
      openCLManager.setKernelArgument(packKernel, 7, parametersBuffer.getOpenCLBufferObject());

      openCLManager.setKernelArgument(mergeKernel, 0, nxImage.getOpenCLImageObject());
      openCLManager.setKernelArgument(mergeKernel, 1, nyImage.getOpenCLImageObject());
      openCLManager.setKernelArgument(mergeKernel, 2, nzImage.getOpenCLImageObject());
      openCLManager.setKernelArgument(mergeKernel, 3, cxImage.getOpenCLImageObject());
      openCLManager.setKernelArgument(mergeKernel, 4, cyImage.getOpenCLImageObject());
      openCLManager.setKernelArgument(mergeKernel, 5, czImage.getOpenCLImageObject());
      openCLManager.setKernelArgument(mergeKernel, 6, graphImage.getOpenCLImageObject());
      openCLManager.setKernelArgument(mergeKernel, 7, parametersBuffer.getOpenCLBufferObject());

      openCLManager.execute2D(filterKernel, filterPatchImageHeight, filterPatchImageWidth); // X & Y vs height and width are flipped in this kernel code
      openCLManager.execute2D(packKernel, patchImageHeight, patchImageWidth);
      openCLManager.execute2D(mergeKernel, patchImageHeight, patchImageWidth);

      openCLManager.enqueueReadImage(filteredDepthImage.getOpenCLImageObject(), imageWidth, imageHeight, filteredDepthImage.getBytedecoByteBufferPointer());
      openCLManager.enqueueReadImage(nxImage.getOpenCLImageObject(), patchImageWidth, patchImageHeight, nxImage.getBytedecoByteBufferPointer());
      openCLManager.enqueueReadImage(nyImage.getOpenCLImageObject(), patchImageWidth, patchImageHeight, nyImage.getBytedecoByteBufferPointer());
      openCLManager.enqueueReadImage(nzImage.getOpenCLImageObject(), patchImageWidth, patchImageHeight, nzImage.getBytedecoByteBufferPointer());
      openCLManager.enqueueReadImage(cxImage.getOpenCLImageObject(), patchImageWidth, patchImageHeight, cxImage.getBytedecoByteBufferPointer());
      openCLManager.enqueueReadImage(cyImage.getOpenCLImageObject(), patchImageWidth, patchImageHeight, cyImage.getBytedecoByteBufferPointer());
      openCLManager.enqueueReadImage(czImage.getOpenCLImageObject(), patchImageWidth, patchImageHeight, czImage.getBytedecoByteBufferPointer());
      openCLManager.enqueueReadImage(graphImage.getOpenCLImageObject(), patchImageWidth, patchImageHeight, graphImage.getBytedecoByteBufferPointer());

      openCLManager.finish();
   }

   public void findRegions(Consumer<GPUPlanarRegionIsland> forDrawingDebugPanel)
   {
      int planarRegionIslandIndex = 0;
      regionMaxSearchDepth = 0;
      gpuPlanarRegions.clear();
      regionVisitedMatrix.zero();
      boundaryMatrix.zero();
      regionMatrix.zero();
      maxSVDSolveTime = 0.0;
      for (int row = 0; row < patchImageHeight; row++)
      {
         for (int column = 0; column < patchImageWidth; column++)
         {
            int boundaryConnectionsEncodedAsOnes = Byte.toUnsignedInt(graphImage.getBytedecoOpenCVMat().ptr(row, column).get());
            if (!regionVisitedMatrix.get(row, column) && boundaryConnectionsEncodedAsOnes == 255) // all ones; fully connected
            {
               numberOfRegionPatches = 0; // also number of patches traversed
               GPUPlanarRegion planarRegion = gpuPlanarRegions.add();
               planarRegion.reset(planarRegionIslandIndex);
               // We use a stack object instead of using the JVM's stack because it's very tall and would require special
               // settings and breaks profiling. It would crash YourKit.
               depthFirstSearchStack.push(new GPUPlanarRegionExtractionDepthFirstSearchQuery(row, column, planarRegionIslandIndex, planarRegion, 1));
               while (!depthFirstSearchStack.empty())
               {
                  depthFirstSearchStack.pop().performQuery();
               }
               if (numberOfRegionPatches >= parameters.getRegionMinPatches())
               {
                  ++planarRegionIslandIndex;
                  planarRegion.update(parameters.getUseSVDNormals(), parameters.getSVDReductionFactor());
                  if (planarRegion.getSVDDuration() > maxSVDSolveTime)
                     maxSVDSolveTime = planarRegion.getSVDDuration();

                  tempIsland.planarRegion = planarRegion;
                  tempIsland.planarRegionIslandIndex = planarRegionIslandIndex;
                  if (forDrawingDebugPanel != null)
                     forDrawingDebugPanel.accept(tempIsland);
               }
               else
               {
                  gpuPlanarRegions.remove(gpuPlanarRegions.size() - 1);
               }
               if (numberOfRegionPatches > regionMaxSearchDepth)
                  regionMaxSearchDepth = numberOfRegionPatches;
            }
         }
      }
   }

   public class GPUPlanarRegionExtractionDepthFirstSearchQuery
   {
      private final int row;
      private final int column;
      private final int planarRegionIslandIndex;
      private final GPUPlanarRegion planarRegion;
      private final int searchDepth;

      public GPUPlanarRegionExtractionDepthFirstSearchQuery(int row,
                                                            int column,
                                                            int planarRegionIslandIndex,
                                                            GPUPlanarRegion planarRegion,
                                                            int searchDepth)
      {
         this.row = row;
         this.column = column;
         this.planarRegionIslandIndex = planarRegionIslandIndex;
         this.planarRegion = planarRegion;
         this.searchDepth = searchDepth;
      }

      public void performQuery()
      {
         if (regionVisitedMatrix.get(row, column) || searchDepth > parameters.getSearchDepthLimit())
            return;

         if (searchDepth > regionMaxSearchDepth)
            regionMaxSearchDepth = searchDepth;

         ++numberOfRegionPatches;
         regionVisitedMatrix.set(row, column, true);
         regionMatrix.set(row, column, planarRegionIslandIndex);
         // kernel coordinates is in left-handed frame, so lets flip it to IHMC Z up
         float ny = -nxImage.getFloat(column, row);
         float nz = nyImage.getFloat(column, row);
         float nx = nzImage.getFloat(column, row);
         float cy = -cxImage.getFloat(column, row);
         float cz = cyImage.getFloat(column, row);
         float cx = czImage.getFloat(column, row);
         planarRegion.addRegionPatch(row, column, nx, ny, nz, cx, cy, cz);

         int count = 0;
         for (int i = 0; i < 8; i++)
         {
            if (row + adjacentY[i] < patchImageHeight - 1 && row + adjacentY[i] > 1 && column + adjacentX[i] < patchImageWidth - 1 && column + adjacentX[i] > 1)
            {
               int boundaryConnectionsEncodedAsOnes = graphImage.getByteAsInteger((column + adjacentX[i]), (row + adjacentY[i]));
               if (boundaryConnectionsEncodedAsOnes == 255) // all ones; fully connected
               {
                  ++count;
                  depthFirstSearchStack.push(new GPUPlanarRegionExtractionDepthFirstSearchQuery(row + adjacentY[i],
                                                                                                column + adjacentX[i],
                                                                                                planarRegionIslandIndex,
                                                                                                planarRegion,
                                                                                                searchDepth + 1));
               }
            }
         }
         if (count != 8)
         {
            boundaryMatrix.set(row, column, true);
            planarRegion.getBorderIndices().add().set(column, row);
         }
      }
   }

   public void findBoundariesAndHoles(Consumer<GPURegionRing> forDrawingDebugPanel)
   {
      boundaryVisitedMatrix.zero();
      boundaryMaxSearchDepth = 0;
      gpuPlanarRegions.parallelStream().forEach(planarRegion ->
      {
         int leafPatchIndex = 0;
         int regionRingIndex = 0;
         planarRegion.getRegionsRingsBySize().clear();
         for (Point2D leafPatch : planarRegion.getBorderIndices())
         {
            GPURegionRing regionRing = planarRegion.getRegionRings().add();
            regionRing.reset();
            regionRing.setIndex(regionRingIndex);
            int numberOfBoundaryPatches = boundaryDepthFirstSearch((int) leafPatch.getY(),
                                                                   (int) leafPatch.getX(),
                                                                   planarRegion.getId(),
                                                                   regionRing,
                                                                   leafPatchIndex,
                                                                   1);
            if (numberOfBoundaryPatches >= parameters.getBoundaryMinPatches())
            {
               if (forDrawingDebugPanel != null)
                  forDrawingDebugPanel.accept(regionRing);
               ++regionRingIndex;
               regionRing.updateConvexPolygon();
               planarRegion.getRegionsRingsBySize().add(regionRing);
            }
            else
            {
               planarRegion.getRegionRings().remove(planarRegion.getRegionRings().size() - 1);
            }
            ++leafPatchIndex;
         }

         // remove holes
         for (GPURegionRing regionRing : planarRegion.getRegionsRingsBySize())
         {
            planarRegion.getHoleRingsToRemove().clear();
            for (GPURegionRing otherRegionRing : planarRegion.getRegionRings())
            {
               if (otherRegionRing != regionRing)
               {
                  // We probably only need to check one
                  Vector2D boundaryIndex = otherRegionRing.getBoundaryIndices().get(0);
                  if (regionRing.getConvexPolygon().isPointInside(boundaryIndex.getX(), boundaryIndex.getY()))
                  {
                     planarRegion.getHoleRingsToRemove().add(otherRegionRing);
                  }
               }
            }
            for (GPURegionRing regionRingToRemove : planarRegion.getHoleRingsToRemove())
            {
               planarRegion.getRegionRings().remove(regionRingToRemove);
            }
         }


         planarRegion.getRegionRings().sort(boundaryLengthComparator);
      });
   }

   private int boundaryDepthFirstSearch(int row, int column, int planarRegionId, GPURegionRing regionRing, int leafPatchIndex, int searchDepth)
   {
      if (boundaryVisitedMatrix.get(row, column) || searchDepth > parameters.getSearchDepthLimit())
         return 0;

      if (searchDepth > boundaryMaxSearchDepth)
         boundaryMaxSearchDepth = searchDepth;

      ++numberOfBoundaryPatchesInWholeImage;
      boundaryVisitedMatrix.set(row, column, true);
      regionRing.getBoundaryIndices().add().set(column, row);

      int numberOfBoundaryPatches = 1;
      for (int i = 0; i < 8; i++)
      {
         if (row + adjacentY[i] < patchImageHeight - 1
             && row + adjacentY[i] > 1
             && column + adjacentX[i] < patchImageWidth - 1
             && column + adjacentX[i] > 1
             && boundaryMatrix.get(row + adjacentY[i], column + adjacentX[i])
             && planarRegionId == regionMatrix.get(row + adjacentY[i], column + adjacentX[i]))
         {
            numberOfBoundaryPatches += boundaryDepthFirstSearch(row + adjacentY[i],
                                                                column + adjacentX[i],
                                                                planarRegionId,
                                                                regionRing,
                                                                leafPatchIndex,
                                                                searchDepth + 1);
         }
      }
      return numberOfBoundaryPatches;
   }

   public void growRegionBoundaries()
   {
      gpuPlanarRegions.forEach(planarRegion ->
      {
         if (!planarRegion.getRegionRings().isEmpty())
         {
            GPURegionRing firstRing = planarRegion.getRegionRings().get(0);
            for (Vector2D boundaryIndex : firstRing.getBoundaryIndices())
            {
               // kernel coordinates is in left-handed frame, so lets flip it to IHMC Z up
               float vertexX = czImage.getBytedecoOpenCVMat().ptr((int) boundaryIndex.getY(), (int) boundaryIndex.getX()).getFloat();
               float vertexY = -cxImage.getBytedecoOpenCVMat().ptr((int) boundaryIndex.getY(), (int) boundaryIndex.getX()).getFloat();
               float vertexZ = cyImage.getBytedecoOpenCVMat().ptr((int) boundaryIndex.getY(), (int) boundaryIndex.getX()).getFloat();
               Vector3D boundaryVertex = planarRegion.getBoundaryVertices().add();
               boundaryVertex.set(vertexX, vertexY, vertexZ);
               boundaryVertex.sub(planarRegion.getCenter());
               boundaryVertex.normalize();
               boundaryVertex.scale(parameters.getRegionGrowthFactor());
               boundaryVertex.add(vertexX, vertexY, vertexZ);
            }
         }
      });
   }

   private boolean printedException = false;
   public void computePlanarRegions(ReferenceFrame cameraFrame)
   {
      List<List<PlanarRegion>> listOfListsOfRegions = gpuPlanarRegions.parallelStream()
      .filter(gpuPlanarRegion -> gpuPlanarRegion.getBoundaryVertices().size() >= polygonizerParameters.getMinNumberOfNodes())
      .map(gpuPlanarRegion ->
      {
         List<PlanarRegion> planarRegions = new ArrayList<>();
         FrameQuaternion orientation = new FrameQuaternion();
         try
         {
            // Going through LinearTransform3D first prevents NotARotationMatrix exceptions.
<<<<<<< HEAD
            LinearTransform3D linearTransform3D = new LinearTransform3D(EuclidGeometryTools.axisAngleFromZUpToVector3D(gpuPlanarRegion.getNormal()));
            linearTransform3D.normalize();
            orientation.setIncludingFrame(cameraFrame, linearTransform3D.getAsQuaternion());
            orientation.changeFrame(ReferenceFrame.getWorldFrame());
=======
            if (!MathTools.epsilonEquals(gpuPlanarRegion.getNormal().norm(), 1.0, 1e-4))
               throw new RuntimeException("The planar region norm isn't valid");
            FrameQuaternion orientation = new FrameQuaternion(cameraFrame, EuclidGeometryTools.axisAngleFromZUpToVector3D(gpuPlanarRegion.getNormal()));
            try
            {
               orientation.changeFrame(ReferenceFrame.getWorldFrame());
            }
            catch (NotARotationMatrixException e)
            {
               if (!printedException)
               {
                  LogTools.info("Normal = " + gpuPlanarRegion.getNormal());
                  LogTools.info("Orientation = " + orientation);

                  printedException = true;

                  throw e;
               }
            }
>>>>>>> 304b9157

            // First compute the set of concave hulls for this region
            FramePoint3D origin = new FramePoint3D(cameraFrame, gpuPlanarRegion.getCenter());
            origin.changeFrame(ReferenceFrame.getWorldFrame());

            List<Point2D> pointCloudInPlane = gpuPlanarRegion.getBoundaryVertices().stream()
            .map(boundaryVertex ->
                 {
                    FramePoint3D framePoint3D = new FramePoint3D(cameraFrame, boundaryVertex);
                    framePoint3D.changeFrame(ReferenceFrame.getWorldFrame());
                    return PolygonizerTools.toPointInPlane(framePoint3D, origin, orientation);
                 })
            .filter(point2D -> Double.isFinite(point2D.getX()) && Double.isFinite(point2D.getY()))
            .collect(Collectors.toList());
            List<LineSegment2D> intersections = new ArrayList<>();
            //                     = intersections.stream()
            //                  .map(intersection -> PolygonizerTools.toLineSegmentInPlane(lineSegmentInWorld, origin, orientation))
            //                  .collect(Collectors.toList());
            ConcaveHullCollection concaveHullCollection = SimpleConcaveHullFactory.createConcaveHullCollection(pointCloudInPlane,
                                                                                                               intersections,
                                                                                                               concaveHullFactoryParameters);

            // Apply some simple filtering to reduce the number of vertices and hopefully the number of convex polygons.
            double shallowAngleThreshold = polygonizerParameters.getShallowAngleThreshold();
            double peakAngleThreshold = polygonizerParameters.getPeakAngleThreshold();
            double lengthThreshold = polygonizerParameters.getLengthThreshold();

            ConcaveHullPruningFilteringTools.filterOutPeaksAndShallowAngles(shallowAngleThreshold, peakAngleThreshold, concaveHullCollection);
            ConcaveHullPruningFilteringTools.filterOutShortEdges(lengthThreshold, concaveHullCollection);
            if (polygonizerParameters.getCutNarrowPassage())
               concaveHullCollection = ConcaveHullPruningFilteringTools.concaveHullNarrowPassageCutter(lengthThreshold, concaveHullCollection);

            int hullCounter = 0;
            int regionId = gpuPlanarRegion.getId();

            for (ConcaveHull concaveHull : concaveHullCollection)
            {
               if (concaveHull.isEmpty())
                  continue;

               // Decompose the concave hulls into convex polygons
               double depthThreshold = polygonizerParameters.getDepthThreshold();
               List<ConvexPolygon2D> decomposedPolygons = new ArrayList<>();
               ConcaveHullDecomposition.recursiveApproximateDecomposition(concaveHull, depthThreshold, decomposedPolygons);

               // Pack the data in PlanarRegion
               FramePose3D regionPose = new FramePose3D();
               regionPose.setIncludingFrame(ReferenceFrame.getWorldFrame(), origin, orientation);
               RigidBodyTransform tempTransform = new RigidBodyTransform();
               regionPose.get(tempTransform);
               PlanarRegion planarRegion = new PlanarRegion(tempTransform,
                                                            concaveHull.getConcaveHullVertices(),
                                                            decomposedPolygons);
               planarRegion.setRegionId(regionId);
               planarRegions.add(planarRegion);

               hullCounter++;
               regionId = 31 * regionId + hullCounter;
            }
         }
         catch (NotARotationMatrixException notARotationMatrixException)
         {
            LogTools.info("Normal = " + gpuPlanarRegion.getNormal().toString(null));
            LogTools.info("Orientation = " + orientation.toString(null));
            LogTools.warn("Not a rotation matrix: {}", gpuPlanarRegion.getNormal());
//            notARotationMatrixException.printStackTrace();
         }
         catch (RuntimeException e)
         {
            e.printStackTrace();
         }
         return planarRegions;
      })
      .collect(Collectors.toList());
      planarRegionsList.clear();
      for (List<PlanarRegion> planarRegions : listOfListsOfRegions)
      {
         planarRegionsList.addPlanarRegions(planarRegions);
      }
   }

   private void calculateDerivativeParameters()
   {
      int previousPatchHeight = patchHeight;
      int previousPatchWidth = patchWidth;
      int previousPatchImageHeight = patchImageHeight;
      int previousPatchImageWidth = patchImageWidth;
      int previousFilterPatchImageHeight = filterPatchImageHeight;
      int previousFilterPatchImageWidth = filterPatchImageWidth;

      patchHeight = parameters.getPatchSize();
      patchWidth = parameters.getPatchSize();
      patchImageHeight = imageHeight / patchHeight;
      patchImageWidth = imageWidth / patchWidth;
      filterPatchImageHeight = imageHeight / parameters.getDeadPixelFilterPatchSize();
      filterPatchImageWidth = imageWidth / parameters.getDeadPixelFilterPatchSize();

      int newPatchHeight = patchHeight;
      int newPatchWidth = patchWidth;
      int newPatchImageHeight = patchImageHeight;
      int newPatchImageWidth = patchImageWidth;
      int newFilterPatchImageHeight = filterPatchImageHeight;
      int newFilterPatchImageWidth = filterPatchImageWidth;

      boolean changed = previousPatchHeight != newPatchHeight;
      changed |= previousPatchWidth != newPatchWidth;
      changed |= previousPatchImageHeight != newPatchImageHeight;
      changed |= previousPatchImageWidth != newPatchImageWidth;
      changed |= previousFilterPatchImageHeight != newFilterPatchImageHeight;
      changed |= previousFilterPatchImageWidth != newFilterPatchImageWidth;

      if (changed)
      {
         LogTools.info("Updated patch sizes:");
         LogTools.info("newPatchHeight: {} -> {}", previousPatchHeight, newPatchHeight);
         LogTools.info("newPatchWidth: {} -> {}", previousPatchWidth, newPatchWidth);
         LogTools.info("newPatchImageHeight: {} -> {}", previousPatchImageHeight, newPatchImageHeight);
         LogTools.info("newPatchImageWidth: {} -> {}", previousPatchImageWidth, newPatchImageWidth);
         LogTools.info("newFilterPatchImageHeight: {} -> {}", previousFilterPatchImageHeight, newFilterPatchImageHeight);
         LogTools.info("newFilterPatchImageWidth: {} -> {}", previousFilterPatchImageWidth, newFilterPatchImageWidth);
      }
   }

   public void destroy()
   {
      openCLManager.destroy();
      // TODO: Destroy the rest
   }

   public void setPatchSizeChanged(boolean patchSizeChanged)
   {
      this.patchSizeChanged = patchSizeChanged;
   }

   public PlanarRegionsList getPlanarRegionsList()
   {
      return planarRegionsList;
   }

   public int getPatchImageWidth()
   {
      return patchImageWidth;
   }

   public int getPatchImageHeight()
   {
      return patchImageHeight;
   }

   public OpenCLManager getOpenCLManager()
   {
      return openCLManager;
   }

   public int getNumberOfBoundaryPatchesInWholeImage()
   {
      return numberOfBoundaryPatchesInWholeImage;
   }

   public BytedecoImage getBlurredDepthImage()
   {
      return blurredDepthImage;
   }

   public BytedecoImage getFilteredDepthImage()
   {
      return filteredDepthImage;
   }

   public BytedecoImage getNxImage()
   {
      return nxImage;
   }

   public BytedecoImage getNyImage()
   {
      return nyImage;
   }

   public BytedecoImage getNzImage()
   {
      return nzImage;
   }

   public BytedecoImage getCxImage()
   {
      return cxImage;
   }

   public BytedecoImage getCyImage()
   {
      return cyImage;
   }

   public BytedecoImage getCzImage()
   {
      return czImage;
   }

   public RecyclingArrayList<GPUPlanarRegion> getGPUPlanarRegions()
   {
      return gpuPlanarRegions;
   }

   public int getPatchWidth()
   {
      return patchWidth;
   }

   public int getPatchHeight()
   {
      return patchHeight;
   }

   public BytedecoImage getInputFloatDepthImage()
   {
      return inputFloatDepthImage;
   }

   public int getImageWidth()
   {
      return imageWidth;
   }

   public int getImageHeight()
   {
      return imageHeight;
   }

   public GPUPlanarRegionExtractionParameters getParameters()
   {
      return parameters;
   }

   public ConcaveHullFactoryParameters getConcaveHullFactoryParameters()
   {
      return concaveHullFactoryParameters;
   }

   public PolygonizerParameters getPolygonizerParameters()
   {
      return polygonizerParameters;
   }

   public int getRegionMaxSearchDepth()
   {
      return regionMaxSearchDepth;
   }

   public int getBoundaryMaxSearchDepth()
   {
      return boundaryMaxSearchDepth;
   }

   public double getMaxSVDSolveTime()
   {
      return maxSVDSolveTime;
   }
}<|MERGE_RESOLUTION|>--- conflicted
+++ resolved
@@ -547,32 +547,10 @@
          try
          {
             // Going through LinearTransform3D first prevents NotARotationMatrix exceptions.
-<<<<<<< HEAD
             LinearTransform3D linearTransform3D = new LinearTransform3D(EuclidGeometryTools.axisAngleFromZUpToVector3D(gpuPlanarRegion.getNormal()));
             linearTransform3D.normalize();
             orientation.setIncludingFrame(cameraFrame, linearTransform3D.getAsQuaternion());
             orientation.changeFrame(ReferenceFrame.getWorldFrame());
-=======
-            if (!MathTools.epsilonEquals(gpuPlanarRegion.getNormal().norm(), 1.0, 1e-4))
-               throw new RuntimeException("The planar region norm isn't valid");
-            FrameQuaternion orientation = new FrameQuaternion(cameraFrame, EuclidGeometryTools.axisAngleFromZUpToVector3D(gpuPlanarRegion.getNormal()));
-            try
-            {
-               orientation.changeFrame(ReferenceFrame.getWorldFrame());
-            }
-            catch (NotARotationMatrixException e)
-            {
-               if (!printedException)
-               {
-                  LogTools.info("Normal = " + gpuPlanarRegion.getNormal());
-                  LogTools.info("Orientation = " + orientation);
-
-                  printedException = true;
-
-                  throw e;
-               }
-            }
->>>>>>> 304b9157
 
             // First compute the set of concave hulls for this region
             FramePoint3D origin = new FramePoint3D(cameraFrame, gpuPlanarRegion.getCenter());
@@ -635,10 +613,13 @@
          }
          catch (NotARotationMatrixException notARotationMatrixException)
          {
-            LogTools.info("Normal = " + gpuPlanarRegion.getNormal().toString(null));
-            LogTools.info("Orientation = " + orientation.toString(null));
-            LogTools.warn("Not a rotation matrix: {}", gpuPlanarRegion.getNormal());
-//            notARotationMatrixException.printStackTrace();
+            if (!printedException)
+            {
+               printedException = true;
+               LogTools.info("Normal = " + gpuPlanarRegion.getNormal().toString(null));
+               LogTools.info("Orientation = " + orientation.toString(null));
+               LogTools.warn("Not a rotation matrix: {}", gpuPlanarRegion.getNormal());
+            }
          }
          catch (RuntimeException e)
          {
