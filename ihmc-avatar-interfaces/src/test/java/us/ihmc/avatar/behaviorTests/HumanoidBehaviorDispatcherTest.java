package us.ihmc.avatar.behaviorTests;

import static us.ihmc.robotics.Assert.assertEquals;
import static us.ihmc.robotics.Assert.assertFalse;
import static us.ihmc.robotics.Assert.assertTrue;

import java.util.ArrayList;
import java.util.Arrays;
import java.util.List;

import org.junit.jupiter.api.AfterEach;
import org.junit.jupiter.api.BeforeEach;
import org.junit.jupiter.api.Test;

import controller_msgs.msg.dds.*;
import us.ihmc.avatar.MultiRobotTestInterface;
import us.ihmc.avatar.testTools.DRCSimulationTestHelper;
import us.ihmc.commonWalkingControlModules.configurations.WalkingControllerParameters;
import us.ihmc.commons.PrintTools;
import us.ihmc.commons.thread.ThreadTools;
import us.ihmc.communication.IHMCROS2Publisher;
import us.ihmc.communication.ROS2Tools;
import us.ihmc.euclid.axisAngle.AxisAngle;
import us.ihmc.euclid.referenceFrame.FramePose2D;
import us.ihmc.euclid.referenceFrame.FramePose3D;
import us.ihmc.euclid.referenceFrame.ReferenceFrame;
import us.ihmc.euclid.transform.RigidBodyTransform;
import us.ihmc.euclid.tuple3D.Point3D;
import us.ihmc.euclid.tuple3D.Vector3D;
import us.ihmc.euclid.tuple4D.Quaternion;
import us.ihmc.graphicsDescription.yoGraphics.YoGraphicsListRegistry;
import us.ihmc.humanoidBehaviors.IHMCHumanoidBehaviorManager;
import us.ihmc.humanoidBehaviors.behaviors.diagnostic.DiagnosticBehavior;
import us.ihmc.humanoidBehaviors.behaviors.diagnostic.DiagnosticBehavior.DiagnosticTask;
import us.ihmc.humanoidBehaviors.behaviors.primitives.PelvisOrientationTrajectoryBehavior;
import us.ihmc.humanoidBehaviors.behaviors.primitives.WalkToLocationBehavior;
import us.ihmc.humanoidBehaviors.dispatcher.BehaviorControlModeSubscriber;
import us.ihmc.humanoidBehaviors.dispatcher.BehaviorDispatcher;
import us.ihmc.humanoidBehaviors.dispatcher.HumanoidBehaviorTypeSubscriber;
import us.ihmc.humanoidBehaviors.utilities.CapturePointUpdatable;
import us.ihmc.humanoidBehaviors.utilities.WristForceSensorFilteredUpdatable;
import us.ihmc.humanoidRobotics.communication.packets.HumanoidMessageTools;
import us.ihmc.humanoidRobotics.communication.packets.behaviors.BehaviorControlModeEnum;
import us.ihmc.humanoidRobotics.communication.packets.behaviors.HumanoidBehaviorType;
import us.ihmc.humanoidRobotics.communication.subscribers.CapturabilityBasedStatusSubscriber;
import us.ihmc.humanoidRobotics.communication.subscribers.HumanoidRobotDataReceiver;
import us.ihmc.humanoidRobotics.footstep.Footstep;
import us.ihmc.humanoidRobotics.frames.HumanoidReferenceFrames;
import us.ihmc.pubsub.DomainFactory.PubSubImplementation;
import us.ihmc.robotDataLogger.YoVariableServer;
import us.ihmc.robotModels.FullHumanoidRobotModel;
import us.ihmc.robotics.robotSide.RobotSide;
import us.ihmc.robotics.sensors.ForceSensorDataHolder;
import us.ihmc.ros2.ROS2Node;
import us.ihmc.sensorProcessing.parameters.HumanoidRobotSensorInformation;
import us.ihmc.simulationConstructionSetTools.bambooTools.BambooTools;
import us.ihmc.simulationConstructionSetTools.util.HumanoidFloatingRootJointRobot;
import us.ihmc.simulationconstructionset.GroundContactPoint;
import us.ihmc.simulationconstructionset.Joint;
import us.ihmc.simulationconstructionset.util.simulationRunner.BlockingSimulationRunner.SimulationExceededMaximumTimeException;
import us.ihmc.simulationconstructionset.util.simulationTesting.SimulationTestingParameters;
import us.ihmc.tools.MemoryTools;
import us.ihmc.wholeBodyController.WholeBodyControllerParameters;
import us.ihmc.yoVariables.euclid.referenceFrame.YoFrameConvexPolygon2D;
import us.ihmc.yoVariables.registry.YoRegistry;
import us.ihmc.yoVariables.variable.YoBoolean;
import us.ihmc.yoVariables.variable.YoDouble;
import us.ihmc.yoVariables.variable.YoEnum;

public abstract class HumanoidBehaviorDispatcherTest implements MultiRobotTestInterface
{
   private static final SimulationTestingParameters simulationTestingParameters = SimulationTestingParameters.createFromSystemProperties();

   private DRCSimulationTestHelper drcSimulationTestHelper;

   @BeforeEach
   public void showMemoryUsageBeforeTest()
   {
      MemoryTools.printCurrentMemoryUsageAndReturnUsedMemoryInMB(getClass().getSimpleName() + " before test.");
   }

   @AfterEach
   public void destroySimulationAndRecycleMemory()
   {
      if (simulationTestingParameters.getKeepSCSUp())
      {
         ThreadTools.sleepForever();
      }

      // Do this here in case a test fails. That way the memory will be recycled.
      if (drcSimulationTestHelper != null)
      {
         behaviorDispatcher.closeAndDispose();
         drcSimulationTestHelper.destroySimulation();
         drcSimulationTestHelper = null;
         ros2Node = null;
         yoTime = null;
         robot = null;
         fullRobotModel = null;
         referenceFrames = null;
         walkingControllerParameters = null;
         robotDataReceiver = null;
         behaviorDispatcher = null;
      }

      MemoryTools.printCurrentMemoryUsageAndReturnUsedMemoryInMB(getClass().getSimpleName() + " after test.");
   }

   private final double POSITION_THRESHOLD = 0.1;
   private final double ORIENTATION_THRESHOLD = 0.05;

   private final boolean DEBUG = false;

   private ReferenceFrame worldFrame = ReferenceFrame.getWorldFrame();
   private ROS2Node ros2Node;
   private YoDouble yoTime;

   private HumanoidFloatingRootJointRobot robot;
   private FullHumanoidRobotModel fullRobotModel;
   private HumanoidReferenceFrames referenceFrames;
   private WalkingControllerParameters walkingControllerParameters;

   private HumanoidRobotDataReceiver robotDataReceiver;
   private BehaviorDispatcher<HumanoidBehaviorType> behaviorDispatcher;

   private YoGraphicsListRegistry yoGraphicsListRegistry;
   private YoRegistry registry;

   @BeforeEach
   public void setUp()
   {
      registry = new YoRegistry(getClass().getSimpleName());
      this.yoTime = new YoDouble("yoTime", registry);

      this.ros2Node = ROS2Tools.createROS2Node(PubSubImplementation.INTRAPROCESS, "ihmc_humanoid_behavior_dispatcher_test");

      drcSimulationTestHelper = new DRCSimulationTestHelper(simulationTestingParameters, getRobotModel());
      drcSimulationTestHelper.createSimulation(getSimpleRobotName());

      MemoryTools.printCurrentMemoryUsageAndReturnUsedMemoryInMB(getClass().getSimpleName() + " before test.");
      robot = drcSimulationTestHelper.getRobot();
      fullRobotModel = getRobotModel().createFullRobotModel();
      walkingControllerParameters = getRobotModel().getWalkingControllerParameters();
      yoGraphicsListRegistry = new YoGraphicsListRegistry();

      behaviorDispatcher = setupBehaviorDispatcher(getRobotModel().getSimpleRobotName(), fullRobotModel, ros2Node, yoGraphicsListRegistry, registry);

      CapturePointUpdatable capturePointUpdatable = createCapturePointUpdateable(drcSimulationTestHelper, registry, yoGraphicsListRegistry);
      behaviorDispatcher.addUpdatable(capturePointUpdatable);

      HumanoidRobotSensorInformation sensorInfo = getRobotModel().getSensorInformation();
      for (RobotSide robotSide : RobotSide.values)
      {
         WristForceSensorFilteredUpdatable wristSensorUpdatable = new WristForceSensorFilteredUpdatable(drcSimulationTestHelper.getRobotName(), robotSide,
                                                                                                        fullRobotModel, sensorInfo,
                                                                                                        robotDataReceiver.getForceSensorDataHolder(),
                                                                                                        IHMCHumanoidBehaviorManager.BEHAVIOR_YO_VARIABLE_SERVER_DT,
                                                                                                        drcSimulationTestHelper.getROS2Node(), registry);
         behaviorDispatcher.addUpdatable(wristSensorUpdatable);
      }

      referenceFrames = robotDataReceiver.getReferenceFrames();
   }

   private CapturePointUpdatable createCapturePointUpdateable(DRCSimulationTestHelper testHelper, YoRegistry registry,
                                                              YoGraphicsListRegistry yoGraphicsListRegistry)
   {
      CapturabilityBasedStatusSubscriber capturabilityBasedStatusSubsrciber = new CapturabilityBasedStatusSubscriber();
      testHelper.createSubscriberFromController(CapturabilityBasedStatus.class, capturabilityBasedStatusSubsrciber::receivedPacket);

      CapturePointUpdatable ret = new CapturePointUpdatable(capturabilityBasedStatusSubsrciber, yoGraphicsListRegistry, registry);

      return ret;
   }

<<<<<<< HEAD
   private BehaviorDispatcher<HumanoidBehaviorType> setupBehaviorDispatcher(String robotName, FullHumanoidRobotModel fullRobotModel, ROS2Node ros2Node,
                                                                            YoGraphicsListRegistry yoGraphicsListRegistry, YoVariableRegistry registry)
=======
   private BehaviorDispatcher<HumanoidBehaviorType> setupBehaviorDispatcher(String robotName, FullHumanoidRobotModel fullRobotModel, Ros2Node ros2Node,
                                                                            YoGraphicsListRegistry yoGraphicsListRegistry, YoRegistry registry)
>>>>>>> 6aecd312
   {
      ForceSensorDataHolder forceSensorDataHolder = new ForceSensorDataHolder(Arrays.asList(fullRobotModel.getForceSensorDefinitions()));
      robotDataReceiver = new HumanoidRobotDataReceiver(fullRobotModel, forceSensorDataHolder);
      ROS2Tools.createCallbackSubscriptionTypeNamed(ros2Node, RobotConfigurationData.class, ROS2Tools.getControllerOutputTopic(robotName),
                                           s -> {
                                              if(robotDataReceiver!=null && s!=null)
                                              robotDataReceiver.receivedPacket(s.takeNextData());  
                                           });

      BehaviorControlModeSubscriber desiredBehaviorControlSubscriber = new BehaviorControlModeSubscriber();
      ROS2Tools.createCallbackSubscriptionTypeNamed(ros2Node, BehaviorControlModePacket.class, IHMCHumanoidBehaviorManager.getInputTopic(robotName),
                                           s -> desiredBehaviorControlSubscriber.receivedPacket(s.takeNextData()));

      HumanoidBehaviorTypeSubscriber desiredBehaviorSubscriber = new HumanoidBehaviorTypeSubscriber();
      ROS2Tools.createCallbackSubscriptionTypeNamed(ros2Node, HumanoidBehaviorTypePacket.class, IHMCHumanoidBehaviorManager.getInputTopic(robotName),
                                           s -> desiredBehaviorSubscriber.receivedPacket(s.takeNextData()));

      YoVariableServer yoVariableServer = null;
      yoGraphicsListRegistry.setYoGraphicsUpdatedRemotely(false);

      BehaviorDispatcher<HumanoidBehaviorType> ret = new BehaviorDispatcher<>(robotName, yoTime, robotDataReceiver, desiredBehaviorControlSubscriber,
                                                                              desiredBehaviorSubscriber, ros2Node, yoVariableServer, HumanoidBehaviorType.class,
                                                                              HumanoidBehaviorType.STOP, registry, yoGraphicsListRegistry);

      return ret;
   }

   @Test
   public void testDispatchPelvisPoseBehavior() throws SimulationExceededMaximumTimeException
   {
      BambooTools.reportTestStartedMessage(simulationTestingParameters.getShowWindows());

      boolean success = drcSimulationTestHelper.simulateAndBlockAndCatchExceptions(1.0);
      assertTrue(success);

      PelvisOrientationTrajectoryBehavior pelvisOrientationTrajectoryBehavior = new PelvisOrientationTrajectoryBehavior(drcSimulationTestHelper.getRobotName(),
                                                                                                                        ros2Node, yoTime);
      behaviorDispatcher.addBehavior(HumanoidBehaviorType.TEST, pelvisOrientationTrajectoryBehavior);

      behaviorDispatcher.start();

      HumanoidBehaviorTypePacket requestPelvisPoseBehaviorPacket = HumanoidMessageTools.createHumanoidBehaviorTypePacket(HumanoidBehaviorType.TEST);
      drcSimulationTestHelper.createPublisher(HumanoidBehaviorTypePacket.class,
                                              IHMCHumanoidBehaviorManager.getInputTopic(drcSimulationTestHelper.getRobotName()))
                             .publish(requestPelvisPoseBehaviorPacket);
      PrintTools.debug(this, "Requesting PelvisPoseBehavior");

      success = drcSimulationTestHelper.simulateAndBlockAndCatchExceptions(1.0);
      assertTrue(success);

      PelvisOrientationTrajectoryMessage pelvisPosePacket = createPelvisOrientationTrajectoryMessage(new Vector3D(0.0, 1.0, 0.0), Math.toRadians(5.0));
      FramePose3D desiredPelvisPose = new FramePose3D();
      desiredPelvisPose.getOrientation().set(pelvisPosePacket.getSo3Trajectory().getTaskspaceTrajectoryPoints().getLast().getOrientation());

      pelvisOrientationTrajectoryBehavior.initialize();
      pelvisOrientationTrajectoryBehavior.setInput(pelvisPosePacket);
      assertTrue(pelvisOrientationTrajectoryBehavior.hasInputBeenSet());
      PrintTools.debug(this, "Setting PelvisPoseBehavior Input");

      PrintTools.debug(this, "Starting to Excecute Behavior");
      while (!pelvisOrientationTrajectoryBehavior.isDone() && yoTime.getDoubleValue() < 20.0)
      {
         success = drcSimulationTestHelper.simulateAndBlockAndCatchExceptions(4.0);
         assertTrue(success);
      }

      assertTrue(pelvisOrientationTrajectoryBehavior.isDone());
      assertOrientationsAreWithinThresholds(desiredPelvisPose, getCurrentPelvisPose());

      BambooTools.reportTestFinishedMessage(simulationTestingParameters.getShowWindows());
   }

   @Test
   public void testDispatchWalkToLocationBehavior() throws SimulationExceededMaximumTimeException
   {
      BambooTools.reportTestStartedMessage(simulationTestingParameters.getShowWindows());

      boolean success = drcSimulationTestHelper.simulateAndBlockAndCatchExceptions(1.0);
      assertTrue(success);

      WalkToLocationBehavior walkToLocationBehavior = new WalkToLocationBehavior(drcSimulationTestHelper.getRobotName(), ros2Node, fullRobotModel,
                                                                                 referenceFrames, walkingControllerParameters);
      behaviorDispatcher.addBehavior(HumanoidBehaviorType.WALK_TO_LOCATION, walkToLocationBehavior);

      behaviorDispatcher.start();

      HumanoidBehaviorTypePacket requestWalkToObjectBehaviorPacket = HumanoidMessageTools.createHumanoidBehaviorTypePacket(HumanoidBehaviorType.WALK_TO_LOCATION);
      drcSimulationTestHelper.createPublisher(HumanoidBehaviorTypePacket.class,
                                              IHMCHumanoidBehaviorManager.getInputTopic(drcSimulationTestHelper.getRobotName()))
                             .publish(requestWalkToObjectBehaviorPacket);
      PrintTools.debug(this, "Requesting WalkToLocationBehavior");

      success = drcSimulationTestHelper.simulateAndBlockAndCatchExceptions(1.0);
      assertTrue(success);

      double walkDistance = 2.0;
      FramePose2D targetMidFeetPose = offsetCurrentRobotMidFeetZUpPose(walkDistance);
      walkToLocationBehavior.initialize();
      walkToLocationBehavior.setTarget(targetMidFeetPose);
      assertTrue(walkToLocationBehavior.hasInputBeenSet());
      PrintTools.debug(this, "Setting WalkToLocationBehavior Target");

      if (DEBUG)
      {
         ArrayList<Footstep> footsteps = walkToLocationBehavior.getFootSteps();
         Point3D footstepPositionInWorld = new Point3D();
         for (Footstep footStep : footsteps)
         {
            FramePose3D footstepPose = new FramePose3D();
            footStep.getPose(footstepPose);
            footstepPose.changeFrame(ReferenceFrame.getWorldFrame());
            PrintTools.debug(this, footstepPose.getPosition().toString());
         }
      }

      PrintTools.debug(this, "Starting to Excecute Behavior");
      while (!walkToLocationBehavior.isDone() && yoTime.getDoubleValue() < 20.0)
      {
         success = drcSimulationTestHelper.simulateAndBlockAndCatchExceptions(4.0);
         assertTrue(success);
      }

      FramePose2D finalMidFeetPose = getCurrentMidFeetPose2dTheHardWayBecauseReferenceFramesDontUpdateProperly(robot);
      assertPosesAreWithinThresholds(targetMidFeetPose, finalMidFeetPose);
      assertTrue(walkToLocationBehavior.isDone());

      BambooTools.reportTestFinishedMessage(simulationTestingParameters.getShowWindows());
   }

   @Test
   public void testDispatchKarateKidDiagnosticBehavior() throws SimulationExceededMaximumTimeException
   {
      BambooTools.reportTestStartedMessage(simulationTestingParameters.getShowWindows());

      boolean success = drcSimulationTestHelper.simulateAndBlockAndCatchExceptions(1.0);
      assertTrue(success);

      YoEnum<RobotSide> supportLeg = new YoEnum<>("supportLeg", registry, RobotSide.class);
      supportLeg.set(RobotSide.LEFT);

      YoFrameConvexPolygon2D yoSupportPolygon = new YoFrameConvexPolygon2D("supportPolygon", "", ReferenceFrame.getWorldFrame(), 10, registry);

      WholeBodyControllerParameters wholeBodyControllerParameters = this.getRobotModel();

      YoBoolean yoDoubleSupport = new YoBoolean("doubleSupport", registry);

      DiagnosticBehavior diagnosticBehavior = new DiagnosticBehavior(drcSimulationTestHelper.getRobotName(), fullRobotModel, supportLeg, referenceFrames,
                                                                     yoTime, yoDoubleSupport, ros2Node, wholeBodyControllerParameters, getRobotModel().getFootstepPlannerParameters(), yoSupportPolygon,
                                                                     yoGraphicsListRegistry);

      behaviorDispatcher.addBehavior(HumanoidBehaviorType.DIAGNOSTIC, diagnosticBehavior);

      behaviorDispatcher.start();

      HumanoidBehaviorTypePacket requestDiagnosticBehaviorPacket = HumanoidMessageTools.createHumanoidBehaviorTypePacket(HumanoidBehaviorType.DIAGNOSTIC);
      drcSimulationTestHelper.createPublisher(HumanoidBehaviorTypePacket.class,
                                              IHMCHumanoidBehaviorManager.getInputTopic(drcSimulationTestHelper.getRobotName()))
                             .publish(requestDiagnosticBehaviorPacket);
      PrintTools.debug(this, "Requesting DiagnosticBehavior");

      success = drcSimulationTestHelper.simulateAndBlockAndCatchExceptions(1.0);
      assertTrue(success);

      diagnosticBehavior.requestDiagnosticBehavior(DiagnosticTask.KARATE_KID);

      success = drcSimulationTestHelper.simulateAndBlockAndCatchExceptions(1.0);
      assertTrue(success);

      assertFalse(diagnosticBehavior.isDone());

      success = drcSimulationTestHelper.simulateAndBlockAndCatchExceptions(10.0);
      assertTrue(success);

      assertFalse(diagnosticBehavior.isDone());

      success = drcSimulationTestHelper.simulateAndBlockAndCatchExceptions(36.0);
      assertTrue(success);

      assertTrue(diagnosticBehavior.isDone());

      BambooTools.reportTestFinishedMessage(simulationTestingParameters.getShowWindows());
   }

   @Test
   public void testDispatchWalkToLocationBehaviorAndStop() throws SimulationExceededMaximumTimeException
   {
      BambooTools.reportTestStartedMessage(simulationTestingParameters.getShowWindows());

      boolean success = drcSimulationTestHelper.simulateAndBlockAndCatchExceptions(1.0);
      assertTrue(success);

      WalkToLocationBehavior walkToLocationBehavior = new WalkToLocationBehavior(drcSimulationTestHelper.getRobotName(), ros2Node, fullRobotModel,
                                                                                 referenceFrames, walkingControllerParameters);
      behaviorDispatcher.addBehavior(HumanoidBehaviorType.WALK_TO_LOCATION, walkToLocationBehavior);

      behaviorDispatcher.start();

      HumanoidBehaviorTypePacket requestWalkToObjectBehaviorPacket = HumanoidMessageTools.createHumanoidBehaviorTypePacket(HumanoidBehaviorType.WALK_TO_LOCATION);
      drcSimulationTestHelper.createPublisher(HumanoidBehaviorTypePacket.class,
                                              IHMCHumanoidBehaviorManager.getInputTopic(drcSimulationTestHelper.getRobotName()))
                             .publish(requestWalkToObjectBehaviorPacket);
      PrintTools.debug(this, "Requesting WalkToLocationBehavior");

      success = drcSimulationTestHelper.simulateAndBlockAndCatchExceptions(1.0);
      assertTrue(success);

      double walkDistance = 2.0;
      FramePose2D targetMidFeetPose = offsetCurrentRobotMidFeetZUpPose(walkDistance);
      walkToLocationBehavior.initialize();
      walkToLocationBehavior.setTarget(targetMidFeetPose);
      assertTrue(walkToLocationBehavior.hasInputBeenSet());
      PrintTools.debug(this, "Setting WalkToLocationBehavior Target");

      success = drcSimulationTestHelper.simulateAndBlockAndCatchExceptions(2.0);
      assertTrue(success);
      FramePose2D poseBeforeStop = getCurrentMidFeetPose2dTheHardWayBecauseReferenceFramesDontUpdateProperly(robot);

      BehaviorControlModePacket stopModePacket = HumanoidMessageTools.createBehaviorControlModePacket(BehaviorControlModeEnum.STOP);
      drcSimulationTestHelper.createPublisher(BehaviorControlModePacket.class,
                                              IHMCHumanoidBehaviorManager.getInputTopic(drcSimulationTestHelper.getRobotName()))
                             .publish(stopModePacket);
      PrintTools.debug(this, "Sending Stop Request");

      success = drcSimulationTestHelper.simulateAndBlockAndCatchExceptions(2.0);
      assertTrue(success);
      FramePose2D poseTwoSecondsAfterStop = getCurrentMidFeetPose2dTheHardWayBecauseReferenceFramesDontUpdateProperly(robot);

      double distanceWalkedAfterStopRequest = poseTwoSecondsAfterStop.getPositionDistance(poseBeforeStop);
      assertTrue(distanceWalkedAfterStopRequest < walkingControllerParameters.getSteppingParameters().getMaxStepLength());
      assertTrue(!walkToLocationBehavior.isDone());

      BambooTools.reportTestFinishedMessage(simulationTestingParameters.getShowWindows());
   }

   @Test
   public void testDispatchWalkToLocationBehaviorPauseAndResume() throws SimulationExceededMaximumTimeException
   {
      BambooTools.reportTestStartedMessage(simulationTestingParameters.getShowWindows());

      boolean success = drcSimulationTestHelper.simulateAndBlockAndCatchExceptions(1.0);
      assertTrue(success);

      WalkToLocationBehavior walkToLocationBehavior = new WalkToLocationBehavior(drcSimulationTestHelper.getRobotName(), ros2Node, fullRobotModel,
                                                                                 referenceFrames, walkingControllerParameters);
      behaviorDispatcher.addBehavior(HumanoidBehaviorType.WALK_TO_LOCATION, walkToLocationBehavior);

      behaviorDispatcher.start();

      HumanoidBehaviorTypePacket requestWalkToObjectBehaviorPacket = HumanoidMessageTools.createHumanoidBehaviorTypePacket(HumanoidBehaviorType.WALK_TO_LOCATION);
      drcSimulationTestHelper.createPublisher(HumanoidBehaviorTypePacket.class,
                                              IHMCHumanoidBehaviorManager.getInputTopic(drcSimulationTestHelper.getRobotName()))
                             .publish(requestWalkToObjectBehaviorPacket);
      PrintTools.debug(this, "Requesting WalkToLocationBehavior");

      success = drcSimulationTestHelper.simulateAndBlockAndCatchExceptions(1.0);
      assertTrue(success);

      double walkDistance = 2.0;
      FramePose2D targetMidFeetPose = offsetCurrentRobotMidFeetZUpPose(walkDistance);
      walkToLocationBehavior.initialize();
      walkToLocationBehavior.setTarget(targetMidFeetPose);
      assertTrue(walkToLocationBehavior.hasInputBeenSet());
      PrintTools.debug(this, "Setting WalkToLocationBehavior Target");

      success = drcSimulationTestHelper.simulateAndBlockAndCatchExceptions(2.0);
      assertTrue(success);
      FramePose2D poseBeforePause = getCurrentMidFeetPose2dTheHardWayBecauseReferenceFramesDontUpdateProperly(robot);

      BehaviorControlModePacket pauseModePacket = HumanoidMessageTools.createBehaviorControlModePacket(BehaviorControlModeEnum.PAUSE);
      IHMCROS2Publisher<BehaviorControlModePacket> publisher = drcSimulationTestHelper.createPublisher(BehaviorControlModePacket.class,
                                                                                                       IHMCHumanoidBehaviorManager.getInputTopic(drcSimulationTestHelper.getRobotName()));
      publisher.publish(pauseModePacket);
      PrintTools.debug(this, "Sending Pause Request");

      success = drcSimulationTestHelper.simulateAndBlockAndCatchExceptions(2.0);
      assertTrue(success);
      FramePose2D poseTwoSecondsAfterPause = getCurrentMidFeetPose2dTheHardWayBecauseReferenceFramesDontUpdateProperly(robot);

      double distanceWalkedAfterStopRequest = poseTwoSecondsAfterPause.getPositionDistance(poseBeforePause);
      assertTrue(distanceWalkedAfterStopRequest < walkingControllerParameters.getSteppingParameters().getMaxStepLength());
      assertTrue(!walkToLocationBehavior.isDone());

      BehaviorControlModePacket resumeModePacket = HumanoidMessageTools.createBehaviorControlModePacket(BehaviorControlModeEnum.RESUME);
      publisher.publish(resumeModePacket);
      PrintTools.debug(this, "Sending Resume Request");

      while (!walkToLocationBehavior.isDone() && yoTime.getDoubleValue() < 20.0)
      {
         success = drcSimulationTestHelper.simulateAndBlockAndCatchExceptions(4.0);
         assertTrue(success);
      }

      assertTrue(walkToLocationBehavior.isDone());
      FramePose2D finalMidFeetPose = getCurrentMidFeetPose2dTheHardWayBecauseReferenceFramesDontUpdateProperly(robot);
      assertPosesAreWithinThresholds(targetMidFeetPose, finalMidFeetPose);

      BambooTools.reportTestFinishedMessage(simulationTestingParameters.getShowWindows());
   }

   private FramePose2D offsetCurrentRobotMidFeetZUpPose(double walkDistance)
   {
      FramePose2D targetMidFeetPose = getCurrentMidFeetPose2dTheHardWayBecauseReferenceFramesDontUpdateProperly(robot);
      targetMidFeetPose.setX(targetMidFeetPose.getX() + walkDistance);

      return targetMidFeetPose;
   }

   private FramePose2D getCurrentMidFeetPose2dTheHardWayBecauseReferenceFramesDontUpdateProperly(HumanoidFloatingRootJointRobot robot)
   {
      FramePose3D midFeetPose = getRobotMidFeetPose(robot);

      FramePose2D ret = new FramePose2D();
      ret.setIncludingFrame(ReferenceFrame.getWorldFrame(), midFeetPose.getX(), midFeetPose.getY(), midFeetPose.getYaw());

      return ret;
   }

   private FramePose3D getRobotMidFeetPose(HumanoidFloatingRootJointRobot robot)
   {
      FramePose3D leftFootPose = getRobotFootPose(robot, RobotSide.LEFT);
      FramePose3D rightFootPose = getRobotFootPose(robot, RobotSide.RIGHT);

      FramePose3D ret = new FramePose3D();
      ret.interpolate(leftFootPose, rightFootPose, 0.5);

      return ret;
   }

   private FramePose3D getRobotFootPose(HumanoidFloatingRootJointRobot robot, RobotSide robotSide)
   {
      List<GroundContactPoint> gcPoints = robot.getFootGroundContactPoints(robotSide);
      Joint ankleJoint = gcPoints.get(0).getParentJoint();
      RigidBodyTransform ankleTransformToWorld = new RigidBodyTransform();
      ankleJoint.getTransformToWorld(ankleTransformToWorld);

      FramePose3D ret = new FramePose3D();
      ret.set(ankleTransformToWorld);

      return ret;
   }

   private PelvisOrientationTrajectoryMessage createPelvisOrientationTrajectoryMessage(Vector3D rotationAxis, double rotationAngle)
   {
      AxisAngle desiredPelvisAxisAngle = new AxisAngle(rotationAxis, rotationAngle);
      Quaternion desiredPelvisQuat = new Quaternion();
      desiredPelvisQuat.set(desiredPelvisAxisAngle);

      PelvisOrientationTrajectoryMessage pelvisOrientationTrajectoryMessage = HumanoidMessageTools.createPelvisOrientationTrajectoryMessage(3.0,
                                                                                                                                            desiredPelvisQuat);
      return pelvisOrientationTrajectoryMessage;
   }

   private FramePose3D getCurrentPelvisPose()
   {
      fullRobotModel.updateFrames();
      FramePose3D ret = new FramePose3D();
      ret.setToZero(fullRobotModel.getPelvis().getBodyFixedFrame());
      ret.changeFrame(ReferenceFrame.getWorldFrame());

      return ret;
   }

   private void assertPosesAreWithinThresholds(FramePose2D framePose1, FramePose2D framePose2)
   {
      double positionDistance = framePose1.getPositionDistance(framePose2);
      double orientationDistance = framePose1.getOrientationDistance(framePose2);

      if (DEBUG)
      {
         PrintTools.debug(this, " desired Midfeet Pose :\n" + framePose1 + "\n");
         PrintTools.debug(this, " actual Midfeet Pose :\n" + framePose2 + "\n");

         PrintTools.debug(this, " positionDistance = " + positionDistance);
         PrintTools.debug(this, " orientationDistance = " + orientationDistance);
      }

      assertEquals("Pose position error :" + positionDistance + " exceeds threshold: " + POSITION_THRESHOLD, 0.0, positionDistance, POSITION_THRESHOLD);
      assertEquals("Pose orientation error :" + orientationDistance + " exceeds threshold: " + ORIENTATION_THRESHOLD, 0.0, orientationDistance,
                   ORIENTATION_THRESHOLD);
   }

   private void assertOrientationsAreWithinThresholds(FramePose3D framePose1, FramePose3D framePose2)
   {
      double orientationDistance = framePose1.getOrientationDistance(framePose2);

      if (DEBUG)
      {
         PrintTools.debug(this, " desired Pelvis Pose :\n" + framePose1 + "\n");
         PrintTools.debug(this, " actual Pelvis Pose :\n" + framePose2 + "\n");

         PrintTools.debug(this, " orientationDistance = " + orientationDistance);
      }

      assertEquals("Pose orientation error :" + orientationDistance + " exceeds threshold: " + ORIENTATION_THRESHOLD, 0.0, orientationDistance,
                   ORIENTATION_THRESHOLD);
   }
}<|MERGE_RESOLUTION|>--- conflicted
+++ resolved
@@ -173,13 +173,8 @@
       return ret;
    }
 
-<<<<<<< HEAD
    private BehaviorDispatcher<HumanoidBehaviorType> setupBehaviorDispatcher(String robotName, FullHumanoidRobotModel fullRobotModel, ROS2Node ros2Node,
-                                                                            YoGraphicsListRegistry yoGraphicsListRegistry, YoVariableRegistry registry)
-=======
-   private BehaviorDispatcher<HumanoidBehaviorType> setupBehaviorDispatcher(String robotName, FullHumanoidRobotModel fullRobotModel, Ros2Node ros2Node,
                                                                             YoGraphicsListRegistry yoGraphicsListRegistry, YoRegistry registry)
->>>>>>> 6aecd312
    {
       ForceSensorDataHolder forceSensorDataHolder = new ForceSensorDataHolder(Arrays.asList(fullRobotModel.getForceSensorDefinitions()));
       robotDataReceiver = new HumanoidRobotDataReceiver(fullRobotModel, forceSensorDataHolder);
