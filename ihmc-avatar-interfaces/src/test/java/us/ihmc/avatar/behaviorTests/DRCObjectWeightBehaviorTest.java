package us.ihmc.avatar.behaviorTests;

import static us.ihmc.robotics.Assert.assertTrue;

import org.junit.jupiter.api.AfterEach;
import org.junit.jupiter.api.BeforeEach;
import org.junit.jupiter.api.Disabled;
import org.junit.jupiter.api.Test;

import us.ihmc.avatar.DRCObstacleCourseStartingLocation;
import us.ihmc.avatar.MultiRobotTestInterface;
import us.ihmc.avatar.testTools.DRCBehaviorTestHelper;
import us.ihmc.commons.MathTools;
import us.ihmc.commons.thread.ThreadTools;
import us.ihmc.humanoidBehaviors.behaviors.primitives.ObjectWeightBehavior;
import us.ihmc.humanoidRobotics.communication.packets.HumanoidMessageTools;
import us.ihmc.robotics.robotSide.RobotSide;
import us.ihmc.simulationConstructionSetTools.bambooTools.BambooTools;
import us.ihmc.simulationConstructionSetTools.util.environments.DefaultCommonAvatarEnvironment;
import us.ihmc.simulationconstructionset.util.simulationRunner.BlockingSimulationRunner.SimulationExceededMaximumTimeException;
import us.ihmc.simulationconstructionset.util.simulationTesting.SimulationTestingParameters;
import us.ihmc.tools.MemoryTools;
import us.ihmc.yoVariables.variable.YoDouble;

public abstract class DRCObjectWeightBehaviorTest implements MultiRobotTestInterface
{
   private static final SimulationTestingParameters simulationTestingParameters = SimulationTestingParameters.createFromSystemProperties();
   private static final double epsilon = 10e-8;
   private DRCBehaviorTestHelper drcBehaviorTestHelper;

   @BeforeEach
   public void setUp()
   {
      MemoryTools.printCurrentMemoryUsageAndReturnUsedMemoryInMB(getClass().getSimpleName() + " before test.");
      BambooTools.reportTestStartedMessage(simulationTestingParameters.getShowWindows());

      DefaultCommonAvatarEnvironment testEnvironment = new DefaultCommonAvatarEnvironment();
      drcBehaviorTestHelper = new DRCBehaviorTestHelper(testEnvironment, getSimpleRobotName(), DRCObstacleCourseStartingLocation.DEFAULT,
                                                        simulationTestingParameters, getRobotModel());
   }

   @AfterEach
   public void destroySimulationAndRecycleMemory()
   {
      if (simulationTestingParameters.getKeepSCSUp())
      {
         ThreadTools.sleepForever();
      }

      // Do this here in case a test fails. That way the memory will be recycled.
      if (drcBehaviorTestHelper != null)
      {
         drcBehaviorTestHelper.destroySimulation();
         drcBehaviorTestHelper = null;
      }

      MemoryTools.printCurrentMemoryUsageAndReturnUsedMemoryInMB(getClass().getSimpleName() + " after test.");
   }

   @Test
   public void testConstructorAndSetInput()
   {
      ObjectWeightBehavior behavior = new ObjectWeightBehavior(drcBehaviorTestHelper.getRobotName(), drcBehaviorTestHelper.getROS2Node());
      behavior.setInput(HumanoidMessageTools.createObjectWeightPacket(RobotSide.LEFT, 0.0));
      assertTrue(behavior.hasInputBeenSet());
   }

   @Disabled("Needs to be reimplemented")
   @Test
   public void testSettingWeight() throws SimulationExceededMaximumTimeException
   {
      boolean success = drcBehaviorTestHelper.simulateAndBlockAndCatchExceptions(1.0);
      assertTrue(success);

<<<<<<< HEAD
      ObjectWeightBehavior objectWeightBehavior = new ObjectWeightBehavior(drcBehaviorTestHelper.getRobotName(), drcBehaviorTestHelper.getROS2Node());
      YoDouble rightMass = (YoDouble) drcBehaviorTestHelper.getSimulationConstructionSet().getVariable("rightTool", "rightToolObjectMass");
      YoDouble leftMass = (YoDouble) drcBehaviorTestHelper.getSimulationConstructionSet().getVariable("leftTool", "leftToolObjectMass");
=======
      ObjectWeightBehavior objectWeightBehavior = new ObjectWeightBehavior(drcBehaviorTestHelper.getRobotName(), drcBehaviorTestHelper.getRos2Node());
      YoDouble rightMass = (YoDouble) drcBehaviorTestHelper.getSimulationConstructionSet().findVariable("rightTool", "rightToolObjectMass");
      YoDouble leftMass = (YoDouble) drcBehaviorTestHelper.getSimulationConstructionSet().findVariable("leftTool", "leftToolObjectMass");
>>>>>>> 6aecd312

      double weightLeft = 1.5;
      objectWeightBehavior.initialize();
      objectWeightBehavior.setInput(HumanoidMessageTools.createObjectWeightPacket(RobotSide.LEFT, weightLeft));
      success = drcBehaviorTestHelper.executeBehaviorUntilDone(objectWeightBehavior);
      assertTrue(success);
      assertTrue(MathTools.epsilonEquals(leftMass.getDoubleValue(), weightLeft, epsilon));
      assertTrue(MathTools.epsilonEquals(rightMass.getDoubleValue(), 0.0, epsilon));

      double weightRight = 0.8;
      objectWeightBehavior.initialize();
      objectWeightBehavior.setInput(HumanoidMessageTools.createObjectWeightPacket(RobotSide.RIGHT, weightRight));
      success = drcBehaviorTestHelper.executeBehaviorUntilDone(objectWeightBehavior);
      assertTrue(success);
      assertTrue(MathTools.epsilonEquals(leftMass.getDoubleValue(), weightLeft, epsilon));
      assertTrue(MathTools.epsilonEquals(rightMass.getDoubleValue(), weightRight, epsilon));
   }
}<|MERGE_RESOLUTION|>--- conflicted
+++ resolved
@@ -72,15 +72,9 @@
       boolean success = drcBehaviorTestHelper.simulateAndBlockAndCatchExceptions(1.0);
       assertTrue(success);
 
-<<<<<<< HEAD
       ObjectWeightBehavior objectWeightBehavior = new ObjectWeightBehavior(drcBehaviorTestHelper.getRobotName(), drcBehaviorTestHelper.getROS2Node());
-      YoDouble rightMass = (YoDouble) drcBehaviorTestHelper.getSimulationConstructionSet().getVariable("rightTool", "rightToolObjectMass");
-      YoDouble leftMass = (YoDouble) drcBehaviorTestHelper.getSimulationConstructionSet().getVariable("leftTool", "leftToolObjectMass");
-=======
-      ObjectWeightBehavior objectWeightBehavior = new ObjectWeightBehavior(drcBehaviorTestHelper.getRobotName(), drcBehaviorTestHelper.getRos2Node());
       YoDouble rightMass = (YoDouble) drcBehaviorTestHelper.getSimulationConstructionSet().findVariable("rightTool", "rightToolObjectMass");
       YoDouble leftMass = (YoDouble) drcBehaviorTestHelper.getSimulationConstructionSet().findVariable("leftTool", "leftToolObjectMass");
->>>>>>> 6aecd312
 
       double weightLeft = 1.5;
       objectWeightBehavior.initialize();
