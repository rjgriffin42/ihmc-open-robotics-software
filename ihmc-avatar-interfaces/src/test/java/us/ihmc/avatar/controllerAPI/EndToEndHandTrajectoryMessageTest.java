package us.ihmc.avatar.controllerAPI;


import static org.junit.jupiter.api.Assertions.assertArrayEquals;
import static org.junit.jupiter.api.Assertions.assertEquals;
import static org.junit.jupiter.api.Assertions.assertTrue;

import java.util.ArrayDeque;
import java.util.ArrayList;
import java.util.List;
import java.util.Random;

import org.ejml.data.DMatrixRMaj;
import org.ejml.dense.row.CommonOps_DDRM;
import org.junit.jupiter.api.AfterEach;
import org.junit.jupiter.api.BeforeEach;
import org.junit.jupiter.api.Test;

import controller_msgs.msg.dds.*;
import us.ihmc.avatar.DRCObstacleCourseStartingLocation;
import us.ihmc.avatar.MultiRobotTestInterface;
import us.ihmc.avatar.testTools.DRCSimulationTestHelper;
import us.ihmc.avatar.testTools.EndToEndTestTools;
import us.ihmc.commonWalkingControlModules.configurations.WalkingControllerParameters;
import us.ihmc.commonWalkingControlModules.controlModules.rigidBody.RigidBodyControlMode;
import us.ihmc.commonWalkingControlModules.controlModules.rigidBody.RigidBodyTaskspaceControlState;
import us.ihmc.commonWalkingControlModules.controllerCore.FeedbackControllerToolbox;
import us.ihmc.commonWalkingControlModules.controllerCore.data.SpaceData3D;
import us.ihmc.commonWalkingControlModules.controllerCore.data.Type;
import us.ihmc.commonWalkingControlModules.desiredFootStep.FootstepListVisualizer;
import us.ihmc.commonWalkingControlModules.highLevelHumanoidControl.manipulation.individual.TaskspaceToJointspaceCalculator;
import us.ihmc.commons.MathTools;
import us.ihmc.commons.RandomNumbers;
import us.ihmc.commons.thread.ThreadTools;
import us.ihmc.communication.packets.ExecutionMode;
import us.ihmc.communication.packets.MessageTools;
import us.ihmc.euclid.geometry.Pose3D;
import us.ihmc.euclid.geometry.interfaces.Pose3DReadOnly;
import us.ihmc.euclid.geometry.tools.EuclidGeometryTestTools;
import us.ihmc.euclid.orientation.interfaces.Orientation3DReadOnly;
import us.ihmc.euclid.referenceFrame.*;
import us.ihmc.euclid.referenceFrame.interfaces.FramePoint3DReadOnly;
import us.ihmc.euclid.tools.EuclidCoreRandomTools;
import us.ihmc.euclid.tools.EuclidCoreTestTools;
import us.ihmc.euclid.tuple3D.Point3D;
import us.ihmc.euclid.tuple3D.Vector3D;
import us.ihmc.euclid.tuple3D.interfaces.Point3DReadOnly;
import us.ihmc.euclid.tuple4D.Quaternion;
import us.ihmc.euclid.tuple4D.interfaces.QuaternionReadOnly;
import us.ihmc.graphicsDescription.Graphics3DObject;
import us.ihmc.graphicsDescription.appearance.YoAppearanceRGBColor;
import us.ihmc.humanoidRobotics.communication.packets.HumanoidMessageTools;
import us.ihmc.humanoidRobotics.communication.packets.TrajectoryExecutionStatus;
import us.ihmc.humanoidRobotics.frames.HumanoidReferenceFrames;
import us.ihmc.idl.IDLSequence.Object;
import us.ihmc.matrixlib.MatrixTools;
import us.ihmc.mecano.multiBodySystem.interfaces.OneDoFJointBasics;
import us.ihmc.mecano.multiBodySystem.interfaces.OneDoFJointReadOnly;
import us.ihmc.mecano.multiBodySystem.interfaces.RigidBodyBasics;
import us.ihmc.mecano.multiBodySystem.iterators.SubtreeStreams;
import us.ihmc.mecano.spatial.SpatialVector;
import us.ihmc.mecano.spatial.Twist;
import us.ihmc.mecano.tools.MecanoTestTools;
import us.ihmc.mecano.tools.MultiBodySystemFactories;
import us.ihmc.mecano.tools.MultiBodySystemTools;
import us.ihmc.mecano.yoVariables.spatial.YoFixedFrameSpatialVector;
import us.ihmc.robotModels.FullHumanoidRobotModel;
import us.ihmc.robotics.geometry.AngleTools;
import us.ihmc.robotics.geometry.SpiralBasedAlgorithm;
import us.ihmc.robotics.math.interpolators.OrientationInterpolationCalculator;
import us.ihmc.robotics.math.trajectories.generators.EuclideanTrajectoryPointCalculator;
import us.ihmc.robotics.math.trajectories.trajectorypoints.FrameSE3TrajectoryPoint;
import us.ihmc.robotics.math.trajectories.trajectorypoints.SE3TrajectoryPoint;
import us.ihmc.robotics.math.trajectories.trajectorypoints.lists.FrameEuclideanTrajectoryPointList;
import us.ihmc.robotics.random.RandomGeometry;
import us.ihmc.robotics.robotSide.RobotSide;
import us.ihmc.robotics.robotSide.SideDependentList;
import us.ihmc.sensorProcessing.frames.CommonReferenceFrameIds;
import us.ihmc.simulationConstructionSetTools.bambooTools.BambooTools;
import us.ihmc.simulationConstructionSetTools.util.environments.CommonAvatarEnvironmentInterface;
import us.ihmc.simulationConstructionSetTools.util.environments.FlatGroundEnvironment;
import us.ihmc.simulationconstructionset.SimulationConstructionSet;
import us.ihmc.simulationconstructionset.util.RobotController;
import us.ihmc.simulationconstructionset.util.simulationRunner.BlockingSimulationRunner.SimulationExceededMaximumTimeException;
import us.ihmc.simulationconstructionset.util.simulationTesting.SimulationTestingParameters;
import us.ihmc.tools.MemoryTools;
import us.ihmc.yoVariables.euclid.referenceFrame.YoFramePose3D;
import us.ihmc.yoVariables.registry.YoRegistry;
import us.ihmc.yoVariables.variable.YoDouble;

public abstract class EndToEndHandTrajectoryMessageTest implements MultiRobotTestInterface
{
   protected static final SimulationTestingParameters simulationTestingParameters = SimulationTestingParameters.createFromSystemProperties();
   static
   {
      simulationTestingParameters.setUsePefectSensors(true);
   }

   private static final double EPSILON_FOR_DESIREDS = 1.0e-3;

   protected DRCSimulationTestHelper drcSimulationTestHelper;

   /**
    * Method used to scale down trajectories for different robots.
    * 
    * @return shinLength + thighLength of the robot
    */
   public abstract double getLegLength();

   @Test
   public void testSingleTrajectoryPoint() throws Exception
   {
      BambooTools.reportTestStartedMessage(simulationTestingParameters.getShowWindows());

      Random random = new Random(564574L);

      DRCObstacleCourseStartingLocation selectedLocation = DRCObstacleCourseStartingLocation.DEFAULT;

      drcSimulationTestHelper = new DRCSimulationTestHelper(simulationTestingParameters, getRobotModel());
      drcSimulationTestHelper.setStartingLocation(selectedLocation);
      drcSimulationTestHelper.createSimulation(getClass().getSimpleName());

      List<TaskspaceTrajectoryStatusMessage> statusMessages = new ArrayList<>();
      drcSimulationTestHelper.createSubscriberFromController(TaskspaceTrajectoryStatusMessage.class, statusMessages::add);

      double controllerDT = getRobotModel().getControllerDT();

      ThreadTools.sleep(1000);
      boolean success = drcSimulationTestHelper.simulateAndBlockAndCatchExceptions(0.5);
      assertTrue(success);

      FullHumanoidRobotModel fullRobotModel = drcSimulationTestHelper.getControllerFullRobotModel();
      HumanoidReferenceFrames humanoidReferenceFrames = new HumanoidReferenceFrames(fullRobotModel);
      humanoidReferenceFrames.updateFrames();

      for (RobotSide robotSide : RobotSide.values)
      {
         double trajectoryTime = 1.0;
         RigidBodyBasics chest = fullRobotModel.getChest();
         RigidBodyBasics hand = fullRobotModel.getHand(robotSide);

         OneDoFJointBasics[] armOriginal = MultiBodySystemTools.createOneDoFJointPath(chest, hand);
         OneDoFJointBasics[] armClone = MultiBodySystemFactories.cloneOneDoFJointKinematicChain(chest, hand);
         for (int jointIndex = 0; jointIndex < armOriginal.length; jointIndex++)
         {
            OneDoFJointBasics original = armOriginal[jointIndex];
            OneDoFJointBasics clone = armClone[jointIndex];

            double limitLower = clone.getJointLimitLower();
            double limitUpper = clone.getJointLimitUpper();

            double randomQ = RandomNumbers.nextDouble(random, original.getQ() - 0.2, original.getQ() + 0.2);
            randomQ = MathTools.clamp(randomQ, limitLower, limitUpper);
            clone.setQ(randomQ);
         }

         RigidBodyBasics handClone = armClone[armClone.length - 1].getSuccessor();
         FramePose3D desiredRandomHandPose = new FramePose3D(handClone.getBodyFixedFrame());
         humanoidReferenceFrames.updateFrames();
         desiredRandomHandPose.changeFrame(HumanoidReferenceFrames.getWorldFrame());

         Point3D desiredPosition = new Point3D();
         Quaternion desiredOrientation = new Quaternion();
         desiredRandomHandPose.get(desiredPosition, desiredOrientation);
         ReferenceFrame worldFrame = ReferenceFrame.getWorldFrame();
         HandTrajectoryMessage handTrajectoryMessage = HumanoidMessageTools.createHandTrajectoryMessage(robotSide,
                                                                                                        trajectoryTime,
                                                                                                        desiredPosition,
                                                                                                        desiredOrientation,
                                                                                                        worldFrame);
         handTrajectoryMessage.setSequenceId(random.nextLong());

         // ROS1 users have these fields set to zero by default which can cause an exception to be thrown even if these fields are not used.
         handTrajectoryMessage.getSe3Trajectory().getControlFramePose().getOrientation().setUnsafe(0.0, 0.0, 0.0, 0.0);

         drcSimulationTestHelper.publishToController(handTrajectoryMessage);
         success = drcSimulationTestHelper.simulateAndBlockAndCatchExceptions(controllerDT);
         humanoidReferenceFrames.updateFrames();
         String handName = fullRobotModel.getHand(robotSide).getName();

         assertEquals(1, statusMessages.size());
         EndToEndTestTools.assertTaskspaceTrajectoryStatus(handTrajectoryMessage.getSequenceId(),
                                                           TrajectoryExecutionStatus.STARTED,
                                                           0.0,
                                                           handName,
                                                           statusMessages.remove(0),
                                                           controllerDT);

         success = drcSimulationTestHelper.simulateAndBlockAndCatchExceptions(1.0 + trajectoryTime);
         assertTrue(success);

         SimulationConstructionSet scs = drcSimulationTestHelper.getSimulationConstructionSet();

         humanoidReferenceFrames.updateFrames();
         desiredRandomHandPose.changeFrame(HumanoidReferenceFrames.getWorldFrame());
         desiredRandomHandPose.get(desiredPosition, desiredOrientation);

         assertSingleWaypointExecuted(handName, desiredPosition, desiredOrientation, scs);

         assertEquals(1, statusMessages.size());
         EndToEndTestTools.assertTaskspaceTrajectoryStatus(handTrajectoryMessage.getSequenceId(),
                                                           TrajectoryExecutionStatus.COMPLETED,
                                                           trajectoryTime,
                                                           desiredRandomHandPose,
                                                           handName,
                                                           statusMessages.remove(0),
                                                           1.0e-12,
                                                           controllerDT);
      }

      drcSimulationTestHelper.createVideo(getSimpleRobotName(), 2);
   }

   @Test
   public void testForceExecutionWithSingleTrajectoryPoint() throws Exception
   {
      BambooTools.reportTestStartedMessage(simulationTestingParameters.getShowWindows());

      Random random = new Random(564574L);

      DRCObstacleCourseStartingLocation selectedLocation = DRCObstacleCourseStartingLocation.DEFAULT;

      drcSimulationTestHelper = new DRCSimulationTestHelper(simulationTestingParameters, getRobotModel());
      drcSimulationTestHelper.setStartingLocation(selectedLocation);
      drcSimulationTestHelper.createSimulation(getClass().getSimpleName());

      List<TaskspaceTrajectoryStatusMessage> statusMessages = new ArrayList<>();
      drcSimulationTestHelper.createSubscriberFromController(TaskspaceTrajectoryStatusMessage.class, statusMessages::add);

      double controllerDT = getRobotModel().getControllerDT();

      ThreadTools.sleep(1000);
      boolean success = drcSimulationTestHelper.simulateAndBlockAndCatchExceptions(0.5);
      assertTrue(success);

      drcSimulationTestHelper.publishToController(EndToEndTestTools.generateStepsInPlace(drcSimulationTestHelper.getControllerFullRobotModel(), 10));
      success = drcSimulationTestHelper.simulateAndBlockAndCatchExceptions(0.5);
      assertTrue(success);

      FullHumanoidRobotModel fullRobotModel = drcSimulationTestHelper.getControllerFullRobotModel();
      HumanoidReferenceFrames humanoidReferenceFrames = new HumanoidReferenceFrames(fullRobotModel);
      humanoidReferenceFrames.updateFrames();

      for (RobotSide robotSide : RobotSide.values)
      {
         double trajectoryTime = 1.0;
         RigidBodyBasics chest = fullRobotModel.getChest();
         RigidBodyBasics hand = fullRobotModel.getHand(robotSide);

         OneDoFJointBasics[] armOriginal = MultiBodySystemTools.createOneDoFJointPath(chest, hand);
         OneDoFJointBasics[] armClone = MultiBodySystemFactories.cloneOneDoFJointKinematicChain(chest, hand);
         for (int jointIndex = 0; jointIndex < armOriginal.length; jointIndex++)
         {
            OneDoFJointBasics original = armOriginal[jointIndex];
            OneDoFJointBasics clone = armClone[jointIndex];

            double limitLower = clone.getJointLimitLower();
            double limitUpper = clone.getJointLimitUpper();

            double randomQ = RandomNumbers.nextDouble(random, original.getQ() - 0.2, original.getQ() + 0.2);
            randomQ = MathTools.clamp(randomQ, limitLower, limitUpper);
            clone.setQ(randomQ);
         }

         RigidBodyBasics handClone = armClone[armClone.length - 1].getSuccessor();
         FramePose3D desiredRandomHandPose = new FramePose3D(handClone.getBodyFixedFrame());
         humanoidReferenceFrames.updateFrames();
         desiredRandomHandPose.changeFrame(HumanoidReferenceFrames.getWorldFrame());

         Point3D desiredPosition = new Point3D();
         Quaternion desiredOrientation = new Quaternion();
         desiredRandomHandPose.get(desiredPosition, desiredOrientation);
         ReferenceFrame worldFrame = ReferenceFrame.getWorldFrame();
         HandTrajectoryMessage handTrajectoryMessage = HumanoidMessageTools.createHandTrajectoryMessage(robotSide,
                                                                                                        trajectoryTime,
                                                                                                        desiredPosition,
                                                                                                        desiredOrientation,
                                                                                                        worldFrame);
         handTrajectoryMessage.setForceExecution(true);
         handTrajectoryMessage.setSequenceId(random.nextLong());

         // ROS1 users have these fields set to zero by default which can cause an exception to be thrown even if these fields are not used.
         handTrajectoryMessage.getSe3Trajectory().getControlFramePose().getOrientation().setUnsafe(0.0, 0.0, 0.0, 0.0);

         drcSimulationTestHelper.publishToController(handTrajectoryMessage);
         success = drcSimulationTestHelper.simulateAndBlockAndCatchExceptions(controllerDT);
         humanoidReferenceFrames.updateFrames();
         String handName = fullRobotModel.getHand(robotSide).getName();

         assertEquals(1, statusMessages.size());
         EndToEndTestTools.assertTaskspaceTrajectoryStatus(handTrajectoryMessage.getSequenceId(),
                                                           TrajectoryExecutionStatus.STARTED,
                                                           0.0,
                                                           handName,
                                                           statusMessages.remove(0),
                                                           controllerDT);

         success = drcSimulationTestHelper.simulateAndBlockAndCatchExceptions(1.0 + trajectoryTime);
         assertTrue(success);

         SimulationConstructionSet scs = drcSimulationTestHelper.getSimulationConstructionSet();

         humanoidReferenceFrames.updateFrames();
         desiredRandomHandPose.changeFrame(HumanoidReferenceFrames.getWorldFrame());
         desiredRandomHandPose.get(desiredPosition, desiredOrientation);

         assertSingleWaypointExecuted(handName, desiredPosition, desiredOrientation, scs);

         assertEquals(1, statusMessages.size());
         EndToEndTestTools.assertTaskspaceTrajectoryStatus(handTrajectoryMessage.getSequenceId(),
                                                           TrajectoryExecutionStatus.COMPLETED,
                                                           trajectoryTime,
                                                           desiredRandomHandPose,
                                                           handName,
                                                           statusMessages.remove(0),
                                                           1.0e-12,
                                                           controllerDT);
      }

      drcSimulationTestHelper.createVideo(getSimpleRobotName(), 2);
   }

   @Test
   public void testCustomControlFrame() throws SimulationExceededMaximumTimeException
   {
      BambooTools.reportTestStartedMessage(simulationTestingParameters.getShowWindows());
      DRCObstacleCourseStartingLocation selectedLocation = DRCObstacleCourseStartingLocation.DEFAULT;
      drcSimulationTestHelper = new DRCSimulationTestHelper(simulationTestingParameters, getRobotModel());
      drcSimulationTestHelper.setStartingLocation(selectedLocation);
      drcSimulationTestHelper.createSimulation(getClass().getSimpleName());
      ThreadTools.sleep(1000);
      Random random = new Random(873736734567L);
      boolean success = drcSimulationTestHelper.simulateAndBlockAndCatchExceptions(1.0);
      assertTrue(success);
      ReferenceFrame worldFrame = ReferenceFrame.getWorldFrame();

      double scale = getLegLength() / 0.8;

      RobotSide robotSide = RobotSide.LEFT;
      double trajectoryTime = 1.0;
      Point3D position = new Point3D(0.5, robotSide.negateIfRightSide(0.5), 1.0);
      Quaternion orientation = new Quaternion();
      orientation.appendYawRotation(robotSide.negateIfRightSide(-Math.PI / 2.0));
      orientation.appendRollRotation(-Math.PI / 4.0);

      position.scale(scale);

      {
         HandTrajectoryMessage handTrajectoryMessage = new HandTrajectoryMessage();
         handTrajectoryMessage.setRobotSide(robotSide.toByte());
         handTrajectoryMessage.getSe3Trajectory().getControlFramePose().getPosition().set(new Point3D(0.0, 0.0, 0.0));
         handTrajectoryMessage.getSe3Trajectory().setUseCustomControlFrame(true);
         handTrajectoryMessage.getSe3Trajectory().getTaskspaceTrajectoryPoints().add()
                              .set(HumanoidMessageTools.createSE3TrajectoryPointMessage(trajectoryTime, position, orientation, new Vector3D(), new Vector3D()));

         Graphics3DObject sphere = new Graphics3DObject();
         sphere.translate(position);
         sphere.addSphere(0.01, new YoAppearanceRGBColor(FootstepListVisualizer.defaultFeetColors.get(robotSide), 0.0));
         drcSimulationTestHelper.getSimulationConstructionSet().addStaticLinkGraphics(sphere);

         drcSimulationTestHelper.publishToController(handTrajectoryMessage);
         success = drcSimulationTestHelper.simulateAndBlockAndCatchExceptions(trajectoryTime + 1.5);
         assertTrue(success);
      }

      FullHumanoidRobotModel fullRobotModel = drcSimulationTestHelper.getControllerFullRobotModel();
      fullRobotModel.updateFrames();

      // This should not change the hand pose since the control frame change is compensated by a desireds change.
      {
         HandTrajectoryMessage handTrajectoryMessage = new HandTrajectoryMessage();
         handTrajectoryMessage.setRobotSide(robotSide.toByte());

         handTrajectoryMessage.getSe3Trajectory().setUseCustomControlFrame(true);
         Point3D framePosition = EuclidCoreRandomTools.nextPoint3D(random, -0.1, 0.1);
         Quaternion frameOrientation = EuclidCoreRandomTools.nextQuaternion(random, Math.toRadians(20.0));
         handTrajectoryMessage.getSe3Trajectory().getControlFramePose().getPosition().set(framePosition);
         handTrajectoryMessage.getSe3Trajectory().getControlFramePose().getOrientation().set((Orientation3DReadOnly) frameOrientation);

         ReferenceFrame handBodyFrame = fullRobotModel.getHand(robotSide).getBodyFixedFrame();
         FrameVector3D frameFramePosition = new FrameVector3D(handBodyFrame, framePosition);
         frameFramePosition.changeFrame(worldFrame);
         position.add(frameFramePosition);

         handTrajectoryMessage.getSe3Trajectory().getTaskspaceTrajectoryPoints().add()
                              .set(HumanoidMessageTools.createSE3TrajectoryPointMessage(trajectoryTime, position, orientation, new Vector3D(), new Vector3D()));

         Graphics3DObject sphere = new Graphics3DObject();
         sphere.translate(position);
         sphere.addSphere(0.01, new YoAppearanceRGBColor(FootstepListVisualizer.defaultFeetColors.get(robotSide), 0.0));
         drcSimulationTestHelper.getSimulationConstructionSet().addStaticLinkGraphics(sphere);

         drcSimulationTestHelper.publishToController(handTrajectoryMessage);
         success = drcSimulationTestHelper.simulateAndBlockAndCatchExceptions(trajectoryTime + 1.5);
         assertTrue(success);
      }

      drcSimulationTestHelper.createVideo(getSimpleRobotName(), 2);

      // TODO: add assert to make sure the hand did not move significantly.
   }

   @Test
   public void testMultipleTrajectoryPoints() throws Exception
   {
      BambooTools.reportTestStartedMessage(simulationTestingParameters.getShowWindows());

      DRCObstacleCourseStartingLocation selectedLocation = DRCObstacleCourseStartingLocation.DEFAULT_BUT_ALMOST_PI;

      drcSimulationTestHelper = new DRCSimulationTestHelper(simulationTestingParameters, getRobotModel());
      drcSimulationTestHelper.setStartingLocation(selectedLocation);
      drcSimulationTestHelper.createSimulation(getClass().getSimpleName());

      List<TaskspaceTrajectoryStatusMessage> statusMessages = new ArrayList<>();
      drcSimulationTestHelper.createSubscriberFromController(TaskspaceTrajectoryStatusMessage.class, statusMessages::add);
      double controllerDT = getRobotModel().getControllerDT();

      Random random = new Random(34536);

      ThreadTools.sleep(1000);
      boolean success = drcSimulationTestHelper.simulateAndBlockAndCatchExceptions(0.5);
      assertTrue(success);

      FullHumanoidRobotModel fullRobotModel = drcSimulationTestHelper.getControllerFullRobotModel();
      fullRobotModel.updateFrames();
      double firstTrajectoryPointTime = 1.5;
      double timePerWaypoint = 0.1;
      int numberOfTrajectoryPoints = 26;
      double trajectoryTime = (numberOfTrajectoryPoints - 1) * timePerWaypoint;

      SideDependentList<HandTrajectoryMessage> handTrajectoryMessages = new SideDependentList<>();
      SideDependentList<ArrayDeque<SE3TrajectoryPointMessage>> handTrajectoryPoints = new SideDependentList<>(new ArrayDeque<>(), new ArrayDeque<>());
      SideDependentList<FrameSE3TrajectoryPoint> lastTrajectoryPoints = new SideDependentList<>();

      SimulationConstructionSet scs = drcSimulationTestHelper.getSimulationConstructionSet();
      RigidBodyBasics chest = fullRobotModel.getChest();
      ReferenceFrame chestFrame = chest.getBodyFixedFrame();

      // This test was originally made for Atlas, a robot with a leg length of ~0.8m
      double scale = getLegLength() / 0.8;
      boolean useTimeOptimizer = true;

      ReferenceFrame worldFrame = ReferenceFrame.getWorldFrame();
      for (RobotSide robotSide : RobotSide.values)
      {
         FramePoint3D circleCenter = new FramePoint3D(chestFrame);
         circleCenter.set(0.35, robotSide.negateIfRightSide(0.45), -0.35);
         circleCenter.scale(scale);
         double radius = 0.15 * scale;
         FramePoint3D tempPoint = new FramePoint3D();
         TaskspaceToJointspaceCalculator taskspaceToJointspaceCalculator = createTaskspaceToJointspaceCalculator(fullRobotModel, robotSide);
         FrameQuaternion tempOrientation = computeBestOrientationForDesiredPosition(fullRobotModel,
                                                                                    robotSide,
                                                                                    circleCenter,
                                                                                    taskspaceToJointspaceCalculator,
                                                                                    500);

         HandTrajectoryMessage handTrajectoryMessage = new HandTrajectoryMessage();
         handTrajectoryMessage.setSequenceId(random.nextLong());
         handTrajectoryMessage.setRobotSide(robotSide.toByte());
         handTrajectoryMessage.getSe3Trajectory().getFrameInformation().setTrajectoryReferenceFrameId(MessageTools.toFrameId(worldFrame));
         handTrajectoryMessage.getSe3Trajectory().getFrameInformation().setDataReferenceFrameId(MessageTools.toFrameId(worldFrame));

         EuclideanTrajectoryPointCalculator euclideanTrajectoryPointCalculator = new EuclideanTrajectoryPointCalculator();

         for (int i = 0; i < numberOfTrajectoryPoints; i++)
         {
            double angle = i / (numberOfTrajectoryPoints - 1.0) * 2.0 * Math.PI;
            tempPoint.setIncludingFrame(chestFrame, 0.0, radius * Math.cos(angle), radius * Math.sin(angle));
            tempPoint.add(circleCenter);
            tempPoint.changeFrame(worldFrame);
            if (useTimeOptimizer)
               euclideanTrajectoryPointCalculator.appendTrajectoryPoint(tempPoint);
            else
               euclideanTrajectoryPointCalculator.appendTrajectoryPoint(i * timePerWaypoint, tempPoint);
         }

         euclideanTrajectoryPointCalculator.compute(trajectoryTime);

         FrameEuclideanTrajectoryPointList trajectoryPoints = euclideanTrajectoryPointCalculator.getTrajectoryPoints();
         trajectoryPoints.addTimeOffset(firstTrajectoryPointTime);

         for (int i = 0; i < trajectoryPoints.getNumberOfTrajectoryPoints(); i++)
         {
            Point3D desiredPosition = new Point3D();
            Vector3D desiredLinearVelocity = new Vector3D();
            Quaternion desiredOrientation = new Quaternion(tempOrientation);
            Vector3D desiredAngularVelocity = new Vector3D();

            trajectoryPoints.getTrajectoryPoint(i).get(desiredPosition, desiredLinearVelocity);
            double time = trajectoryPoints.getTrajectoryPoint(i).getTime();

            Graphics3DObject sphere = new Graphics3DObject();
            sphere.translate(desiredPosition);
            sphere.addSphere(0.01, new YoAppearanceRGBColor(FootstepListVisualizer.defaultFeetColors.get(robotSide), 0.0));
            scs.addStaticLinkGraphics(sphere);

            handTrajectoryMessage.getSe3Trajectory().getTaskspaceTrajectoryPoints().add()
                                 .set(HumanoidMessageTools.createSE3TrajectoryPointMessage(time,
                                                                                           desiredPosition,
                                                                                           desiredOrientation,
                                                                                           desiredLinearVelocity,
                                                                                           desiredAngularVelocity));

            SE3TrajectoryPointMessage point = HumanoidMessageTools.createSE3TrajectoryPointMessage(time,
                                                                                                   desiredPosition,
                                                                                                   desiredOrientation,
                                                                                                   desiredLinearVelocity,
                                                                                                   desiredAngularVelocity);
            handTrajectoryPoints.get(robotSide).addLast(point);
         }

         handTrajectoryMessages.put(robotSide, handTrajectoryMessage);

         drcSimulationTestHelper.publishToController(handTrajectoryMessage);
      }

      success = drcSimulationTestHelper.simulateAndBlockAndCatchExceptions(2.0 * controllerDT);
      assertTrue(success);
      fullRobotModel.updateFrames();
      int expectedNumberOfPointsInGenerator = Math.min(RigidBodyTaskspaceControlState.maxPointsInGenerator, numberOfTrajectoryPoints + 1);

      assertEquals(2, statusMessages.size());

      for (RobotSide robotSide : RobotSide.values)
      {
         String handName = fullRobotModel.getHand(robotSide).getName();
         TaskspaceTrajectoryStatusMessage statusMessage = statusMessages.stream().filter(m -> m.getEndEffectorName().toString().equals(handName)).findFirst()
                                                                        .get();
         statusMessages.remove(statusMessage);
         EndToEndTestTools.assertTaskspaceTrajectoryStatus(handTrajectoryMessages.get(robotSide).getSequenceId(),
                                                           TrajectoryExecutionStatus.STARTED,
                                                           0.0,
                                                           handName,
                                                           statusMessage,
                                                           controllerDT);
      }

      for (RobotSide robotSide : RobotSide.values)
      {

         SE3TrajectoryPointMessage lastPoint = handTrajectoryPoints.get(robotSide).peekLast();
         FrameSE3TrajectoryPoint lastFramePoint = new FrameSE3TrajectoryPoint(worldFrame);
         lastFramePoint.set(lastPoint.getTime(),
                            lastPoint.getPosition(),
                            lastPoint.getOrientation(),
                            lastPoint.getLinearVelocity(),
                            lastPoint.getAngularVelocity());
         lastTrajectoryPoints.put(robotSide, lastFramePoint);

         String handName = fullRobotModel.getHand(robotSide).getName();
         EndToEndTestTools.assertTotalNumberOfWaypointsInTaskspaceManager(handName, numberOfTrajectoryPoints + 1, scs);

         for (int trajectoryPointIndex = 1; trajectoryPointIndex < expectedNumberOfPointsInGenerator; trajectoryPointIndex++)
         {
            SE3TrajectoryPointMessage point = handTrajectoryPoints.get(robotSide).removeFirst();
            FrameSE3TrajectoryPoint framePoint = new FrameSE3TrajectoryPoint(worldFrame);
            framePoint.set(point.getTime(), point.getPosition(), point.getOrientation(), point.getLinearVelocity(), point.getAngularVelocity());

            SE3TrajectoryPoint controllerTrajectoryPoint = EndToEndTestTools.findSE3TrajectoryPoint(handName, trajectoryPointIndex, scs);
            SE3TrajectoryPoint expectedTrajectoryPoint = new SE3TrajectoryPoint();
            framePoint.get(expectedTrajectoryPoint);

            assertEquals(expectedTrajectoryPoint.getTime(), controllerTrajectoryPoint.getTime(), EPSILON_FOR_DESIREDS);
            assertTrue(expectedTrajectoryPoint.epsilonEquals(controllerTrajectoryPoint, 0.01));
         }
      }

      success = drcSimulationTestHelper.simulateAndBlockAndCatchExceptions(trajectoryTime + firstTrajectoryPointTime + 0.5);
      assertTrue(success);
      fullRobotModel.updateFrames();

      for (RobotSide robotSide : RobotSide.values)
      {
         String handName = fullRobotModel.getHand(robotSide).getName();
         FrameSE3TrajectoryPoint framePoint = lastTrajectoryPoints.get(robotSide);
         framePoint.changeFrame(worldFrame);

         SE3TrajectoryPoint controllerTrajectoryPoint = EndToEndTestTools.findFeedbackControllerCurrentDesiredSE3TrajectoryPoint(handName, scs);
         SE3TrajectoryPoint expectedTrajectoryPoint = new SE3TrajectoryPoint();
         framePoint.get(expectedTrajectoryPoint);

         controllerTrajectoryPoint.setTime(expectedTrajectoryPoint.getTime());
         assertTrue(expectedTrajectoryPoint.epsilonEquals(controllerTrajectoryPoint, 0.01));
      }

      assertEquals(2, statusMessages.size());

      for (RobotSide robotSide : RobotSide.values)
      {
         String handName = fullRobotModel.getHand(robotSide).getName();
         TaskspaceTrajectoryStatusMessage statusMessage = statusMessages.stream().filter(m -> m.getEndEffectorName().toString().equals(handName)).findFirst()
                                                                        .get();
         HandTrajectoryMessage handTrajectoryMessage = handTrajectoryMessages.get(robotSide);
         SE3TrajectoryPointMessage lastTrajectoryPoint = handTrajectoryMessage.getSe3Trajectory().getTaskspaceTrajectoryPoints().getLast();
         double expectedTimestamp = lastTrajectoryPoint.getTime();
         EndToEndTestTools.assertTaskspaceTrajectoryStatus(handTrajectoryMessage.getSequenceId(),
                                                           TrajectoryExecutionStatus.COMPLETED,
                                                           expectedTimestamp,
                                                           lastTrajectoryPoint.getPosition(),
                                                           lastTrajectoryPoint.getOrientation(),
                                                           handName,
                                                           statusMessage,
                                                           1.0e-12,
                                                           controllerDT);
      }

      drcSimulationTestHelper.createVideo(getSimpleRobotName(), 2);
   }

   @Test
   public void testMessageWithTooManyTrajectoryPoints() throws Exception
   {
      BambooTools.reportTestStartedMessage(simulationTestingParameters.getShowWindows());

      DRCObstacleCourseStartingLocation selectedLocation = DRCObstacleCourseStartingLocation.DEFAULT;
      ReferenceFrame worldFrame = ReferenceFrame.getWorldFrame();

      drcSimulationTestHelper = new DRCSimulationTestHelper(simulationTestingParameters, getRobotModel());
      drcSimulationTestHelper.setStartingLocation(selectedLocation);
      drcSimulationTestHelper.createSimulation(getClass().getSimpleName());

      ThreadTools.sleep(1000);
      boolean success = drcSimulationTestHelper.simulateAndBlockAndCatchExceptions(0.5);
      assertTrue(success);

      FullHumanoidRobotModel fullRobotModel = drcSimulationTestHelper.getControllerFullRobotModel();
      RobotSide robotSide = RobotSide.LEFT;
      String handName = fullRobotModel.getHand(robotSide).getName();
      SimulationConstructionSet scs = drcSimulationTestHelper.getSimulationConstructionSet();

      {
         int numberOfPoints = RigidBodyTaskspaceControlState.maxPoints;
         HandTrajectoryMessage message = new HandTrajectoryMessage();
         message.setRobotSide(robotSide.toByte());
         ReferenceFrame chestFrame = fullRobotModel.getChest().getBodyFixedFrame();
         message.getSe3Trajectory().getFrameInformation().setTrajectoryReferenceFrameId(MessageTools.toFrameId(chestFrame));
         message.getSe3Trajectory().getFrameInformation().setDataReferenceFrameId(MessageTools.toFrameId(worldFrame));
         double time = 0.05 + RigidBodyTaskspaceControlState.timeEpsilonForInitialPoint;
         for (int pointIdx = 0; pointIdx < numberOfPoints; pointIdx++)
         {
            message.getSe3Trajectory().getTaskspaceTrajectoryPoints().add()
                   .set(HumanoidMessageTools.createSE3TrajectoryPointMessage(time, new Point3D(), new Quaternion(), new Vector3D(), new Vector3D()));
            time = time + 0.05;
         }
         drcSimulationTestHelper.publishToController(message);

         success = drcSimulationTestHelper.simulateAndBlockAndCatchExceptions(4.0 * getRobotModel().getControllerDT());
         assertTrue(success);

         RigidBodyControlMode controllerState = EndToEndTestTools.findRigidBodyControlManagerState(handName, scs);
         assertTrue(controllerState == RigidBodyControlMode.JOINTSPACE);
         EndToEndTestTools.assertTotalNumberOfWaypointsInTaskspaceManager(handName, 0, scs);
      }

      {
         int numberOfPoints = RigidBodyTaskspaceControlState.maxPoints - 1;
         HandTrajectoryMessage message = new HandTrajectoryMessage();
         message.setRobotSide(robotSide.toByte());
         ReferenceFrame chestFrame = fullRobotModel.getChest().getBodyFixedFrame();
         message.getSe3Trajectory().getFrameInformation().setTrajectoryReferenceFrameId(MessageTools.toFrameId(chestFrame));
         message.getSe3Trajectory().getFrameInformation().setDataReferenceFrameId(MessageTools.toFrameId(worldFrame));
         double time = 0.05 + RigidBodyTaskspaceControlState.timeEpsilonForInitialPoint;
         for (int pointIdx = 0; pointIdx < numberOfPoints; pointIdx++)
         {
            message.getSe3Trajectory().getTaskspaceTrajectoryPoints().add()
                   .set(HumanoidMessageTools.createSE3TrajectoryPointMessage(time, new Point3D(), new Quaternion(), new Vector3D(), new Vector3D()));
            time = time + 0.05;
         }
         drcSimulationTestHelper.publishToController(message);

         success = drcSimulationTestHelper.simulateAndBlockAndCatchExceptions(4.0 * getRobotModel().getControllerDT());
         assertTrue(success);

         RigidBodyControlMode controllerState = EndToEndTestTools.findRigidBodyControlManagerState(handName, scs);
         assertTrue(controllerState == RigidBodyControlMode.TASKSPACE);
         EndToEndTestTools.assertTotalNumberOfWaypointsInTaskspaceManager(handName,
                                                                          RigidBodyTaskspaceControlState.maxPoints,
                                                                          drcSimulationTestHelper.getSimulationConstructionSet());
      }
   }

   @Test
   public void testQueuedMessages() throws Exception
   {
      BambooTools.reportTestStartedMessage(simulationTestingParameters.getShowWindows());

      DRCObstacleCourseStartingLocation selectedLocation = DRCObstacleCourseStartingLocation.DEFAULT_BUT_ALMOST_PI;

      drcSimulationTestHelper = new DRCSimulationTestHelper(simulationTestingParameters, getRobotModel());
      drcSimulationTestHelper.setStartingLocation(selectedLocation);
      drcSimulationTestHelper.createSimulation(getClass().getSimpleName());

      List<TaskspaceTrajectoryStatusMessage> statusMessages = new ArrayList<>();
      drcSimulationTestHelper.createSubscriberFromController(TaskspaceTrajectoryStatusMessage.class, statusMessages::add);

      ThreadTools.sleep(1000);
      boolean success = drcSimulationTestHelper.simulateAndBlockAndCatchExceptions(0.5);
      assertTrue(success);

      FullHumanoidRobotModel fullRobotModel = drcSimulationTestHelper.getControllerFullRobotModel();
      fullRobotModel.updateFrames();
      double firstTrajectoryPointTime = 1.0;
      int numberOfTrajectoryPoints = 10;
      int numberOfMessages = 10;
      double timeDurationForBetweenWaypoints = 0.1;

      ArrayList<HandTrajectoryMessage> handTrajectoryMessages = new ArrayList<>();
      ArrayDeque<FrameSE3TrajectoryPoint> handTrajectoryPoints = new ArrayDeque<>();

      SimulationConstructionSet scs = drcSimulationTestHelper.getSimulationConstructionSet();

      RobotSide robotSide = RobotSide.LEFT;
      String handName = fullRobotModel.getHand(robotSide).getName();
      fullRobotModel.updateFrames();
      ReferenceFrame chestBodyFixedFrame = fullRobotModel.getChest().getBodyFixedFrame();

      // This test was originally made for Atlas, a robot with a leg length of ~0.8m
      double scale = getLegLength() / 0.8;

      FramePoint3D sphereCenter = new FramePoint3D(chestBodyFixedFrame);
      sphereCenter.set(0.35, robotSide.negateIfRightSide(0.45), -0.45);
      sphereCenter.scale(scale);
      double radius = 0.15 * scale;
      FramePoint3D tempPoint = new FramePoint3D();
      TaskspaceToJointspaceCalculator taskspaceToJointspaceCalculator = createTaskspaceToJointspaceCalculator(fullRobotModel, robotSide);
      FrameQuaternion tempOrientation = computeBestOrientationForDesiredPosition(fullRobotModel, robotSide, sphereCenter, taskspaceToJointspaceCalculator, 500);

      EuclideanTrajectoryPointCalculator euclideanTrajectoryPointCalculator = new EuclideanTrajectoryPointCalculator();

      Point3D[] pointsOnSphere = SpiralBasedAlgorithm.generatePointsOnSphere(radius, numberOfTrajectoryPoints * numberOfMessages);

      ReferenceFrame worldFrame = ReferenceFrame.getWorldFrame();
      for (int i = 0; i < numberOfTrajectoryPoints * numberOfMessages; i++)
      {
         if (robotSide == RobotSide.RIGHT)
            pointsOnSphere[i].negate();
         tempPoint.setIncludingFrame(chestBodyFixedFrame, pointsOnSphere[i]);
         tempPoint.add(sphereCenter);
         tempPoint.changeFrame(worldFrame);

         euclideanTrajectoryPointCalculator.appendTrajectoryPoint(timeDurationForBetweenWaypoints * i, tempPoint);
      }

      euclideanTrajectoryPointCalculator.compute(timeDurationForBetweenWaypoints * (numberOfTrajectoryPoints * numberOfMessages - 1));

      FrameEuclideanTrajectoryPointList trajectoryPoints = euclideanTrajectoryPointCalculator.getTrajectoryPoints();
      trajectoryPoints.addTimeOffset(firstTrajectoryPointTime);

      int calculatorIndex = 0;
      long id = 4678L;

      double controllerDT = getRobotModel().getControllerDT();
      for (int messageIndex = 0; messageIndex < numberOfMessages; messageIndex++)
      {
         HandTrajectoryMessage handTrajectoryMessage = new HandTrajectoryMessage();
         handTrajectoryMessage.setRobotSide(robotSide.toByte());
         handTrajectoryMessage.getSe3Trajectory().getFrameInformation().setTrajectoryReferenceFrameId(CommonReferenceFrameIds.CHEST_FRAME.getHashId());
         handTrajectoryMessage.getSe3Trajectory().getFrameInformation().setDataReferenceFrameId(MessageTools.toFrameId(worldFrame));

         handTrajectoryMessage.getSe3Trajectory().getQueueingProperties().setMessageId(id);

         if (messageIndex > 0)
         {
            handTrajectoryMessage.getSe3Trajectory().getQueueingProperties().setExecutionMode(ExecutionMode.QUEUE.toByte());
            handTrajectoryMessage.getSe3Trajectory().getQueueingProperties().setPreviousMessageId(id - 1);
         }
         id++;
         double timeToSubtract = messageIndex == 0 ? 0.0 : trajectoryPoints.getTrajectoryPoint(calculatorIndex - 1).getTime();

         for (int i = 0; i < numberOfTrajectoryPoints; i++)
         {
            Point3D desiredPosition = new Point3D();
            Vector3D desiredLinearVelocity = new Vector3D();
            Quaternion desiredOrientation = new Quaternion(tempOrientation);
            Vector3D desiredAngularVelocity = new Vector3D();

            trajectoryPoints.getTrajectoryPoint(calculatorIndex).get(desiredPosition, desiredLinearVelocity);
            double time = trajectoryPoints.getTrajectoryPoint(calculatorIndex).getTime();

            Graphics3DObject sphere = new Graphics3DObject();
            sphere.translate(desiredPosition);
            sphere.addSphere(0.01, new YoAppearanceRGBColor(FootstepListVisualizer.defaultFeetColors.get(robotSide), 0.0));
            scs.addStaticLinkGraphics(sphere);

            handTrajectoryMessage.getSe3Trajectory().getTaskspaceTrajectoryPoints().add().set(HumanoidMessageTools.createSE3TrajectoryPointMessage(time
                  - timeToSubtract, desiredPosition, desiredOrientation, desiredLinearVelocity, desiredAngularVelocity));

            FrameSE3TrajectoryPoint framePoint = new FrameSE3TrajectoryPoint(worldFrame);
            framePoint.set(time, desiredPosition, desiredOrientation, desiredLinearVelocity, desiredAngularVelocity);
            framePoint.changeFrame(chestBodyFixedFrame);
            handTrajectoryPoints.addLast(framePoint);

            calculatorIndex++;
         }

         handTrajectoryMessages.add(handTrajectoryMessage);
         drcSimulationTestHelper.publishToController(handTrajectoryMessage);
         success = drcSimulationTestHelper.simulateAndBlockAndCatchExceptions(controllerDT);
         assertTrue(success);
      }

      success = drcSimulationTestHelper.simulateAndBlockAndCatchExceptions(controllerDT);
      fullRobotModel.updateFrames();
      assertTrue(success);

      double timeOffset = 0.0;
      int totalNumberOfPoints = numberOfMessages * numberOfTrajectoryPoints + 1;
      boolean firstSegment = true;
      FrameSE3TrajectoryPoint lastPoint = new FrameSE3TrajectoryPoint();

      while (true)
      {
         int expectedNumberOfPointsInGenerator = Math.min(totalNumberOfPoints, RigidBodyTaskspaceControlState.maxPointsInGenerator);
         if (firstSegment)
            expectedNumberOfPointsInGenerator = Math.min(RigidBodyTaskspaceControlState.maxPointsInGenerator, numberOfTrajectoryPoints + 1);
         int expectedPointsInQueue = totalNumberOfPoints - expectedNumberOfPointsInGenerator;
         EndToEndTestTools.assertTotalNumberOfWaypointsInTaskspaceManager(handName, totalNumberOfPoints, scs);

         double lastPointTime = 0.0;
         fullRobotModel.updateFrames();

         for (int trajectoryPointIndex = 1; trajectoryPointIndex < expectedNumberOfPointsInGenerator; trajectoryPointIndex++)
         {
            FrameSE3TrajectoryPoint framePoint = handTrajectoryPoints.removeFirst();

            SE3TrajectoryPoint controllerTrajectoryPoint = EndToEndTestTools.findSE3TrajectoryPoint(handName, trajectoryPointIndex, scs);
            SE3TrajectoryPoint expectedTrajectoryPoint = new SE3TrajectoryPoint();
            framePoint.get(expectedTrajectoryPoint);
            assertEquals(expectedTrajectoryPoint.getTime(), controllerTrajectoryPoint.getTime(), EPSILON_FOR_DESIREDS);
            assertTrue(expectedTrajectoryPoint.epsilonEquals(controllerTrajectoryPoint, 0.01));

            lastPointTime = Math.max(framePoint.getTime(), lastPointTime);
            lastPoint.setIncludingFrame(framePoint);
         }

         success = drcSimulationTestHelper.simulateAndBlockAndCatchExceptions(lastPointTime - timeOffset);
         assertTrue(success);

         timeOffset = lastPointTime;
         totalNumberOfPoints = totalNumberOfPoints - (expectedNumberOfPointsInGenerator - 1);
         firstSegment = false;

         if (expectedPointsInQueue == 0)
            break;
      }

      success = drcSimulationTestHelper.simulateAndBlockAndCatchExceptions(0.5);
      assertTrue(success);

      // check internal tracking is decent:
      String namespaceRotation = FeedbackControllerToolbox.class.getSimpleName();
      String varnameRotation = handName + "ErrorRotationVector";
      Vector3D rotationError = EndToEndTestTools.findVector3D(namespaceRotation, varnameRotation, scs);

      String namespacePosition = FeedbackControllerToolbox.class.getSimpleName();
      String varnamePosition = handName + "ErrorPosition";
      Vector3D positionError = EndToEndTestTools.findVector3D(namespacePosition, varnamePosition, scs);

      assertTrue(rotationError.length() < Math.toRadians(15.0));
      assertTrue(positionError.length() < 0.05);

      // check internal desired matches last trajectory point:
<<<<<<< HEAD
      String namespacePositionDesired = FeedbackControllerToolbox.class.getSimpleName();
      String varnamePositionDesired = handName + Type.DESIRED.getName() + Space.POSITION.getName();
      Vector3D desiredPosition = EndToEndTestTools.findVector3D(namespacePositionDesired, varnamePositionDesired, scs);

      String namespaceOrientationDesired = FeedbackControllerToolbox.class.getSimpleName();
      String varnameOrientationDesired = handName + Type.DESIRED.getName() + Space.ORIENTATION.getName();
      Quaternion desiredOrientation = EndToEndTestTools.findQuaternion(namespaceOrientationDesired, varnameOrientationDesired, scs);
=======
      String nameSpacePositionDesired = FeedbackControllerToolbox.class.getSimpleName();
      String varnamePositionDesired = handName + Type.DESIRED.getName() + SpaceData3D.POSITION.getName();
      Vector3D desiredPosition = EndToEndTestTools.findVector3D(nameSpacePositionDesired, varnamePositionDesired, scs);

      String nameSpaceOrientationDesired = FeedbackControllerToolbox.class.getSimpleName();
      String varnameOrientationDesired = handName + Type.DESIRED.getName() + SpaceData3D.ORIENTATION.getName();
      Quaternion desiredOrientation = EndToEndTestTools.findQuaternion(nameSpaceOrientationDesired, varnameOrientationDesired, scs);
>>>>>>> 3a88ca44

      lastPoint.changeFrame(worldFrame);
      EuclidCoreTestTools.assertTuple3DEquals(lastPoint.getPositionCopy(), desiredPosition, 0.001);
      EuclidCoreTestTools.assertQuaternionEquals(lastPoint.getOrientationCopy(), desiredOrientation, 0.001);

      assertEquals(2 * handTrajectoryMessages.size(), statusMessages.size());
      double startTime = 0.0;

      for (int inputIndex = 0; inputIndex < handTrajectoryMessages.size(); inputIndex++)
      {
         HandTrajectoryMessage handTrajectoryMessage = handTrajectoryMessages.get(inputIndex);
         Object<SE3TrajectoryPointMessage> taskspaceTrajectoryPoints = handTrajectoryMessage.getSe3Trajectory().getTaskspaceTrajectoryPoints();

         double endTime = startTime + taskspaceTrajectoryPoints.getLast().getTime();
         if (inputIndex > 0)
            startTime += taskspaceTrajectoryPoints.getFirst().getTime();

         TaskspaceTrajectoryStatusMessage startedStatus = statusMessages.remove(0);
         TaskspaceTrajectoryStatusMessage completedStatus = statusMessages.remove(0);
         long expectedSequenceID = handTrajectoryMessage.getSequenceId();
         EndToEndTestTools.assertTaskspaceTrajectoryStatus(expectedSequenceID,
                                                           TrajectoryExecutionStatus.STARTED,
                                                           startTime,
                                                           handName,
                                                           startedStatus,
                                                           controllerDT);
         EndToEndTestTools.assertTaskspaceTrajectoryStatus(expectedSequenceID,
                                                           TrajectoryExecutionStatus.COMPLETED,
                                                           endTime,
                                                           handName,
                                                           completedStatus,
                                                           controllerDT);
         startTime = endTime;
      }

      drcSimulationTestHelper.createVideo(getSimpleRobotName(), 2);
   }

   @Test
   public void testQueueWithWrongPreviousId() throws Exception
   {
      BambooTools.reportTestStartedMessage(simulationTestingParameters.getShowWindows());

      DRCObstacleCourseStartingLocation selectedLocation = DRCObstacleCourseStartingLocation.DEFAULT;

      drcSimulationTestHelper = new DRCSimulationTestHelper(simulationTestingParameters, getRobotModel());
      drcSimulationTestHelper.setStartingLocation(selectedLocation);
      drcSimulationTestHelper.createSimulation(getClass().getSimpleName());

      ThreadTools.sleep(1000);
      boolean success = drcSimulationTestHelper.simulateAndBlockAndCatchExceptions(0.5);
      assertTrue(success);

      FullHumanoidRobotModel fullRobotModel = drcSimulationTestHelper.getControllerFullRobotModel();
      fullRobotModel.updateFrames();
      double firstTrajectoryPointTime = 0.5;
      int numberOfTrajectoryPoints = 10;
      int numberOfMessages = 10;
      double timeDurationForBetweenWaypoints = 0.1;

      // This test was originally made for Atlas, a robot with a leg length of ~0.8m
      double scale = getLegLength() / 0.8;

      SideDependentList<ArrayList<HandTrajectoryMessage>> handTrajectoryMessages = new SideDependentList<>(new ArrayList<HandTrajectoryMessage>(),
                                                                                                           new ArrayList<HandTrajectoryMessage>());

      SimulationConstructionSet scs = drcSimulationTestHelper.getSimulationConstructionSet();

      for (RobotSide robotSide : RobotSide.values)
      {
         RigidBodyBasics chest = fullRobotModel.getChest();

         ReferenceFrame chestFrame = chest.getBodyFixedFrame();
         FramePoint3D sphereCenter = new FramePoint3D(chestFrame);
         sphereCenter.set(0.35, robotSide.negateIfRightSide(0.45), -0.45);
         sphereCenter.scale(scale);
         double radius = 0.15 * scale;
         FramePoint3D tempPoint = new FramePoint3D();
         TaskspaceToJointspaceCalculator taskspaceToJointspaceCalculator = createTaskspaceToJointspaceCalculator(fullRobotModel, robotSide);
         FrameQuaternion tempOrientation = computeBestOrientationForDesiredPosition(fullRobotModel,
                                                                                    robotSide,
                                                                                    sphereCenter,
                                                                                    taskspaceToJointspaceCalculator,
                                                                                    500);

         EuclideanTrajectoryPointCalculator euclideanTrajectoryPointCalculator = new EuclideanTrajectoryPointCalculator();

         Point3D[] pointsOnSphere = SpiralBasedAlgorithm.generatePointsOnSphere(radius, numberOfTrajectoryPoints * numberOfMessages);

         ReferenceFrame worldFrame = ReferenceFrame.getWorldFrame();
         for (int i = 0; i < numberOfTrajectoryPoints * numberOfMessages; i++)
         {
            if (robotSide == RobotSide.RIGHT)
               pointsOnSphere[i].negate();
            tempPoint.setIncludingFrame(chestFrame, pointsOnSphere[i]);
            tempPoint.add(sphereCenter);
            tempPoint.changeFrame(worldFrame);
            euclideanTrajectoryPointCalculator.appendTrajectoryPoint(i * timeDurationForBetweenWaypoints, tempPoint);
         }

         euclideanTrajectoryPointCalculator.compute(timeDurationForBetweenWaypoints * (numberOfTrajectoryPoints * numberOfMessages - 1));

         FrameEuclideanTrajectoryPointList trajectoryPoints = euclideanTrajectoryPointCalculator.getTrajectoryPoints();
         trajectoryPoints.addTimeOffset(firstTrajectoryPointTime);

         int calculatorIndex = 0;
         long id = 4678L;

         for (int messageIndex = 0; messageIndex < numberOfMessages; messageIndex++)
         {
            HandTrajectoryMessage handTrajectoryMessage = new HandTrajectoryMessage();
            handTrajectoryMessage.setRobotSide(robotSide.toByte());
            handTrajectoryMessage.getSe3Trajectory().getFrameInformation().setTrajectoryReferenceFrameId(MessageTools.toFrameId(chestFrame));
            handTrajectoryMessage.getSe3Trajectory().getFrameInformation().setDataReferenceFrameId(MessageTools.toFrameId(worldFrame));
            handTrajectoryMessage.getSe3Trajectory().getQueueingProperties().setMessageId(id);

            if (messageIndex > 0)
            {
               long previousMessageId = id - 1;
               if (messageIndex == numberOfMessages - 1)
                  previousMessageId = id + 100; // Bad ID

               handTrajectoryMessage.getSe3Trajectory().getQueueingProperties().setExecutionMode(ExecutionMode.QUEUE.toByte());
               handTrajectoryMessage.getSe3Trajectory().getQueueingProperties().setPreviousMessageId(previousMessageId);
            }
            id++;
            double timeToSubtract = messageIndex == 0 ? 0.0 : trajectoryPoints.getTrajectoryPoint(calculatorIndex - 1).getTime();

            for (int i = 0; i < numberOfTrajectoryPoints; i++)
            {
               Point3D desiredPosition = new Point3D();
               Vector3D desiredLinearVelocity = new Vector3D();
               Quaternion desiredOrientation = new Quaternion(tempOrientation);
               Vector3D desiredAngularVelocity = new Vector3D();

               trajectoryPoints.getTrajectoryPoint(calculatorIndex).get(desiredPosition, desiredLinearVelocity);
               double time = trajectoryPoints.getTrajectoryPoint(calculatorIndex).getTime();

               Graphics3DObject sphere = new Graphics3DObject();
               sphere.translate(desiredPosition);
               sphere.addSphere(0.01, new YoAppearanceRGBColor(FootstepListVisualizer.defaultFeetColors.get(robotSide), 0.0));
               scs.addStaticLinkGraphics(sphere);

               handTrajectoryMessage.getSe3Trajectory().getTaskspaceTrajectoryPoints().add().set(HumanoidMessageTools.createSE3TrajectoryPointMessage(time
                     - timeToSubtract, desiredPosition, desiredOrientation, desiredLinearVelocity, desiredAngularVelocity));
               calculatorIndex++;
            }

            handTrajectoryMessages.get(robotSide).add(handTrajectoryMessage);
            drcSimulationTestHelper.publishToController(handTrajectoryMessage);
            success = drcSimulationTestHelper.simulateAndBlockAndCatchExceptions(getRobotModel().getControllerDT());
            assertTrue(success);
         }
      }

      success = drcSimulationTestHelper.simulateAndBlockAndCatchExceptions(0.05 + getRobotModel().getControllerDT());
      assertTrue(success);

      for (RobotSide robotSide : RobotSide.values)
      {
         String handName = fullRobotModel.getHand(robotSide).getName();
         RigidBodyControlMode controllerState = EndToEndTestTools.findRigidBodyControlManagerState(handName, scs);
         assertTrue(controllerState == RigidBodyControlMode.JOINTSPACE);
      }
   }

   @Test
   public void testQueueStoppedWithOverrideMessage() throws Exception
   {
      BambooTools.reportTestStartedMessage(simulationTestingParameters.getShowWindows());

      DRCObstacleCourseStartingLocation selectedLocation = DRCObstacleCourseStartingLocation.DEFAULT;
      CommonAvatarEnvironmentInterface environment = new FlatGroundEnvironment();
      drcSimulationTestHelper = new DRCSimulationTestHelper(simulationTestingParameters, getRobotModel(), environment);
      drcSimulationTestHelper.setStartingLocation(selectedLocation);
      drcSimulationTestHelper.createSimulation(getClass().getSimpleName());
      drcSimulationTestHelper.setupCameraForUnitTest(new Point3D(0.0, 0.0, 0.5), new Point3D(6.0, 0.0, 0.5));

      ThreadTools.sleep(1000);
      boolean success = drcSimulationTestHelper.simulateAndBlockAndCatchExceptions(0.5);
      assertTrue(success);

      FullHumanoidRobotModel fullRobotModel = drcSimulationTestHelper.getControllerFullRobotModel();
      fullRobotModel.updateFrames();
      double firstTrajectoryPointTime = 0.5;
      int numberOfTrajectoryPoints = 10;
      int numberOfMessages = 10;
      double timeDurationForBetweenWaypoints = 0.1;

      SimulationConstructionSet scs = drcSimulationTestHelper.getSimulationConstructionSet();

      // This test was originally made for Atlas, a robot with a leg length of ~0.8m
      double scale = getLegLength() / 0.8;

      ReferenceFrame worldFrame = ReferenceFrame.getWorldFrame();
      for (RobotSide robotSide : RobotSide.values)
      {
         RigidBodyBasics chest = fullRobotModel.getChest();

         ReferenceFrame chestFrame = chest.getBodyFixedFrame();
         FramePoint3D sphereCenter = new FramePoint3D(chestFrame);
         sphereCenter.set(0.35, robotSide.negateIfRightSide(0.45), -0.45);
         sphereCenter.scale(scale);
         double radius = 0.15 * scale;
         FramePoint3D tempPoint = new FramePoint3D();
         TaskspaceToJointspaceCalculator taskspaceToJointspaceCalculator = createTaskspaceToJointspaceCalculator(fullRobotModel, robotSide);
         FrameQuaternion tempOrientation = computeBestOrientationForDesiredPosition(fullRobotModel,
                                                                                    robotSide,
                                                                                    sphereCenter,
                                                                                    taskspaceToJointspaceCalculator,
                                                                                    500);

         EuclideanTrajectoryPointCalculator euclideanTrajectoryPointCalculator = new EuclideanTrajectoryPointCalculator();

         Point3D[] pointsOnSphere = SpiralBasedAlgorithm.generatePointsOnSphere(radius, numberOfTrajectoryPoints * numberOfMessages);

         for (int i = 0; i < numberOfTrajectoryPoints * numberOfMessages; i++)
         {
            if (robotSide == RobotSide.RIGHT)
               pointsOnSphere[i].negate();
            tempPoint.setIncludingFrame(chestFrame, pointsOnSphere[i]);
            tempPoint.add(sphereCenter);
            tempPoint.changeFrame(worldFrame);
            euclideanTrajectoryPointCalculator.appendTrajectoryPoint(i * timeDurationForBetweenWaypoints, tempPoint);
         }

         euclideanTrajectoryPointCalculator.compute(timeDurationForBetweenWaypoints * (numberOfTrajectoryPoints * numberOfMessages - 1));
         FrameEuclideanTrajectoryPointList trajectoryPoints = euclideanTrajectoryPointCalculator.getTrajectoryPoints();
         trajectoryPoints.addTimeOffset(firstTrajectoryPointTime);

         int calculatorIndex = 0;
         long id = 4678L;

         for (int messageIndex = 0; messageIndex < numberOfMessages; messageIndex++)
         {
            HandTrajectoryMessage handTrajectoryMessage = new HandTrajectoryMessage();
            handTrajectoryMessage.setRobotSide(robotSide.toByte());
            handTrajectoryMessage.getSe3Trajectory().getQueueingProperties().setMessageId(id);

            if (messageIndex > 0)
            {
               handTrajectoryMessage.getSe3Trajectory().getQueueingProperties().setExecutionMode(ExecutionMode.QUEUE.toByte());
               handTrajectoryMessage.getSe3Trajectory().getQueueingProperties().setPreviousMessageId(id - 1);
            }
            id++;
            double timeToSubtract = messageIndex == 0 ? 0.0 : trajectoryPoints.getTrajectoryPoint(calculatorIndex - 1).getTime();

            for (int i = 0; i < numberOfTrajectoryPoints; i++)
            {
               Point3D desiredPosition = new Point3D();
               Vector3D desiredLinearVelocity = new Vector3D();
               Quaternion desiredOrientation = new Quaternion(tempOrientation);
               Vector3D desiredAngularVelocity = new Vector3D();

               trajectoryPoints.getTrajectoryPoint(calculatorIndex).get(desiredPosition, desiredLinearVelocity);
               double time = trajectoryPoints.getTrajectoryPoint(calculatorIndex).getTime();

               Graphics3DObject sphere = new Graphics3DObject();
               sphere.translate(desiredPosition);
               sphere.addSphere(0.01, new YoAppearanceRGBColor(FootstepListVisualizer.defaultFeetColors.get(robotSide), 0.0));
               scs.addStaticLinkGraphics(sphere);

               handTrajectoryMessage.getSe3Trajectory().getTaskspaceTrajectoryPoints().add().set(HumanoidMessageTools.createSE3TrajectoryPointMessage(time
                     - timeToSubtract, desiredPosition, desiredOrientation, desiredLinearVelocity, desiredAngularVelocity));
               calculatorIndex++;
            }

            drcSimulationTestHelper.publishToController(handTrajectoryMessage);
            success = drcSimulationTestHelper.simulateAndBlockAndCatchExceptions(getRobotModel().getControllerDT());
            assertTrue(success);
         }
      }

      success = drcSimulationTestHelper.simulateAndBlockAndCatchExceptions(0.1);
      assertTrue(success);

      double overrideTrajectoryTime = 1.0;
      SideDependentList<FramePose3D> overridingPoses = new SideDependentList<>();
      fullRobotModel.updateFrames();

      for (RobotSide robotSide : RobotSide.values)
      {
         fullRobotModel.updateFrames();
         ReferenceFrame chestFrame = fullRobotModel.getChest().getBodyFixedFrame();
         ReferenceFrame handControlFrame = fullRobotModel.getHandControlFrame(robotSide);
         FramePose3D desiredHandPose = new FramePose3D(handControlFrame);
         desiredHandPose.changeFrame(worldFrame);

         Point3D desiredPosition = new Point3D();
         Quaternion desiredOrientation = new Quaternion();
         desiredHandPose.get(desiredPosition, desiredOrientation);
         HandTrajectoryMessage handTrajectoryMessage = HumanoidMessageTools.createHandTrajectoryMessage(robotSide,
                                                                                                        overrideTrajectoryTime,
                                                                                                        desiredPosition,
                                                                                                        desiredOrientation,
                                                                                                        chestFrame);
         handTrajectoryMessage.getSe3Trajectory().getFrameInformation().setDataReferenceFrameId(MessageTools.toFrameId(worldFrame));

         drcSimulationTestHelper.publishToController(handTrajectoryMessage);
         overridingPoses.put(robotSide, desiredHandPose);
      }

      success = drcSimulationTestHelper.simulateAndBlockAndCatchExceptions(2.0 * getRobotModel().getControllerDT());
      assertTrue(success);
      fullRobotModel.updateFrames();

      for (RobotSide robotSide : RobotSide.values)
      {
         overridingPoses.get(robotSide).changeFrame(fullRobotModel.getChest().getBodyFixedFrame());
         String handName = fullRobotModel.getHand(robotSide).getName();
         EndToEndTestTools.assertTotalNumberOfWaypointsInTaskspaceManager(handName, 2, scs);
      }

      success = drcSimulationTestHelper.simulateAndBlockAndCatchExceptions(overrideTrajectoryTime + 1.0);
      assertTrue(success);
      fullRobotModel.updateFrames();

      for (RobotSide robotSide : RobotSide.values)
      {
         FramePose3D desiredPose = overridingPoses.get(robotSide);
         desiredPose.changeFrame(worldFrame);

         String handName = fullRobotModel.getHand(robotSide).getName();
         SE3TrajectoryPoint controllerTrajectoryPoint = EndToEndTestTools.findFeedbackControllerCurrentDesiredSE3TrajectoryPoint(handName, scs);
         SE3TrajectoryPoint expectedTrajectoryPoint = new SE3TrajectoryPoint();
         expectedTrajectoryPoint.setPosition(desiredPose.getPosition());
         expectedTrajectoryPoint.setOrientation(desiredPose.getOrientation());

         assertTrue(expectedTrajectoryPoint.epsilonEquals(controllerTrajectoryPoint, 0.01));
      }
   }

   public static FrameQuaternion computeBestOrientationForDesiredPosition(FullHumanoidRobotModel fullRobotModel, RobotSide robotSide,
                                                                          FramePoint3DReadOnly desiredPosition,
                                                                          TaskspaceToJointspaceCalculator taskspaceToJointspaceCalculator,
                                                                          int numberOfIterations)
   {
      RigidBodyBasics chest = fullRobotModel.getChest();
      RigidBodyBasics hand = fullRobotModel.getHand(robotSide);
      ReferenceFrame handControlFrame = fullRobotModel.getHandControlFrame(robotSide);
      ReferenceFrame chestFrame = chest.getBodyFixedFrame();

      ReferenceFrame handFrame = hand.getBodyFixedFrame();
      Twist desiredTwist = new Twist(handFrame, chestFrame, handControlFrame);
      FramePose3D desiredPose = new FramePose3D(desiredPosition.getReferenceFrame());
      desiredPose.getPosition().set(desiredPosition);
      desiredPose.changeFrame(chestFrame);
      for (int i = 0; i < numberOfIterations; i++)
         taskspaceToJointspaceCalculator.compute(desiredPose, desiredTwist);
      taskspaceToJointspaceCalculator.getDesiredEndEffectorPoseFromQDesireds(desiredPose, ReferenceFrame.getWorldFrame());

      FrameQuaternion tempOrientation = new FrameQuaternion(desiredPose.getOrientation());
      return tempOrientation;
   }

   public static TaskspaceToJointspaceCalculator createTaskspaceToJointspaceCalculator(FullHumanoidRobotModel fullRobotModel, RobotSide robotSide)
   {
      RigidBodyBasics chest = fullRobotModel.getChest();
      RigidBodyBasics hand = fullRobotModel.getHand(robotSide);
      ReferenceFrame handControlFrame = fullRobotModel.getHandControlFrame(robotSide);
      TaskspaceToJointspaceCalculator taskspaceToJointspaceCalculator = new TaskspaceToJointspaceCalculator("blop",
                                                                                                            chest,
                                                                                                            hand,
                                                                                                            0.005,
                                                                                                            new YoRegistry("Dummy"));
      taskspaceToJointspaceCalculator.setControlFrameFixedInEndEffector(handControlFrame);
      taskspaceToJointspaceCalculator.setupWithDefaultParameters();
      DMatrixRMaj selectionMatrix = CommonOps_DDRM.identity(6);
      for (int i = 0; i < 3; i++)
         MatrixTools.removeRow(selectionMatrix, 0);
      taskspaceToJointspaceCalculator.setSelectionMatrix(selectionMatrix);
      return taskspaceToJointspaceCalculator;
   }

   public void testStopAllTrajectory() throws Exception
   {
      BambooTools.reportTestStartedMessage(simulationTestingParameters.getShowWindows());

      Random random = new Random(564574L);

      DRCObstacleCourseStartingLocation selectedLocation = DRCObstacleCourseStartingLocation.DEFAULT;

      drcSimulationTestHelper = new DRCSimulationTestHelper(simulationTestingParameters, getRobotModel());
      drcSimulationTestHelper.setStartingLocation(selectedLocation);
      drcSimulationTestHelper.createSimulation(getClass().getSimpleName());

      ThreadTools.sleep(1000);
      boolean success = drcSimulationTestHelper.simulateAndBlockAndCatchExceptions(0.5);
      assertTrue(success);

      FullHumanoidRobotModel fullRobotModel = drcSimulationTestHelper.getControllerFullRobotModel();

      for (RobotSide robotSide : RobotSide.values)
      {
         double trajectoryTime = 5.0;
         RigidBodyBasics chest = fullRobotModel.getChest();
         RigidBodyBasics hand = fullRobotModel.getHand(robotSide);
         String handName = fullRobotModel.getHand(robotSide).getName();

         OneDoFJointBasics[] armJoints = MultiBodySystemTools.createOneDoFJointPath(chest, hand);

         FramePose3D desiredRandomHandPose = new FramePose3D(fullRobotModel.getHandControlFrame(robotSide));
         ReferenceFrame worldFrame = ReferenceFrame.getWorldFrame();
         desiredRandomHandPose.changeFrame(worldFrame);
         desiredRandomHandPose.prependTranslation(RandomGeometry.nextVector3D(random, 0.2));

         Point3D desiredPosition = new Point3D();
         Quaternion desiredOrientation = new Quaternion();
         desiredRandomHandPose.get(desiredPosition, desiredOrientation);
         ReferenceFrame chestFrame = chest.getBodyFixedFrame();
         HandTrajectoryMessage handTrajectoryMessage = HumanoidMessageTools.createHandTrajectoryMessage(robotSide,
                                                                                                        trajectoryTime,
                                                                                                        desiredPosition,
                                                                                                        desiredOrientation,
                                                                                                        chestFrame);
         handTrajectoryMessage.getSe3Trajectory().getFrameInformation().setDataReferenceFrameId(MessageTools.toFrameId(worldFrame));

         drcSimulationTestHelper.publishToController(handTrajectoryMessage);

         success = drcSimulationTestHelper.simulateAndBlockAndCatchExceptions(trajectoryTime / 2.0);
         assertTrue(success);

         SimulationConstructionSet scs = drcSimulationTestHelper.getSimulationConstructionSet();

         RigidBodyControlMode controllerState = EndToEndTestTools.findRigidBodyControlManagerState(handName, scs);
         assertEquals(RigidBodyControlMode.TASKSPACE, controllerState);

         int numberOfJoints = armJoints.length;
         double[] actualJointPositions = new double[numberOfJoints];
         double[] zeroVelocities = new double[numberOfJoints];
         for (int i = 0; i < numberOfJoints; i++)
         {
            actualJointPositions[i] = armJoints[i].getQ();
         }

         drcSimulationTestHelper.publishToController(new StopAllTrajectoryMessage());

         success = drcSimulationTestHelper.simulateAndBlockAndCatchExceptions(0.05);
         assertTrue(success);

         controllerState = EndToEndTestTools.findRigidBodyControlManagerState(handName, scs);
         double[] controllerDesiredJointPositions = EndToEndArmTrajectoryMessageTest.findControllerDesiredPositions(armJoints, scs);
         double[] controllerDesiredJointVelocities = EndToEndArmTrajectoryMessageTest.findControllerDesiredVelocities(armJoints, scs);

         assertEquals(RigidBodyControlMode.JOINTSPACE, controllerState);
         assertArrayEquals(actualJointPositions, controllerDesiredJointPositions, 0.01);
         assertArrayEquals(zeroVelocities, controllerDesiredJointVelocities, 1.0e-10);
      }
   }

   public void testHoldHandWhileWalking() throws SimulationExceededMaximumTimeException
   {
      BambooTools.reportTestStartedMessage(simulationTestingParameters.getShowWindows());

      DRCObstacleCourseStartingLocation selectedLocation = DRCObstacleCourseStartingLocation.DEFAULT;

      drcSimulationTestHelper = new DRCSimulationTestHelper(simulationTestingParameters, getRobotModel());
      drcSimulationTestHelper.setStartingLocation(selectedLocation);
      drcSimulationTestHelper.createSimulation(getClass().getSimpleName());

      boolean success = drcSimulationTestHelper.simulateAndBlockAndCatchExceptions(1.5);
      assertTrue(success);

      PrepareForLocomotionMessage prepareForLocomotionMessage = new PrepareForLocomotionMessage();
      prepareForLocomotionMessage.setPrepareManipulation(false);
      drcSimulationTestHelper.publishToController(prepareForLocomotionMessage);

      FullHumanoidRobotModel fullRobotModel = drcSimulationTestHelper.getControllerFullRobotModel();
      RobotSide controlledSide = RobotSide.RIGHT;
      ReferenceFrame rightHandControlFrame = fullRobotModel.getHandControlFrame(controlledSide);

      FramePose3D poseToHold = new FramePose3D(rightHandControlFrame);
      poseToHold.changeFrame(ReferenceFrame.getWorldFrame());
      HandTrajectoryMessage message = HumanoidMessageTools.createHandTrajectoryMessage(controlledSide,
                                                                                       0.5,
                                                                                       poseToHold.getPosition(),
                                                                                       poseToHold.getOrientation(),
                                                                                       ReferenceFrame.getWorldFrame());
      drcSimulationTestHelper.publishToController(message);

      assertTrue(drcSimulationTestHelper.simulateAndBlockAndCatchExceptions(1.0));

      FootstepDataListMessage twoStepsInPlace = twoStepsInPlace(fullRobotModel.getSoleFrames());
      drcSimulationTestHelper.publishToController(twoStepsInPlace);

      double walkingDuration = computeWalkingDuration(twoStepsInPlace, getRobotModel().getWalkingControllerParameters());

      int numberOfAssertions = 50;

      for (int i = 0; i < numberOfAssertions; i++)
      {
         assertTrue(drcSimulationTestHelper.simulateAndBlockAndCatchExceptions(walkingDuration / numberOfAssertions));

         FramePose3D currentHandPose = new FramePose3D(rightHandControlFrame);
         currentHandPose.changeFrame(ReferenceFrame.getWorldFrame());
         EuclidCoreTestTools.assertPoint3DGeometricallyEquals(poseToHold.getPosition(), currentHandPose.getPosition(), 1.0e-2);
         EuclidCoreTestTools.assertQuaternionGeometricallyEquals(poseToHold.getOrientation(), currentHandPose.getOrientation(), Math.toRadians(10.0));
      }
   }

   @Test
   public void testStreaming() throws Exception
   {
      BambooTools.reportTestStartedMessage(simulationTestingParameters.getShowWindows());

      Random random = new Random(595161);
      ReferenceFrame worldFrame = ReferenceFrame.getWorldFrame();

      YoRegistry testRegistry = new YoRegistry("testStreaming");

      drcSimulationTestHelper = new DRCSimulationTestHelper(simulationTestingParameters, getRobotModel());
      drcSimulationTestHelper.createSimulation(getClass().getSimpleName());
      SimulationConstructionSet scs = drcSimulationTestHelper.getSimulationConstructionSet();
      scs.addYoRegistry(testRegistry);

      ThreadTools.sleep(1000);
      boolean success = drcSimulationTestHelper.simulateAndBlockAndCatchExceptions(1.5);
      assertTrue(success);

      FullHumanoidRobotModel fullRobotModel = drcSimulationTestHelper.getControllerFullRobotModel();
      RigidBodyBasics chest = fullRobotModel.getChest();
      RigidBodyBasics chestCloned = MultiBodySystemFactories.cloneSubtree(chest, "Cloned");

      YoDouble startTime = new YoDouble("startTime", testRegistry);
      YoDouble yoTime = drcSimulationTestHelper.getAvatarSimulation().getHighLevelHumanoidControllerFactory().getHighLevelHumanoidControllerToolbox()
                                               .getYoTime();
      startTime.set(yoTime.getValue());
      YoDouble trajectoryTime = new YoDouble("trajectoryTime", testRegistry);
      trajectoryTime.set(2.0);

      SideDependentList<YoFramePose3D> initialPoses = new SideDependentList<>();
      SideDependentList<YoFramePose3D> finalPoses = new SideDependentList<>();
      SideDependentList<YoFramePose3D> desiredPoses = new SideDependentList<>();
      SideDependentList<YoFixedFrameSpatialVector> desiredVelocities = new SideDependentList<>();

      SubtreeStreams.fromChildren(OneDoFJointBasics.class, chestCloned).forEach(joint -> joint.setQ(nextJointConfiguration(random, 0.6, joint)));
      chestCloned.updateFramesRecursively();

      for (RobotSide robotSide : RobotSide.values)
      {
         String prefix = robotSide.getCamelCaseName();
         YoFramePose3D initialPose = new YoFramePose3D(prefix + "HandInitialOrientation", worldFrame, testRegistry);
         YoFramePose3D finalPose = new YoFramePose3D(prefix + "HandFinalOrientation", worldFrame, testRegistry);
         YoFramePose3D desiredPose = new YoFramePose3D(prefix + "HandDesiredOrientation", worldFrame, testRegistry);
         YoFixedFrameSpatialVector desiredVelocity = new YoFixedFrameSpatialVector(prefix + "HandDesiredAngularVelocity", worldFrame, testRegistry);
         initialPoses.put(robotSide, initialPose);
         finalPoses.put(robotSide, finalPose);
         desiredPoses.put(robotSide, desiredPose);
         desiredVelocities.put(robotSide, desiredVelocity);

         RigidBodyBasics hand = fullRobotModel.getHand(robotSide);

         initialPose.setFromReferenceFrame(hand.getBodyFixedFrame());
         finalPose.setFromReferenceFrame(chestCloned.subtreeStream().filter(body -> body.getName().equals(hand.getName() + "Cloned")).findFirst().get()
                                                    .getBodyFixedFrame());
      }

      drcSimulationTestHelper.addRobotControllerOnControllerThread(new RobotController()
      {
         @Override
         public void initialize()
         {
         }

         private boolean everyOtherTick = false;
         private final OrientationInterpolationCalculator calculator = new OrientationInterpolationCalculator();

         @Override
         public void doControl()
         {
            everyOtherTick = !everyOtherTick;

            if (!everyOtherTick)
               return;

            double timeInTrajectory = yoTime.getValue() - startTime.getValue();
            timeInTrajectory = MathTools.clamp(timeInTrajectory, 0.0, trajectoryTime.getValue());
            double alpha = timeInTrajectory / trajectoryTime.getValue();

            for (RobotSide robotSide : RobotSide.values)
            {
               desiredPoses.get(robotSide).interpolate(initialPoses.get(robotSide), finalPoses.get(robotSide), alpha);

               if (alpha <= 0.0 || alpha >= 1.0)
               {
                  desiredVelocities.get(robotSide).setToZero();
               }
               else
               {
                  calculator.computeAngularVelocity(desiredVelocities.get(robotSide).getAngularPart(),
                                                    initialPoses.get(robotSide).getOrientation(),
                                                    finalPoses.get(robotSide).getOrientation(),
                                                    1.0 / trajectoryTime.getValue());
                  desiredVelocities.get(robotSide).getLinearPart().sub(finalPoses.get(robotSide).getPosition(), initialPoses.get(robotSide).getPosition());
                  desiredVelocities.get(robotSide).getLinearPart().scale(1.0 / trajectoryTime.getValue());
               }

               HandTrajectoryMessage message = HumanoidMessageTools.createHandTrajectoryMessage(robotSide,
                                                                                                0.0,
                                                                                                desiredPoses.get(robotSide),
                                                                                                desiredVelocities.get(robotSide),
                                                                                                worldFrame);
               message.getSe3Trajectory().setUseCustomControlFrame(true); // This is to force the controller to use the body-fixed frame
               message.getSe3Trajectory().getQueueingProperties().setExecutionMode(ExecutionMode.STREAM.toByte());
               message.getSe3Trajectory().getQueueingProperties().setStreamIntegrationDuration(0.01);
               drcSimulationTestHelper.publishToController(message);
            }
         }

         @Override
         public YoRegistry getYoRegistry()
         {
            return null;
         }

         @Override
         public String getDescription()
         {
            return RobotController.super.getDescription();
         }

         @Override
         public String getName()
         {
            return RobotController.super.getName();
         }
      });

      success = drcSimulationTestHelper.simulateAndBlockAndCatchExceptions(0.5 * trajectoryTime.getValue());
      assertTrue(success);

      double desiredEpsilon = 6.0e-3;

      for (RobotSide robotSide : RobotSide.values)
      {
         RigidBodyBasics hand = fullRobotModel.getHand(robotSide);
         SE3TrajectoryPoint currentDesiredTrajectoryPoint = EndToEndTestTools.findFeedbackControllerCurrentDesiredSE3TrajectoryPoint(hand.getName(), scs);
         Pose3D controllerDesiredPose = new Pose3D(currentDesiredTrajectoryPoint.getPosition(), currentDesiredTrajectoryPoint.getOrientation());
         SpatialVector controllerDesiredVelocity = new SpatialVector(ReferenceFrame.getWorldFrame(),
                                                                     currentDesiredTrajectoryPoint.getAngularVelocity(),
                                                                     currentDesiredTrajectoryPoint.getLinearVelocity());

         EuclidGeometryTestTools.assertPose3DEquals(desiredPoses.get(robotSide), controllerDesiredPose, desiredEpsilon);
         MecanoTestTools.assertSpatialVectorEquals(desiredVelocities.get(robotSide), controllerDesiredVelocity, desiredEpsilon);

         FramePose3D currentPose = new FramePose3D(hand.getBodyFixedFrame());
         currentPose.changeFrame(worldFrame);
         EuclidGeometryTestTools.assertPose3DGeometricallyEquals("Poor tracking for side: " + robotSide + " position: "
               + currentPose.getPosition().distance(controllerDesiredPose.getPosition()) + ", orientation: "
               + Math.abs(AngleTools.trimAngleMinusPiToPi(currentPose.getOrientation().distance(controllerDesiredPose.getOrientation()))), controllerDesiredPose, currentPose, 0.1);
      }

      success = drcSimulationTestHelper.simulateAndBlockAndCatchExceptions(0.5 * trajectoryTime.getValue() + 1.5);
      assertTrue(success);

      desiredEpsilon = 1.0e-7;

      for (RobotSide robotSide : RobotSide.values)
      {
         RigidBodyBasics hand = fullRobotModel.getHand(robotSide);
         SE3TrajectoryPoint currentDesiredTrajectoryPoint = EndToEndTestTools.findFeedbackControllerCurrentDesiredSE3TrajectoryPoint(hand.getName(), scs);
         Pose3D controllerDesiredPose = new Pose3D(currentDesiredTrajectoryPoint.getPosition(), currentDesiredTrajectoryPoint.getOrientation());
         SpatialVector controllerDesiredVelocity = new SpatialVector(ReferenceFrame.getWorldFrame(),
                                                                     currentDesiredTrajectoryPoint.getAngularVelocity(),
                                                                     currentDesiredTrajectoryPoint.getLinearVelocity());

         EuclidGeometryTestTools.assertPose3DEquals(desiredPoses.get(robotSide), controllerDesiredPose, desiredEpsilon);
         MecanoTestTools.assertSpatialVectorEquals(desiredVelocities.get(robotSide), controllerDesiredVelocity, desiredEpsilon);

         FramePose3D currentPose = new FramePose3D(hand.getBodyFixedFrame());
         currentPose.changeFrame(worldFrame);
         EuclidCoreTestTools.assertTuple3DEquals("Poor position tracking for side: " + robotSide + " error: "
               + currentPose.getPosition().distance(controllerDesiredPose.getPosition()), controllerDesiredPose.getPosition(), currentPose.getPosition(), 3.0e-2);
         EuclidCoreTestTools.assertQuaternionGeometricallyEquals("Poor orientation tracking for side: " + robotSide + " error: "
               + Math.abs(AngleTools.trimAngleMinusPiToPi(currentPose.getOrientation().distance(controllerDesiredPose.getOrientation()))),
                                                                 controllerDesiredPose.getOrientation(),
                                                                 currentPose.getOrientation(),
                                                                 0.3);
      }
   }

   public static double nextJointConfiguration(Random random, double percentOfMotionRangeAllowed, OneDoFJointReadOnly joint)
   {
      double jointLimitLower = joint.getJointLimitLower();
      if (Double.isInfinite(jointLimitLower))
         jointLimitLower = -Math.PI;
      double jointLimitUpper = joint.getJointLimitUpper();
      if (Double.isInfinite(jointLimitUpper))
         jointLimitUpper = -Math.PI;
      double rangeReduction = (1.0 - percentOfMotionRangeAllowed) * (jointLimitUpper - jointLimitLower);
      jointLimitLower += 0.5 * rangeReduction;
      jointLimitUpper -= 0.5 * rangeReduction;
      return RandomNumbers.nextDouble(random, jointLimitLower, jointLimitUpper);
   }

   public static void assertSingleWaypointExecuted(String bodyName, Pose3DReadOnly desiredPose, SimulationConstructionSet scs)
   {
      assertSingleWaypointExecuted(bodyName, desiredPose.getPosition(), desiredPose.getOrientation(), scs);
   }

   public static void assertSingleWaypointExecuted(String bodyName, Point3DReadOnly desiredPosition, QuaternionReadOnly desiredOrientation,
                                                   SimulationConstructionSet scs)
   {
      EndToEndTestTools.assertTotalNumberOfWaypointsInTaskspaceManager(bodyName, 2, scs);

      Point3DReadOnly controllerDesiredPosition = EndToEndTestTools.findFeedbackControllerDesiredPosition(bodyName, scs);
      EuclidCoreTestTools.assertTuple3DEquals(desiredPosition, controllerDesiredPosition, EPSILON_FOR_DESIREDS);

      QuaternionReadOnly controllerDesiredOrientation = EndToEndTestTools.findFeedbackControllerDesiredOrientation(bodyName, scs);
      EuclidCoreTestTools.assertQuaternionGeometricallyEquals(desiredOrientation, controllerDesiredOrientation, EPSILON_FOR_DESIREDS);
   }

   public static FootstepDataListMessage twoStepsInPlace(SideDependentList<? extends ReferenceFrame> soleFrames)
   {
      List<FootstepDataMessage> footstepDataList = new ArrayList<>();

      for (RobotSide robotSide : RobotSide.values)
      {
         ReferenceFrame soleFrame = soleFrames.get(robotSide);
         FramePose3D footPose = new FramePose3D(soleFrame);
         footPose.changeFrame(ReferenceFrame.getWorldFrame());
         footstepDataList.add(HumanoidMessageTools.createFootstepDataMessage(robotSide, footPose));
      }

      return HumanoidMessageTools.createFootstepDataListMessage(footstepDataList, -1.0);
   }

   public static double computeWalkingDuration(FootstepDataListMessage message, WalkingControllerParameters parameters)
   {
      double walkingDuration = 0.0;

      Object<FootstepDataMessage> footsteps = message.getFootstepDataList();

      if (footsteps.isEmpty())
         return walkingDuration;

      double defaultSwingTime = selectDefaultIfCustomInvalid(message.getDefaultSwingDuration(), parameters.getDefaultSwingTime());
      double defaultTransferTime = selectDefaultIfCustomInvalid(message.getDefaultTransferDuration(), parameters.getDefaultTransferTime());
      FootstepDataMessage initialFootstep = footsteps.get(0);

      walkingDuration += computeStepDuration(initialFootstep, parameters.getDefaultInitialTransferTime(), defaultSwingTime);

      for (int i = 1; i < footsteps.size(); i++)
      {
         walkingDuration += computeStepDuration(footsteps.get(i), defaultTransferTime, defaultSwingTime);
      }

      walkingDuration += selectDefaultIfCustomInvalid(message.getFinalTransferDuration(), parameters.getDefaultFinalTransferTime());

      return walkingDuration;
   }

   public static double computeStepDuration(FootstepDataMessage message, double defaultTransferDuration, double defaultSwingDuration)
   {
      double stepDuration = selectDefaultIfCustomInvalid(message.getTransferDuration(), defaultTransferDuration);
      stepDuration += selectDefaultIfCustomInvalid(message.getSwingDuration(), defaultSwingDuration);
      return stepDuration;
   }

   private static double selectDefaultIfCustomInvalid(double customValue, double defaultValue)
   {
      if (customValue <= 0.0 || Double.isNaN(customValue))
         return defaultValue;
      else
         return customValue;
   }

   @BeforeEach
   public void showMemoryUsageBeforeTest()
   {
      MemoryTools.printCurrentMemoryUsageAndReturnUsedMemoryInMB(getClass().getSimpleName() + " before test.");
   }

   @AfterEach
   public void destroySimulationAndRecycleMemory()
   {
      if (simulationTestingParameters.getKeepSCSUp())
      {
         ThreadTools.sleepForever();
      }

      // Do this here in case a test fails. That way the memory will be recycled.
      if (drcSimulationTestHelper != null)
      {
         drcSimulationTestHelper.destroySimulation();
         drcSimulationTestHelper = null;
      }

      MemoryTools.printCurrentMemoryUsageAndReturnUsedMemoryInMB(getClass().getSimpleName() + " after test.");
   }
}<|MERGE_RESOLUTION|>--- conflicted
+++ resolved
@@ -861,23 +861,13 @@
       assertTrue(positionError.length() < 0.05);
 
       // check internal desired matches last trajectory point:
-<<<<<<< HEAD
       String namespacePositionDesired = FeedbackControllerToolbox.class.getSimpleName();
-      String varnamePositionDesired = handName + Type.DESIRED.getName() + Space.POSITION.getName();
+      String varnamePositionDesired = handName + Type.DESIRED.getName() + SpaceData3D.POSITION.getName();
       Vector3D desiredPosition = EndToEndTestTools.findVector3D(namespacePositionDesired, varnamePositionDesired, scs);
 
       String namespaceOrientationDesired = FeedbackControllerToolbox.class.getSimpleName();
-      String varnameOrientationDesired = handName + Type.DESIRED.getName() + Space.ORIENTATION.getName();
+      String varnameOrientationDesired = handName + Type.DESIRED.getName() + SpaceData3D.ORIENTATION.getName();
       Quaternion desiredOrientation = EndToEndTestTools.findQuaternion(namespaceOrientationDesired, varnameOrientationDesired, scs);
-=======
-      String nameSpacePositionDesired = FeedbackControllerToolbox.class.getSimpleName();
-      String varnamePositionDesired = handName + Type.DESIRED.getName() + SpaceData3D.POSITION.getName();
-      Vector3D desiredPosition = EndToEndTestTools.findVector3D(nameSpacePositionDesired, varnamePositionDesired, scs);
-
-      String nameSpaceOrientationDesired = FeedbackControllerToolbox.class.getSimpleName();
-      String varnameOrientationDesired = handName + Type.DESIRED.getName() + SpaceData3D.ORIENTATION.getName();
-      Quaternion desiredOrientation = EndToEndTestTools.findQuaternion(nameSpaceOrientationDesired, varnameOrientationDesired, scs);
->>>>>>> 3a88ca44
 
       lastPoint.changeFrame(worldFrame);
       EuclidCoreTestTools.assertTuple3DEquals(lastPoint.getPositionCopy(), desiredPosition, 0.001);
