package us.ihmc.avatar.controllerAPI;

import static org.junit.jupiter.api.Assertions.assertTrue;
import static us.ihmc.robotics.Assert.assertEquals;
import static us.ihmc.robotics.Assert.assertFalse;

import java.util.ArrayDeque;
import java.util.ArrayList;
import java.util.List;
import java.util.Random;

import org.junit.jupiter.api.AfterEach;
import org.junit.jupiter.api.BeforeEach;
import org.junit.jupiter.api.Test;

import controller_msgs.msg.dds.FootLoadBearingMessage;
import controller_msgs.msg.dds.FootTrajectoryMessage;
import controller_msgs.msg.dds.SE3TrajectoryPointMessage;
import controller_msgs.msg.dds.TaskspaceTrajectoryStatusMessage;
import us.ihmc.avatar.DRCObstacleCourseStartingLocation;
import us.ihmc.avatar.MultiRobotTestInterface;
import us.ihmc.avatar.drcRobot.DRCRobotModel;
import us.ihmc.avatar.testTools.DRCSimulationTestHelper;
import us.ihmc.avatar.testTools.EndToEndTestTools;
import us.ihmc.commonWalkingControlModules.controlModules.foot.LegSingularityAndKneeCollapseAvoidanceControlModule;
import us.ihmc.commonWalkingControlModules.controlModules.rigidBody.RigidBodyTaskspaceControlState;
import us.ihmc.commonWalkingControlModules.controllerCore.FeedbackControllerToolbox;
import us.ihmc.commonWalkingControlModules.controllerCore.data.SpaceData3D;
import us.ihmc.commonWalkingControlModules.controllerCore.data.Type;
import us.ihmc.commonWalkingControlModules.desiredFootStep.FootstepListVisualizer;
import us.ihmc.commons.MathTools;
import us.ihmc.commons.RandomNumbers;
import us.ihmc.commons.thread.ThreadTools;
import us.ihmc.communication.packets.ExecutionMode;
import us.ihmc.communication.packets.MessageTools;
import us.ihmc.euclid.geometry.Pose3D;
import us.ihmc.euclid.geometry.tools.EuclidGeometryRandomTools;
import us.ihmc.euclid.geometry.tools.EuclidGeometryTestTools;
import us.ihmc.euclid.referenceFrame.FramePoint3D;
import us.ihmc.euclid.referenceFrame.FramePose3D;
import us.ihmc.euclid.referenceFrame.FrameQuaternion;
import us.ihmc.euclid.referenceFrame.ReferenceFrame;
import us.ihmc.euclid.referenceFrame.tools.ReferenceFrameTools;
import us.ihmc.euclid.tools.EuclidCoreRandomTools;
import us.ihmc.euclid.tools.EuclidCoreTestTools;
import us.ihmc.euclid.transform.RigidBodyTransform;
import us.ihmc.euclid.tuple3D.Point3D;
import us.ihmc.euclid.tuple3D.Vector3D;
import us.ihmc.euclid.tuple4D.Quaternion;
import us.ihmc.graphicsDescription.Graphics3DObject;
import us.ihmc.graphicsDescription.appearance.YoAppearanceRGBColor;
import us.ihmc.humanoidRobotics.communication.packets.HumanoidMessageTools;
import us.ihmc.humanoidRobotics.communication.packets.TrajectoryExecutionStatus;
import us.ihmc.humanoidRobotics.communication.packets.walking.LoadBearingRequest;
import us.ihmc.humanoidRobotics.frames.HumanoidReferenceFrames;
import us.ihmc.idl.IDLSequence.Object;
import us.ihmc.mecano.multiBodySystem.interfaces.RigidBodyBasics;
import us.ihmc.mecano.spatial.SpatialVector;
import us.ihmc.mecano.tools.MecanoTestTools;
import us.ihmc.mecano.yoVariables.spatial.YoFixedFrameSpatialVector;
import us.ihmc.robotModels.FullHumanoidRobotModel;
import us.ihmc.robotics.geometry.AngleTools;
import us.ihmc.robotics.math.interpolators.OrientationInterpolationCalculator;
import us.ihmc.robotics.math.trajectories.generators.EuclideanTrajectoryPointCalculator;
import us.ihmc.robotics.math.trajectories.trajectorypoints.FrameSE3TrajectoryPoint;
import us.ihmc.robotics.math.trajectories.trajectorypoints.SE3TrajectoryPoint;
import us.ihmc.robotics.math.trajectories.trajectorypoints.lists.FrameEuclideanTrajectoryPointList;
import us.ihmc.robotics.random.RandomGeometry;
import us.ihmc.robotics.robotSide.RobotSide;
import us.ihmc.simulationConstructionSetTools.bambooTools.BambooTools;
import us.ihmc.simulationConstructionSetTools.util.environments.FlatGroundEnvironment;
import us.ihmc.simulationconstructionset.SimulationConstructionSet;
import us.ihmc.simulationconstructionset.util.RobotController;
import us.ihmc.simulationconstructionset.util.simulationRunner.BlockingSimulationRunner.SimulationExceededMaximumTimeException;
import us.ihmc.simulationconstructionset.util.simulationTesting.SimulationTestingParameters;
import us.ihmc.tools.MemoryTools;
import us.ihmc.yoVariables.euclid.referenceFrame.YoFramePose3D;
import us.ihmc.yoVariables.registry.YoRegistry;
import us.ihmc.yoVariables.variable.YoBoolean;
import us.ihmc.yoVariables.variable.YoDouble;

public abstract class EndToEndFootTrajectoryMessageTest implements MultiRobotTestInterface
{
   private static final SimulationTestingParameters simulationTestingParameters = SimulationTestingParameters.createFromSystemProperties();
   private static final double EPSILON_FOR_DESIREDS = 1.0e-10;

   private DRCSimulationTestHelper drcSimulationTestHelper;

   //the z height the foot comes off the ground before starting the trajectory
   protected double getLiftOffHeight()
   {
      return 0.15;
   }

   //the center of the trajectory
   protected Point3D getCircleCenterFromAnkle(RobotSide robotSide)
   {
      return new Point3D(0.0, 0.0, 0.15);
   }

   //how far out does the trajectory span from the circle center
   protected Vector3D getCircleRadius()
   {
      return new Vector3D(0.15, 0.15, 0.08);
   }

   //get a random position, if the radius and center are well tunes, this should be kinematically feasible
   private Point3D getRandomPositionInSphere(Random random, RobotSide robotSide)
   {
      Point3D circleCenterFromAnkle = getCircleCenterFromAnkle(robotSide);
      Vector3D circleRadius = getCircleRadius();

      Point3D supportingVertex = new Point3D(EuclidCoreRandomTools.nextVector3DWithFixedLength(random, 1.0));
      supportingVertex.scale(circleRadius.getX(), circleRadius.getY(), circleRadius.getZ());
      supportingVertex.scale(1.0 / supportingVertex.distanceFromOrigin());
      supportingVertex.scale(circleRadius.getX(), circleRadius.getY(), circleRadius.getZ());
      supportingVertex.add(circleCenterFromAnkle);

      Point3D next = new Point3D();
      next.interpolate(circleCenterFromAnkle, supportingVertex, random.nextDouble());
      return next;
   }

   //The first step in the test, send a FootTrajectoryMessage with a single point and simulate
   private boolean pickupFoot(RobotSide robotSide, RigidBodyBasics foot) throws SimulationExceededMaximumTimeException
   {
      Point3D desiredPosition = new Point3D();
      Quaternion desiredOrientation = new Quaternion();
      double timeToPickupFoot = 1.0;

      FramePose3D footPoseCloseToActual = new FramePose3D(foot.getBodyFixedFrame());
      footPoseCloseToActual.getPosition().set(0.0, 0.0, getLiftOffHeight());
      footPoseCloseToActual.changeFrame(ReferenceFrame.getWorldFrame());
      footPoseCloseToActual.get(desiredPosition, desiredOrientation);

      FootTrajectoryMessage footTrajectoryMessage = HumanoidMessageTools.createFootTrajectoryMessage(robotSide,
                                                                                                     timeToPickupFoot,
                                                                                                     desiredPosition,
                                                                                                     desiredOrientation);
      drcSimulationTestHelper.publishToController(footTrajectoryMessage);

      return drcSimulationTestHelper.simulateAndBlockAndCatchExceptions(timeToPickupFoot
            + getRobotModel().getWalkingControllerParameters().getDefaultInitialTransferTime());
   }

   //Put the foot back on the ground, this doesn't have any special ground checks, it's just easier to read this way
   private boolean putFootOnGround(RobotSide robotSide, RigidBodyBasics foot, FramePose3D desiredPose) throws SimulationExceededMaximumTimeException
   {
      Point3D desiredPosition = new Point3D();
      Quaternion desiredOrientation = new Quaternion();
      double trajectoryTime = 1.0;

      desiredPose.checkReferenceFrameMatch(ReferenceFrame.getWorldFrame());
      desiredPose.get(desiredPosition, desiredOrientation);

      FootTrajectoryMessage footTrajectoryMessage = HumanoidMessageTools.createFootTrajectoryMessage(robotSide,
                                                                                                     trajectoryTime,
                                                                                                     desiredPosition,
                                                                                                     desiredOrientation);
      drcSimulationTestHelper.publishToController(footTrajectoryMessage);

      FootLoadBearingMessage loadBearingMessage = new FootLoadBearingMessage();
      loadBearingMessage.setRobotSide(robotSide.toByte());
      loadBearingMessage.setLoadBearingRequest(LoadBearingRequest.LOAD.toByte());
      drcSimulationTestHelper.publishToController(loadBearingMessage);

      return drcSimulationTestHelper.simulateAndBlockAndCatchExceptions(0.2 + trajectoryTime
            + getRobotModel().getWalkingControllerParameters().getDefaultInitialTransferTime());
   }

   //moves the foot to a position using getRandomPositionInSphere
   private void moveFootToRandomPosition(Random random, RobotSide robotSide, RigidBodyBasics foot, SimulationConstructionSet scs)
         throws SimulationExceededMaximumTimeException
   {
      List<TaskspaceTrajectoryStatusMessage> statusMessages = new ArrayList<>();
      drcSimulationTestHelper.createSubscriberFromController(TaskspaceTrajectoryStatusMessage.class, statusMessages::add);

      double trajectoryTime = 1.0;
      String bodyName = foot.getName();

      FramePose3D desiredRandomFootPose = new FramePose3D(foot.getBodyFixedFrame());
      desiredRandomFootPose.getOrientation().set(RandomGeometry.nextQuaternion(random, 0.3));
      desiredRandomFootPose.getPosition().set(getRandomPositionInSphere(random, robotSide));
      desiredRandomFootPose.changeFrame(ReferenceFrame.getWorldFrame());

      FootTrajectoryMessage footTrajectoryMessage = HumanoidMessageTools.createFootTrajectoryMessage(robotSide, trajectoryTime, desiredRandomFootPose);
      footTrajectoryMessage.setSequenceId(random.nextLong());

      drcSimulationTestHelper.publishToController(footTrajectoryMessage);

      boolean result = drcSimulationTestHelper.simulateAndBlockAndCatchExceptions(trajectoryTime
            + getRobotModel().getWalkingControllerParameters().getDefaultInitialTransferTime());
      assertTrue(result);

      assertEquals(2, statusMessages.size());
      EndToEndTestTools.assertTaskspaceTrajectoryStatus(footTrajectoryMessage.getSequenceId(),
                                                        TrajectoryExecutionStatus.STARTED,
                                                        0.0,
                                                        foot.getName(),
                                                        statusMessages.remove(0),
                                                        getRobotModel().getControllerDT());
      EndToEndTestTools.assertTaskspaceTrajectoryStatus(footTrajectoryMessage.getSequenceId(),
                                                        TrajectoryExecutionStatus.COMPLETED,
                                                        trajectoryTime,
                                                        desiredRandomFootPose,
                                                        foot.getName(),
                                                        statusMessages.remove(0),
                                                        1.0e-12,
                                                        getRobotModel().getControllerDT());

      EndToEndHandTrajectoryMessageTest.assertSingleWaypointExecuted(bodyName, desiredRandomFootPose, scs);
   }

   //Picks up a foot, moves that foot to a position, and puts it down. Done using both sides
   @Test
   public void testSingleWaypoint() throws SimulationExceededMaximumTimeException
   {
      BambooTools.reportTestStartedMessage(simulationTestingParameters.getShowWindows());

      Random random = new Random(564574L);

      drcSimulationTestHelper = new DRCSimulationTestHelper(simulationTestingParameters, getRobotModel(), new FlatGroundEnvironment());
      drcSimulationTestHelper.createSimulation(getClass().getSimpleName());
      drcSimulationTestHelper.setupCameraForUnitTest(new Point3D(0.0, 0.0, 0.5), new Point3D(6.0, 2.0, 2.0));
      SimulationConstructionSet scs = drcSimulationTestHelper.getSimulationConstructionSet();

      ThreadTools.sleep(1000);
      boolean success = drcSimulationTestHelper.simulateAndBlockAndCatchExceptions(0.5);
      assertTrue(success);

      FullHumanoidRobotModel fullRobotModel = drcSimulationTestHelper.getControllerFullRobotModel();

      for (RobotSide robotSide : RobotSide.values)
      {
         RigidBodyBasics foot = fullRobotModel.getFoot(robotSide);
         FramePose3D initialFootPosition = new FramePose3D(foot.getBodyFixedFrame());
         initialFootPosition.changeFrame(ReferenceFrame.getWorldFrame());

         // First need to pick up the foot:
         assertTrue(pickupFoot(robotSide, foot));

         // Now we can do the usual test. Asserts happen in the method
         moveFootToRandomPosition(random, robotSide, foot, scs);

         // Without forgetting to put the foot back on the ground
         assertTrue(putFootOnGround(robotSide, foot, initialFootPosition));
      }

      drcSimulationTestHelper.createVideo(getSimpleRobotName(), 2);
   }

   //Picks up a foot and puts it down. Done using both sides
   @Test
   public void testPickUpAndPutDown() throws SimulationExceededMaximumTimeException
   {
      BambooTools.reportTestStartedMessage(simulationTestingParameters.getShowWindows());

      drcSimulationTestHelper = new DRCSimulationTestHelper(simulationTestingParameters, getRobotModel(), new FlatGroundEnvironment());
      drcSimulationTestHelper.createSimulation(getClass().getSimpleName());
      drcSimulationTestHelper.setupCameraForUnitTest(new Point3D(0.0, 0.0, 0.5), new Point3D(6.0, 2.0, 2.0));

      ThreadTools.sleep(1000);
      boolean success = drcSimulationTestHelper.simulateAndBlockAndCatchExceptions(0.5);
      assertTrue(success);

      FullHumanoidRobotModel fullRobotModel = drcSimulationTestHelper.getControllerFullRobotModel();

      for (RobotSide robotSide : RobotSide.values)
      {
         RigidBodyBasics foot = fullRobotModel.getFoot(robotSide);
         FramePose3D initialFootPosition = new FramePose3D(foot.getBodyFixedFrame());
         initialFootPosition.changeFrame(ReferenceFrame.getWorldFrame());

         // First need to pick up the foot:
         assertTrue(pickupFoot(robotSide, foot));

         // Without forgetting to put the foot back on the ground
         assertTrue(putFootOnGround(robotSide, foot, initialFootPosition));
      }

      drcSimulationTestHelper.createVideo(getSimpleRobotName(), 2);
   }

   //picks up a foot, moves it around in a ribbon shape, then puts the foot down, Done using both sides
   @Test
   public void testMultipleTrajectoryPoints() throws SimulationExceededMaximumTimeException
   {
      BambooTools.reportTestStartedMessage(simulationTestingParameters.getShowWindows());

      DRCRobotModel robotModel = getRobotModel();
      drcSimulationTestHelper = new DRCSimulationTestHelper(simulationTestingParameters, robotModel, new FlatGroundEnvironment());
      drcSimulationTestHelper.createSimulation(getClass().getSimpleName());
      drcSimulationTestHelper.setupCameraForUnitTest(new Point3D(0.0, 0.0, 0.5), new Point3D(6.0, 2.0, 2.0));

      Random random = new Random(546547);
      double controllerDT = getRobotModel().getControllerDT();

      ThreadTools.sleep(1000);
      boolean success = drcSimulationTestHelper.simulateAndBlockAndCatchExceptions(0.5);
      assertTrue(success);

      FullHumanoidRobotModel fullRobotModel = drcSimulationTestHelper.getControllerFullRobotModel();

      SimulationConstructionSet scs = drcSimulationTestHelper.getSimulationConstructionSet();

      for (RobotSide robotSide : RobotSide.values)
      {
         fullRobotModel.updateFrames();
         RigidBodyBasics foot = fullRobotModel.getFoot(robotSide);
         FramePose3D initialFootPosition = new FramePose3D(foot.getBodyFixedFrame());
         initialFootPosition.changeFrame(ReferenceFrame.getWorldFrame());

         // First need to pick up the foot:
         assertTrue(pickupFoot(robotSide, foot));

         // Making the subscriber after having picked up the foot.
         List<TaskspaceTrajectoryStatusMessage> statusMessages = new ArrayList<>();
         drcSimulationTestHelper.createSubscriberFromController(TaskspaceTrajectoryStatusMessage.class, statusMessages::add);

         // Now we can do the usual test.
         double firstTrajectoryPointTime = 0.5;
         double timePerWaypoint = 0.1;
         int numberOfTrajectoryPoints = 26;
         double trajectoryTime = numberOfTrajectoryPoints * timePerWaypoint;

         String footName = foot.getName();
         ReferenceFrame ankleFrame = foot.getParentJoint().getFrameAfterJoint();
         FramePoint3D circleCenter = new FramePoint3D(ankleFrame);
         circleCenter.set(getCircleCenterFromAnkle(robotSide));

         FrameQuaternion tempOrientation = new FrameQuaternion(ankleFrame);
         tempOrientation.changeFrame(ReferenceFrame.getWorldFrame());

         FrameEuclideanTrajectoryPointList trajectoryPoints = createTrajectory(robotSide,
                                                                               foot,
                                                                               firstTrajectoryPointTime,
                                                                               numberOfTrajectoryPoints,
                                                                               1,
                                                                               trajectoryTime);
         List<FootTrajectoryMessage> footTrajectoryMessages = new ArrayList<>();
         ArrayDeque<FrameSE3TrajectoryPoint> frameSE3TrajectoryPoints = sendFootTrajectoryMessages(random,
                                                                                                   scs,
                                                                                                   robotSide,
                                                                                                   1,
                                                                                                   trajectoryPoints,
                                                                                                   footTrajectoryMessages);

         FootTrajectoryMessage footTrajectoryMessage = footTrajectoryMessages.remove(0);
         assertEquals(1, statusMessages.size());
         EndToEndTestTools.assertTaskspaceTrajectoryStatus(footTrajectoryMessage.getSequenceId(),
                                                           TrajectoryExecutionStatus.STARTED,
                                                           0.0,
                                                           footName,
                                                           statusMessages.remove(0),
                                                           controllerDT);

         int expectedNumberOfPointsInGenerator = Math.min(RigidBodyTaskspaceControlState.maxPointsInGenerator, numberOfTrajectoryPoints + 1);

         EndToEndTestTools.assertTotalNumberOfWaypointsInTaskspaceManager(footName, numberOfTrajectoryPoints + 1, scs);

         FrameSE3TrajectoryPoint lastFramePoint = frameSE3TrajectoryPoints.peekLast();
         for (int trajectoryPointIndex = 1; trajectoryPointIndex < expectedNumberOfPointsInGenerator; trajectoryPointIndex++)
         {
            FrameSE3TrajectoryPoint framePoint = frameSE3TrajectoryPoints.removeFirst();

            SE3TrajectoryPoint controllerTrajectoryPoint = EndToEndTestTools.findSE3TrajectoryPoint(footName, trajectoryPointIndex, scs);
            SE3TrajectoryPoint expectedTrajectoryPoint = new SE3TrajectoryPoint();
            framePoint.get(expectedTrajectoryPoint);

            assertEquals(expectedTrajectoryPoint.getTime(), controllerTrajectoryPoint.getTime(), EPSILON_FOR_DESIREDS);
            assertTrue(expectedTrajectoryPoint.epsilonEquals(controllerTrajectoryPoint, 0.01));
         }

         success = drcSimulationTestHelper.simulateAndBlockAndCatchExceptions(trajectoryTime + firstTrajectoryPointTime);
         assertTrue(success);

         SE3TrajectoryPoint controllerTrajectoryPoint = EndToEndTestTools.findFeedbackControllerCurrentDesiredSE3TrajectoryPoint(footName, scs);
         SE3TrajectoryPoint expectedTrajectoryPoint = new SE3TrajectoryPoint();
         lastFramePoint.get(expectedTrajectoryPoint);

         controllerTrajectoryPoint.setTime(expectedTrajectoryPoint.getTime());
         assertTrue(expectedTrajectoryPoint.epsilonEquals(controllerTrajectoryPoint, 0.01));

         assertEquals(1, statusMessages.size());
         EndToEndTestTools.assertTaskspaceTrajectoryStatus(footTrajectoryMessage.getSequenceId(),
                                                           TrajectoryExecutionStatus.COMPLETED,
                                                           lastFramePoint.getTime(),
                                                           lastFramePoint.getPosition(),
                                                           lastFramePoint.getOrientation(),
                                                           footName,
                                                           statusMessages.remove(0),
                                                           1.0e-12,
                                                           controllerDT);

         // Without forgetting to put the foot back on the ground
         putFootOnGround(robotSide, foot, initialFootPosition);
      }

      drcSimulationTestHelper.createVideo(robotModel.getSimpleRobotName(), 2);
   }

   //moves each foot to a single position using a custom control point
   @Test
   public void testCustomControlPoint() throws SimulationExceededMaximumTimeException
   {
      DRCRobotModel robotModel = getRobotModel();
      BambooTools.reportTestStartedMessage(simulationTestingParameters.getShowWindows());
      DRCObstacleCourseStartingLocation selectedLocation = DRCObstacleCourseStartingLocation.RAMP_BOTTOM;
      drcSimulationTestHelper = new DRCSimulationTestHelper(simulationTestingParameters, robotModel, new FlatGroundEnvironment());
      drcSimulationTestHelper.setStartingLocation(selectedLocation);
      drcSimulationTestHelper.createSimulation(getClass().getSimpleName());
      drcSimulationTestHelper.setupCameraForUnitTest(new Point3D(4.0, 0.0, 0.0), new Point3D(10.0, 0.0, -0.1));
      ThreadTools.sleep(1000);
      assertTrue(drcSimulationTestHelper.simulateAndBlockAndCatchExceptions(0.5));

      RobotSide robotSide = RobotSide.LEFT;
      FullHumanoidRobotModel fullRobotModel = drcSimulationTestHelper.getControllerFullRobotModel();
      HumanoidReferenceFrames referenceFrames = new HumanoidReferenceFrames(fullRobotModel);
      referenceFrames.updateFrames();

      ReferenceFrame footFixedFrame = fullRobotModel.getFoot(robotSide).getBodyFixedFrame();

      RigidBodyTransform controlFrameTransform = new RigidBodyTransform();
      controlFrameTransform.getRotation().setEuler(Math.PI / 4.0, 0.0, Math.PI / 2.0);
      controlFrameTransform.getTranslation().set(-0.2, 0.2, -0.1);
      ReferenceFrame controlFrame = ReferenceFrameTools.constructFrameWithUnchangingTransformToParent("ControlFrame", footFixedFrame, controlFrameTransform);

      RigidBodyTransform controlFrameToWorldFrame = controlFrame.getTransformToWorldFrame();
      Graphics3DObject controlFrameGraphics = new Graphics3DObject();
      controlFrameGraphics.transform(controlFrameToWorldFrame);
      controlFrameGraphics.addCoordinateSystem(0.2);
      SimulationConstructionSet scs = drcSimulationTestHelper.getSimulationConstructionSet();
      scs.addStaticLinkGraphics(controlFrameGraphics);

      ReferenceFrame trajectoryFrame = referenceFrames.getSoleFrame(robotSide.getOppositeSide());
      FramePose3D desiredPose = new FramePose3D(controlFrame);
      desiredPose.changeFrame(ReferenceFrame.getWorldFrame());
      desiredPose.setZ(desiredPose.getZ() + getLiftOffHeight());
      desiredPose.changeFrame(trajectoryFrame);

      double trajectoryTime = 0.5;
      FootTrajectoryMessage footTrajectoryMessage = HumanoidMessageTools.createFootTrajectoryMessage(robotSide, trajectoryTime, desiredPose);
      footTrajectoryMessage.getSe3Trajectory().setUseCustomControlFrame(true);
      footTrajectoryMessage.getSe3Trajectory().getControlFramePose().getOrientation().set(new Quaternion(controlFrameTransform.getRotation()));
      footTrajectoryMessage.getSe3Trajectory().getControlFramePose().getPosition().set(new Point3D(controlFrameTransform.getTranslation()));
      footTrajectoryMessage.getSe3Trajectory().getFrameInformation().setTrajectoryReferenceFrameId(MessageTools.toFrameId(trajectoryFrame));

      drcSimulationTestHelper.publishToController(footTrajectoryMessage);
      assertTrue(drcSimulationTestHelper.simulateAndBlockAndCatchExceptions(trajectoryTime));

      // Since the control frame is moved down below the foot this assert makes sure the singularity escape uses the desired ankle position, not the desired control point position.
      String namePrefix = fullRobotModel.getFoot(robotSide).getName();
      String className = LegSingularityAndKneeCollapseAvoidanceControlModule.class.getSimpleName();
      YoBoolean singularityEscape = (YoBoolean) scs.findVariable(namePrefix + className, namePrefix + "IsSwingSingularityAvoidanceUsed");
      assertFalse("Singularity escape should not be active.", singularityEscape.getBooleanValue());

      drcSimulationTestHelper.createVideo(robotModel.getSimpleRobotName(), 2);
   }

   //picks up the left foot, moves the foot around a sphere (ribbons yawed around the circle center)
   @Test
   public void testQueuedMessages() throws SimulationExceededMaximumTimeException
   {
      BambooTools.reportTestStartedMessage(simulationTestingParameters.getShowWindows());

      DRCRobotModel robotModel = getRobotModel();
      drcSimulationTestHelper = new DRCSimulationTestHelper(simulationTestingParameters, robotModel, new FlatGroundEnvironment());
      drcSimulationTestHelper.createSimulation(getClass().getSimpleName());
      drcSimulationTestHelper.setupCameraForUnitTest(new Point3D(0.0, 0.0, 0.5), new Point3D(6.0, 2.0, 2.0));
      double controllerDT = getRobotModel().getControllerDT();

      Random random = new Random(18721);

      SimulationConstructionSet scs = drcSimulationTestHelper.getSimulationConstructionSet();
      FullHumanoidRobotModel fullRobotModel = drcSimulationTestHelper.getControllerFullRobotModel();

      ThreadTools.sleep(1000);
      boolean success = drcSimulationTestHelper.simulateAndBlockAndCatchExceptions(0.5);
      assertTrue(success);

      RobotSide robotSide = RobotSide.LEFT;
      RigidBodyBasics foot = fullRobotModel.getFoot(robotSide);

      // First need to pick up the foot:
      assertTrue(pickupFoot(robotSide, foot));

      List<TaskspaceTrajectoryStatusMessage> statusMessages = new ArrayList<>();
      drcSimulationTestHelper.createSubscriberFromController(TaskspaceTrajectoryStatusMessage.class, statusMessages::add);

      // Now we can do the usual test.
      double firstTrajectoryPointTime = 0.5;
      int numberOfTrajectoryPointsPerMessage = 20;
      int numberOfMessages = 10;
      double trajectoryTime = 12.0;

      ReferenceFrame ankleFrame = foot.getParentJoint().getFrameAfterJoint();
      FrameQuaternion tempOrientation = new FrameQuaternion(ankleFrame);
      tempOrientation.changeFrame(ReferenceFrame.getWorldFrame());

      FrameEuclideanTrajectoryPointList trajectoryPoints = createTrajectory(robotSide,
                                                                            foot,
                                                                            firstTrajectoryPointTime,
                                                                            numberOfTrajectoryPointsPerMessage,
                                                                            numberOfMessages,
                                                                            trajectoryTime);
      List<FootTrajectoryMessage> footTrajectoryMessages = new ArrayList<>();
      ArrayDeque<FrameSE3TrajectoryPoint> footTrajectoryPoints = sendFootTrajectoryMessages(random,
                                                                                            scs,
                                                                                            robotSide,
                                                                                            numberOfMessages,
                                                                                            trajectoryPoints,
                                                                                            footTrajectoryMessages);

      double timeOffset = 0.0;
      int totalNumberOfPoints = numberOfMessages * numberOfTrajectoryPointsPerMessage + 1;
      boolean firstSegment = true;
      FrameSE3TrajectoryPoint lastPoint = new FrameSE3TrajectoryPoint();
      String footName = fullRobotModel.getFoot(robotSide).getName();

      while (true)
      {
         int expectedNumberOfPointsInGenerator = Math.min(totalNumberOfPoints, RigidBodyTaskspaceControlState.maxPointsInGenerator);
         if (firstSegment)
            expectedNumberOfPointsInGenerator = Math.min(RigidBodyTaskspaceControlState.maxPointsInGenerator, numberOfTrajectoryPointsPerMessage + 1);
         int expectedPointsInQueue = totalNumberOfPoints - expectedNumberOfPointsInGenerator;
         EndToEndTestTools.assertTotalNumberOfWaypointsInTaskspaceManager(footName, totalNumberOfPoints, scs);

         double lastPointTime = 0.0;
         fullRobotModel.updateFrames();

         for (int trajectoryPointIndex = 1; trajectoryPointIndex < expectedNumberOfPointsInGenerator; trajectoryPointIndex++)
         {
            FrameSE3TrajectoryPoint framePoint = footTrajectoryPoints.removeFirst();

            SE3TrajectoryPoint controllerTrajectoryPoint = EndToEndTestTools.findSE3TrajectoryPoint(footName, trajectoryPointIndex, scs);
            SE3TrajectoryPoint expectedTrajectoryPoint = new SE3TrajectoryPoint();
            framePoint.get(expectedTrajectoryPoint);
            assertEquals(expectedTrajectoryPoint.getTime(), controllerTrajectoryPoint.getTime(), EPSILON_FOR_DESIREDS);
            assertTrue(expectedTrajectoryPoint.epsilonEquals(controllerTrajectoryPoint, 0.01));

            lastPointTime = Math.max(framePoint.getTime(), lastPointTime);
            lastPoint.setIncludingFrame(framePoint);
         }

         success = drcSimulationTestHelper.simulateAndBlockAndCatchExceptions(lastPointTime - timeOffset);
         assertTrue(success);

         timeOffset = lastPointTime;
         totalNumberOfPoints = totalNumberOfPoints - (expectedNumberOfPointsInGenerator - 1);
         firstSegment = false;

         if (expectedPointsInQueue == 0)
            break;
      }

      success = drcSimulationTestHelper.simulateAndBlockAndCatchExceptions(0.5);
      assertTrue(success);

      drcSimulationTestHelper.createVideo(getSimpleRobotName(), 1);

      // check internal desired matches last trajectory point:
<<<<<<< HEAD
      String namespacePositionDesired = FeedbackControllerToolbox.class.getSimpleName();
      String varnamePositionDesired = footName + Type.DESIRED.getName() + Space.POSITION.getName();
      Vector3D currentDesiredPosition = EndToEndTestTools.findVector3D(namespacePositionDesired, varnamePositionDesired, scs);

      String namespaceOrientationDesired = FeedbackControllerToolbox.class.getSimpleName();
      String varnameOrientationDesired = footName + Type.DESIRED.getName() + Space.ORIENTATION.getName();
      Quaternion currentDesiredOrientation = EndToEndTestTools.findQuaternion(namespaceOrientationDesired, varnameOrientationDesired, scs);
=======
      String nameSpacePositionDesired = FeedbackControllerToolbox.class.getSimpleName();
      String varnamePositionDesired = footName + Type.DESIRED.getName() + SpaceData3D.POSITION.getName();
      Vector3D currentDesiredPosition = EndToEndTestTools.findVector3D(nameSpacePositionDesired, varnamePositionDesired, scs);

      String nameSpaceOrientationDesired = FeedbackControllerToolbox.class.getSimpleName();
      String varnameOrientationDesired = footName + Type.DESIRED.getName() + SpaceData3D.ORIENTATION.getName();
      Quaternion currentDesiredOrientation = EndToEndTestTools.findQuaternion(nameSpaceOrientationDesired, varnameOrientationDesired, scs);
>>>>>>> 3a88ca44

      EuclidCoreTestTools.assertTuple3DEquals(lastPoint.getPositionCopy(), currentDesiredPosition, 0.001);
      EuclidCoreTestTools.assertQuaternionEquals(lastPoint.getOrientationCopy(), currentDesiredOrientation, 0.001);

      assertEquals(2 * footTrajectoryMessages.size(), statusMessages.size());
      double startTime = 0.0;

      for (int inputIndex = 0; inputIndex < footTrajectoryMessages.size(); inputIndex++)
      {
         FootTrajectoryMessage footTrajectoryMessage = footTrajectoryMessages.get(inputIndex);
         Object<SE3TrajectoryPointMessage> taskspaceTrajectoryPoints = footTrajectoryMessage.getSe3Trajectory().getTaskspaceTrajectoryPoints();

         double endTime = startTime + taskspaceTrajectoryPoints.getLast().getTime();
         if (inputIndex > 0)
            startTime += taskspaceTrajectoryPoints.getFirst().getTime();

         TaskspaceTrajectoryStatusMessage startedStatus = statusMessages.remove(0);
         TaskspaceTrajectoryStatusMessage completedStatus = statusMessages.remove(0);
         long expectedSequenceID = footTrajectoryMessage.getSequenceId();
         EndToEndTestTools.assertTaskspaceTrajectoryStatus(expectedSequenceID,
                                                           TrajectoryExecutionStatus.STARTED,
                                                           startTime,
                                                           footName,
                                                           startedStatus,
                                                           controllerDT);
         EndToEndTestTools.assertTaskspaceTrajectoryStatus(expectedSequenceID,
                                                           TrajectoryExecutionStatus.COMPLETED,
                                                           endTime,
                                                           footName,
                                                           completedStatus,
                                                           controllerDT);
         startTime = endTime;
      }

      drcSimulationTestHelper.createVideo(robotModel.getSimpleRobotName(), 2);
   }

   //takes the trajectory points created from the eucledian traj generator and divides them up by the number of messages desired and sends them to the controller
   private ArrayDeque<FrameSE3TrajectoryPoint> sendFootTrajectoryMessages(Random random, SimulationConstructionSet scs, RobotSide robotSide,
                                                                          int numberOfMessages, FrameEuclideanTrajectoryPointList trajectoryPoints)
         throws SimulationExceededMaximumTimeException
   {
      return sendFootTrajectoryMessages(random, scs, robotSide, numberOfMessages, trajectoryPoints, new ArrayList<>());
   }

   private ArrayDeque<FrameSE3TrajectoryPoint> sendFootTrajectoryMessages(Random random, SimulationConstructionSet scs, RobotSide robotSide,
                                                                          int numberOfMessages, FrameEuclideanTrajectoryPointList trajectoryPoints,
                                                                          List<FootTrajectoryMessage> messagesToPack)
         throws SimulationExceededMaximumTimeException
   {
      ArrayDeque<FrameSE3TrajectoryPoint> footTrajectoryPoints = new ArrayDeque<>();
      int numberOfTrajectoryPointsPerMessage = (int) Math.ceil(trajectoryPoints.getNumberOfTrajectoryPoints() / (double) numberOfMessages);
      int calculatorIndex = 0;
      long id = 4678L;

      for (int messageIndex = 0; messageIndex < numberOfMessages; messageIndex++)
      {
         FootTrajectoryMessage footTrajectoryMessage = new FootTrajectoryMessage();
         footTrajectoryMessage.setSequenceId(random.nextLong());
         footTrajectoryMessage.setRobotSide(robotSide.toByte());
         footTrajectoryMessage.getSe3Trajectory().getQueueingProperties().setMessageId(id);
         if (messageIndex > 0)
         {
            footTrajectoryMessage.getSe3Trajectory().getQueueingProperties().setExecutionMode(ExecutionMode.QUEUE.toByte());
            footTrajectoryMessage.getSe3Trajectory().getQueueingProperties().setPreviousMessageId(id - 1);
         }
         id++;
         double timeToSubtract = messageIndex == 0 ? 0.0 : trajectoryPoints.getTrajectoryPoint(calculatorIndex - 1).getTime();

         for (int i = 0; i < numberOfTrajectoryPointsPerMessage; i++)
         {
            Point3D desiredPosition = new Point3D();
            Vector3D desiredLinearVelocity = new Vector3D();
            Quaternion desiredOrientation = new Quaternion();
            Vector3D desiredAngularVelocity = new Vector3D();

            trajectoryPoints.getTrajectoryPoint(calculatorIndex).get(desiredPosition, desiredLinearVelocity);
            double time = trajectoryPoints.getTrajectoryPoint(calculatorIndex).getTime();

            Graphics3DObject sphere = new Graphics3DObject();
            sphere.translate(desiredPosition);
            sphere.addSphere(0.01, new YoAppearanceRGBColor(FootstepListVisualizer.defaultFeetColors.get(robotSide), 0.0));
            scs.addStaticLinkGraphics(sphere);

            footTrajectoryMessage.getSe3Trajectory().getTaskspaceTrajectoryPoints().add().set(HumanoidMessageTools.createSE3TrajectoryPointMessage(time
                  - timeToSubtract, desiredPosition, desiredOrientation, desiredLinearVelocity, desiredAngularVelocity));

            FrameSE3TrajectoryPoint framePoint = new FrameSE3TrajectoryPoint(ReferenceFrame.getWorldFrame());
            framePoint.set(time, desiredPosition, desiredOrientation, desiredLinearVelocity, desiredAngularVelocity);
            footTrajectoryPoints.addLast(framePoint);

            calculatorIndex++;
         }

         messagesToPack.add(footTrajectoryMessage);
         drcSimulationTestHelper.publishToController(footTrajectoryMessage);
         boolean success = drcSimulationTestHelper.simulateAndBlockAndCatchExceptions(getRobotModel().getControllerDT());
         assertTrue(success);
      }

      boolean success = drcSimulationTestHelper.simulateAndBlockAndCatchExceptions(2.0 * getRobotModel().getControllerDT());
      assertTrue(success);
      return footTrajectoryPoints;
   }

   //picks the foot up, sends queued messages, the last with the wrong previous queued message ID. (Should see sysout about this) Checks that the number of waypoints is cleared, then puts the foot back on the ground. Done for both sides
   @Test
   public void testQueueWithWrongPreviousId() throws SimulationExceededMaximumTimeException
   {
      BambooTools.reportTestStartedMessage(simulationTestingParameters.getShowWindows());

      drcSimulationTestHelper = new DRCSimulationTestHelper(simulationTestingParameters, getRobotModel(), new FlatGroundEnvironment());
      drcSimulationTestHelper.createSimulation(getClass().getSimpleName());
      drcSimulationTestHelper.setupCameraForUnitTest(new Point3D(0.0, 0.0, 0.5), new Point3D(6.0, 2.0, 2.0));

      ThreadTools.sleep(1000);
      boolean success = drcSimulationTestHelper.simulateAndBlockAndCatchExceptions(0.5);
      assertTrue(success);

      FullHumanoidRobotModel fullRobotModel = drcSimulationTestHelper.getControllerFullRobotModel();

      SimulationConstructionSet scs = drcSimulationTestHelper.getSimulationConstructionSet();

      for (RobotSide robotSide : RobotSide.values)
      {
         RigidBodyBasics foot = fullRobotModel.getFoot(robotSide);
         FramePose3D initialFootPosition = new FramePose3D(foot.getParentJoint().getFrameAfterJoint());
         initialFootPosition.changeFrame(ReferenceFrame.getWorldFrame());

         // First need to pick up the foot:
         assertTrue(pickupFoot(robotSide, foot));

         // Now we can do the usual test.
         double firstTrajectoryPointTime = 0.5;
         int numberOfTrajectoryPoints = 20;
         int numberOfMessages = 10;
         double trajectoryTime = 12.0;

         ReferenceFrame ankleFrame = foot.getParentJoint().getFrameAfterJoint();
         FrameQuaternion tempOrientation = new FrameQuaternion(ankleFrame);
         tempOrientation.changeFrame(ReferenceFrame.getWorldFrame());

         FrameEuclideanTrajectoryPointList trajectoryPoints = createTrajectory(robotSide,
                                                                               foot,
                                                                               firstTrajectoryPointTime,
                                                                               numberOfTrajectoryPoints,
                                                                               numberOfMessages,
                                                                               trajectoryTime);

         sendFootTrajectoryMessages(new Random(923752), scs, robotSide, numberOfMessages, trajectoryPoints);

         FootTrajectoryMessage footTrajectoryMessage = new FootTrajectoryMessage();
         footTrajectoryMessage.setRobotSide(robotSide.toByte());
         footTrajectoryMessage.getSe3Trajectory().getQueueingProperties().setMessageId(100);
         footTrajectoryMessage.getSe3Trajectory().getQueueingProperties().setExecutionMode(ExecutionMode.QUEUE.toByte());
         footTrajectoryMessage.getSe3Trajectory().getQueueingProperties().setPreviousMessageId(500); //not the right ID
         for (int i = 0; i < 5; i++)
         {
            footTrajectoryMessage.getSe3Trajectory().getTaskspaceTrajectoryPoints().add()
                                 .set(HumanoidMessageTools.createSE3TrajectoryPointMessage(i, new Point3D(), new Quaternion(), new Vector3D(), new Vector3D()));
         }
         drcSimulationTestHelper.publishToController(footTrajectoryMessage);
         success = drcSimulationTestHelper.simulateAndBlockAndCatchExceptions(getRobotModel().getControllerDT() * 2);
         assertTrue(success);

         String bodyName = fullRobotModel.getFoot(robotSide).getName();
         EndToEndTestTools.assertTotalNumberOfWaypointsInTaskspaceManager(bodyName, 1, scs);

         assertTrue(putFootOnGround(robotSide, foot, initialFootPosition));
      }
   }

   @Test
   public void testStreaming() throws Exception
   {
      BambooTools.reportTestStartedMessage(simulationTestingParameters.getShowWindows());

      Random random = new Random(595161);
      ReferenceFrame worldFrame = ReferenceFrame.getWorldFrame();

      YoRegistry testRegistry = new YoRegistry("testStreaming");

      drcSimulationTestHelper = new DRCSimulationTestHelper(simulationTestingParameters, getRobotModel());
      drcSimulationTestHelper.createSimulation(getClass().getSimpleName());
      SimulationConstructionSet scs = drcSimulationTestHelper.getSimulationConstructionSet();
      scs.addYoRegistry(testRegistry);

      ThreadTools.sleep(1000);
      boolean success = drcSimulationTestHelper.simulateAndBlockAndCatchExceptions(0.5);
      assertTrue(success);
      RobotSide robotSide = RobotSide.LEFT;
      FullHumanoidRobotModel fullRobotModel = drcSimulationTestHelper.getControllerFullRobotModel();
      RigidBodyBasics foot = fullRobotModel.getFoot(robotSide);

      assertTrue(pickupFoot(robotSide, foot));

      YoDouble startTime = new YoDouble("startTime", testRegistry);
      YoDouble yoTime = drcSimulationTestHelper.getAvatarSimulation().getHighLevelHumanoidControllerFactory().getHighLevelHumanoidControllerToolbox()
                                               .getYoTime();
      startTime.set(yoTime.getValue());
      YoDouble trajectoryTime = new YoDouble("trajectoryTime", testRegistry);
      trajectoryTime.set(2.0);

      Pose3D randomPose = EuclidGeometryRandomTools.nextPose3D(random, 0.1, 0.6);
      randomPose.setZ(RandomNumbers.nextDouble(random, 0.1, 0.25));

      String prefix = robotSide.getCamelCaseName();
      YoFramePose3D initialPose = new YoFramePose3D(prefix + "FootInitialOrientation", worldFrame, testRegistry);
      YoFramePose3D finalPose = new YoFramePose3D(prefix + "FootFinalOrientation", worldFrame, testRegistry);
      YoFramePose3D desiredPose = new YoFramePose3D(prefix + "FootDesiredOrientation", worldFrame, testRegistry);
      YoFixedFrameSpatialVector desiredVelocity = new YoFixedFrameSpatialVector(prefix + "FootDesiredAngularVelocity", worldFrame, testRegistry);

      initialPose.setFromReferenceFrame(foot.getBodyFixedFrame());
      finalPose.setFromReferenceFrame(foot.getBodyFixedFrame());
      finalPose.prependTranslation(randomPose.getPosition());
      finalPose.appendRotation(randomPose.getOrientation());

      drcSimulationTestHelper.addRobotControllerOnControllerThread(new RobotController()
      {
         @Override
         public void initialize()
         {
         }

         private boolean everyOtherTick = false;
         private final OrientationInterpolationCalculator calculator = new OrientationInterpolationCalculator();

         @Override
         public void doControl()
         {
            everyOtherTick = !everyOtherTick;

            if (!everyOtherTick)
               return;

            double timeInTrajectory = yoTime.getValue() - startTime.getValue();
            timeInTrajectory = MathTools.clamp(timeInTrajectory, 0.0, trajectoryTime.getValue());
            double alpha = timeInTrajectory / trajectoryTime.getValue();

            desiredPose.interpolate(initialPose, finalPose, alpha);

            if (alpha <= 0.0 || alpha >= 1.0)
            {
               desiredVelocity.setToZero();
            }
            else
            {
               calculator.computeAngularVelocity(desiredVelocity.getAngularPart(),
                                                 initialPose.getOrientation(),
                                                 finalPose.getOrientation(),
                                                 1.0 / trajectoryTime.getValue());
               desiredVelocity.getLinearPart().sub(finalPose.getPosition(), initialPose.getPosition());
               desiredVelocity.getLinearPart().scale(1.0 / trajectoryTime.getValue());
            }

            FootTrajectoryMessage message = HumanoidMessageTools.createFootTrajectoryMessage(robotSide, 0.0, desiredPose, desiredVelocity, worldFrame);
            message.getSe3Trajectory().setUseCustomControlFrame(true);
            message.getSe3Trajectory().getQueueingProperties().setExecutionMode(ExecutionMode.STREAM.toByte());
            message.getSe3Trajectory().getQueueingProperties().setStreamIntegrationDuration(0.01);
            drcSimulationTestHelper.publishToController(message);
         }

         @Override
         public YoRegistry getYoRegistry()
         {
            return null;
         }

         @Override
         public String getDescription()
         {
            return RobotController.super.getDescription();
         }

         @Override
         public String getName()
         {
            return RobotController.super.getName();
         }
      });

      success = drcSimulationTestHelper.simulateAndBlockAndCatchExceptions(0.5 * trajectoryTime.getValue());
      assertTrue(success);

      double desiredEpsilon = 6.0e-3;

      SE3TrajectoryPoint currentDesiredTrajectoryPoint = EndToEndTestTools.findFeedbackControllerCurrentDesiredSE3TrajectoryPoint(foot.getName(), scs);
      Pose3D controllerDesiredPose = new Pose3D(currentDesiredTrajectoryPoint.getPosition(), currentDesiredTrajectoryPoint.getOrientation());
      SpatialVector controllerDesiredVelocity = new SpatialVector(ReferenceFrame.getWorldFrame(),
                                                                  currentDesiredTrajectoryPoint.getAngularVelocity(),
                                                                  currentDesiredTrajectoryPoint.getLinearVelocity());

      EuclidGeometryTestTools.assertPose3DEquals(desiredPose, controllerDesiredPose, desiredEpsilon);
      MecanoTestTools.assertSpatialVectorEquals(desiredVelocity, controllerDesiredVelocity, desiredEpsilon);

      FramePose3D currentPose = new FramePose3D(foot.getBodyFixedFrame());
      currentPose.changeFrame(worldFrame);
      EuclidGeometryTestTools.assertPose3DGeometricallyEquals("Poor tracking for side: " + robotSide + " position: "
            + currentPose.getPosition().distance(controllerDesiredPose.getPosition()) + ", orientation: "
            + Math.abs(AngleTools.trimAngleMinusPiToPi(currentPose.getOrientation().distance(controllerDesiredPose.getOrientation()))), controllerDesiredPose, currentPose, 1.0e-2);

      success = drcSimulationTestHelper.simulateAndBlockAndCatchExceptions(0.5 * trajectoryTime.getValue() + 1.5);
      assertTrue(success);

      currentDesiredTrajectoryPoint = EndToEndTestTools.findFeedbackControllerCurrentDesiredSE3TrajectoryPoint(foot.getName(), scs);
      controllerDesiredPose = new Pose3D(currentDesiredTrajectoryPoint.getPosition(), currentDesiredTrajectoryPoint.getOrientation());
      controllerDesiredVelocity = new SpatialVector(ReferenceFrame.getWorldFrame(),
                                                    currentDesiredTrajectoryPoint.getAngularVelocity(),
                                                    currentDesiredTrajectoryPoint.getLinearVelocity());

      desiredEpsilon = 1.0e-7;
      EuclidGeometryTestTools.assertPose3DEquals(desiredPose, controllerDesiredPose, desiredEpsilon);
      MecanoTestTools.assertSpatialVectorEquals(desiredVelocity, controllerDesiredVelocity, desiredEpsilon);

      currentPose = new FramePose3D(foot.getBodyFixedFrame());
      currentPose.changeFrame(worldFrame);
      EuclidGeometryTestTools.assertPose3DGeometricallyEquals("Poor tracking for side: " + robotSide + " position: "
            + currentPose.getPosition().distance(controllerDesiredPose.getPosition()) + ", orientation: "
            + Math.abs(AngleTools.trimAngleMinusPiToPi(currentPose.getOrientation().distance(controllerDesiredPose.getOrientation()))), controllerDesiredPose, currentPose, 1.0e-3);
   }

   //Creates a trajectory for the foot, depending on the number of iterations, it looks like a ribbon or a sphere
   private FrameEuclideanTrajectoryPointList createTrajectory(RobotSide robotSide, RigidBodyBasics foot, double firstTrajectoryPointTime,
                                                              int numberOfTrajectoryPoints, int numberOfIterations, double trajectoryTime)
   {
      ReferenceFrame ankleFrame = foot.getParentJoint().getFrameAfterJoint();
      FramePoint3D circleCenter = new FramePoint3D(ankleFrame);
      circleCenter.set(getCircleCenterFromAnkle(robotSide));

      FramePoint3D tempPoint = new FramePoint3D();
      FrameQuaternion tempOrientation1 = new FrameQuaternion(ankleFrame);
      tempOrientation1.changeFrame(ReferenceFrame.getWorldFrame());
      Vector3D circleRadius = getCircleRadius();

      EuclideanTrajectoryPointCalculator euclideanTrajectoryPointCalculator = new EuclideanTrajectoryPointCalculator();
      double timeTick = trajectoryTime / (numberOfTrajectoryPoints * numberOfIterations - 1);
      for (int messageIndex = 0; messageIndex < numberOfIterations; messageIndex++)
      {
         double rot = messageIndex / (numberOfIterations - 1.0) * 1.0 * Math.PI;
         if (Double.isNaN(rot))
         {
            rot = 0;
         }

         for (int i = 0; i < numberOfTrajectoryPoints; i++)
         {
            double angle = i / ((double) numberOfTrajectoryPoints) * 2.0 * Math.PI;
            if (robotSide == RobotSide.LEFT)
               tempPoint.setIncludingFrame(ankleFrame,
                                           circleRadius.getX() * Math.sin(angle) * Math.sin(rot),
                                           circleRadius.getY() * Math.sin(angle) * Math.cos(rot),
                                           circleRadius.getZ() * Math.sin(2.0 * angle));
            else
               tempPoint.setIncludingFrame(ankleFrame,
                                           circleRadius.getX() * Math.sin(2.0 * angle) * Math.sin(rot),
                                           circleRadius.getY() * Math.sin(angle),
                                           circleRadius.getZ() * Math.sin(2.0 * angle) * Math.cos(rot));
            tempPoint.add(circleCenter);
            tempPoint.changeFrame(ReferenceFrame.getWorldFrame());
            euclideanTrajectoryPointCalculator.appendTrajectoryPoint((i + messageIndex * numberOfTrajectoryPoints) * timeTick, tempPoint);
         }
      }
      euclideanTrajectoryPointCalculator.compute(trajectoryTime);

      FrameEuclideanTrajectoryPointList trajectoryPoints = euclideanTrajectoryPointCalculator.getTrajectoryPoints();
      trajectoryPoints.addTimeOffset(firstTrajectoryPointTime);
      return trajectoryPoints;
   }

   //Picks a foot up, Sends queued messages, then sends a single point to test overriding the queue. Done for both feet
   @Test
   public void testQueueStoppedWithOverrideMessage() throws SimulationExceededMaximumTimeException
   {
      Random random = new Random(564574L);
      BambooTools.reportTestStartedMessage(simulationTestingParameters.getShowWindows());

      drcSimulationTestHelper = new DRCSimulationTestHelper(simulationTestingParameters, getRobotModel(), new FlatGroundEnvironment());
      drcSimulationTestHelper.createSimulation(getClass().getSimpleName());
      drcSimulationTestHelper.setupCameraForUnitTest(new Point3D(0.0, 0.0, 0.5), new Point3D(6.0, 2.0, 2.0));

      ThreadTools.sleep(1000);
      boolean success = drcSimulationTestHelper.simulateAndBlockAndCatchExceptions(0.5);
      assertTrue(success);

      FullHumanoidRobotModel fullRobotModel = drcSimulationTestHelper.getControllerFullRobotModel();

      SimulationConstructionSet scs = drcSimulationTestHelper.getSimulationConstructionSet();

      for (RobotSide robotSide : RobotSide.values)
      {
         RigidBodyBasics foot = fullRobotModel.getFoot(robotSide);
         FramePose3D initialFootPosition = new FramePose3D(foot.getBodyFixedFrame());
         initialFootPosition.changeFrame(ReferenceFrame.getWorldFrame());

         // First need to pick up the foot:
         assertTrue(pickupFoot(robotSide, foot));

         // send the queued messages.
         double firstTrajectoryPointTime = 0.5;
         int numberOfTrajectoryPointsPerMessage = 20;
         int numberOfMessages = 10;
         double trajectoryTime = 12.0;

         FrameEuclideanTrajectoryPointList trajectoryPoints = createTrajectory(robotSide,
                                                                               foot,
                                                                               firstTrajectoryPointTime,
                                                                               numberOfTrajectoryPointsPerMessage,
                                                                               1,
                                                                               trajectoryTime);
         sendFootTrajectoryMessages(random, scs, robotSide, numberOfMessages, trajectoryPoints);

         success = drcSimulationTestHelper.simulateAndBlockAndCatchExceptions(getRobotModel().getControllerDT());
         assertTrue(success);

         //send a single trajectory point message in override mode
         moveFootToRandomPosition(random, robotSide, foot, scs);

         // Without forgetting to put the foot back on the ground
         putFootOnGround(robotSide, foot, initialFootPosition);
      }
   }

   @BeforeEach
   public void showMemoryUsageBeforeTest()
   {
      MemoryTools.printCurrentMemoryUsageAndReturnUsedMemoryInMB(getClass().getSimpleName() + " before test.");
   }

   @AfterEach
   public void destroySimulationAndRecycleMemory()
   {
      if (simulationTestingParameters.getKeepSCSUp())
      {
         ThreadTools.sleepForever();
      }

      // Do this here in case a test fails. That way the memory will be recycled.
      if (drcSimulationTestHelper != null)
      {
         drcSimulationTestHelper.destroySimulation();
         drcSimulationTestHelper = null;
      }

      MemoryTools.printCurrentMemoryUsageAndReturnUsedMemoryInMB(getClass().getSimpleName() + " after test.");
   }
}<|MERGE_RESOLUTION|>--- conflicted
+++ resolved
@@ -559,23 +559,13 @@
       drcSimulationTestHelper.createVideo(getSimpleRobotName(), 1);
 
       // check internal desired matches last trajectory point:
-<<<<<<< HEAD
       String namespacePositionDesired = FeedbackControllerToolbox.class.getSimpleName();
-      String varnamePositionDesired = footName + Type.DESIRED.getName() + Space.POSITION.getName();
+      String varnamePositionDesired = footName + Type.DESIRED.getName() + SpaceData3D.POSITION.getName();
       Vector3D currentDesiredPosition = EndToEndTestTools.findVector3D(namespacePositionDesired, varnamePositionDesired, scs);
 
       String namespaceOrientationDesired = FeedbackControllerToolbox.class.getSimpleName();
-      String varnameOrientationDesired = footName + Type.DESIRED.getName() + Space.ORIENTATION.getName();
+      String varnameOrientationDesired = footName + Type.DESIRED.getName() + SpaceData3D.ORIENTATION.getName();
       Quaternion currentDesiredOrientation = EndToEndTestTools.findQuaternion(namespaceOrientationDesired, varnameOrientationDesired, scs);
-=======
-      String nameSpacePositionDesired = FeedbackControllerToolbox.class.getSimpleName();
-      String varnamePositionDesired = footName + Type.DESIRED.getName() + SpaceData3D.POSITION.getName();
-      Vector3D currentDesiredPosition = EndToEndTestTools.findVector3D(nameSpacePositionDesired, varnamePositionDesired, scs);
-
-      String nameSpaceOrientationDesired = FeedbackControllerToolbox.class.getSimpleName();
-      String varnameOrientationDesired = footName + Type.DESIRED.getName() + SpaceData3D.ORIENTATION.getName();
-      Quaternion currentDesiredOrientation = EndToEndTestTools.findQuaternion(nameSpaceOrientationDesired, varnameOrientationDesired, scs);
->>>>>>> 3a88ca44
 
       EuclidCoreTestTools.assertTuple3DEquals(lastPoint.getPositionCopy(), currentDesiredPosition, 0.001);
       EuclidCoreTestTools.assertQuaternionEquals(lastPoint.getOrientationCopy(), currentDesiredOrientation, 0.001);
