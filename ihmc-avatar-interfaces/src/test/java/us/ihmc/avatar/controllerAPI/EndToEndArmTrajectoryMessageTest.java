package us.ihmc.avatar.controllerAPI;

import static org.junit.jupiter.api.Assertions.assertArrayEquals;
import static org.junit.jupiter.api.Assertions.assertEquals;
import static org.junit.jupiter.api.Assertions.assertTrue;

import java.util.ArrayList;
import java.util.List;
import java.util.Random;
import java.util.stream.Stream;

import org.junit.jupiter.api.AfterEach;
import org.junit.jupiter.api.BeforeEach;
import org.junit.jupiter.api.Tag;
import org.junit.jupiter.api.Test;

import controller_msgs.msg.dds.ArmTrajectoryMessage;
import controller_msgs.msg.dds.JointspaceTrajectoryStatusMessage;
import controller_msgs.msg.dds.OneDoFJointTrajectoryMessage;
import controller_msgs.msg.dds.StopAllTrajectoryMessage;
import controller_msgs.msg.dds.TrajectoryPoint1DMessage;
import us.ihmc.avatar.MultiRobotTestInterface;
import us.ihmc.avatar.testTools.DRCSimulationTestHelper;
import us.ihmc.avatar.testTools.EndToEndTestTools;
import us.ihmc.commonWalkingControlModules.controlModules.rigidBody.RigidBodyControlMode;
import us.ihmc.commonWalkingControlModules.controlModules.rigidBody.RigidBodyJointControlHelper;
import us.ihmc.commonWalkingControlModules.controlModules.rigidBody.RigidBodyJointspaceControlState;
import us.ihmc.commonWalkingControlModules.controlModules.rigidBody.RigidBodyTaskspaceControlState;
import us.ihmc.commons.MathTools;
import us.ihmc.commons.RandomNumbers;
import us.ihmc.commons.thread.ThreadTools;
import us.ihmc.communication.packets.ExecutionMode;
import us.ihmc.euclid.tools.EuclidCoreTools;
import us.ihmc.humanoidRobotics.communication.packets.HumanoidMessageTools;
import us.ihmc.humanoidRobotics.communication.packets.TrajectoryExecutionStatus;
import us.ihmc.idl.IDLSequence.Object;
import us.ihmc.mecano.multiBodySystem.interfaces.JointReadOnly;
import us.ihmc.mecano.multiBodySystem.interfaces.OneDoFJointBasics;
import us.ihmc.mecano.multiBodySystem.interfaces.RigidBodyBasics;
import us.ihmc.mecano.tools.MultiBodySystemTools;
import us.ihmc.robotModels.FullHumanoidRobotModel;
import us.ihmc.robotics.math.trajectories.CubicPolynomialTrajectoryGenerator;
import us.ihmc.robotics.math.trajectories.generators.MultipleWaypointsTrajectoryGenerator;
import us.ihmc.robotics.math.trajectories.generators.OneDoFTrajectoryPointCalculator;
import us.ihmc.robotics.math.trajectories.trajectorypoints.OneDoFTrajectoryPoint;
import us.ihmc.robotics.math.trajectories.trajectorypoints.lists.OneDoFTrajectoryPointList;
import us.ihmc.robotics.robotSide.RobotSide;
import us.ihmc.robotics.robotSide.SideDependentList;
import us.ihmc.simulationConstructionSetTools.bambooTools.BambooTools;
import us.ihmc.simulationconstructionset.SimulationConstructionSet;
import us.ihmc.simulationconstructionset.util.RobotController;
import us.ihmc.simulationconstructionset.util.simulationTesting.SimulationTestingParameters;
import us.ihmc.tools.MemoryTools;
import us.ihmc.yoVariables.registry.YoVariableRegistry;
import us.ihmc.yoVariables.variable.YoDouble;
import us.ihmc.yoVariables.variable.YoInteger;

@Tag("controller-api-4")
public abstract class EndToEndArmTrajectoryMessageTest implements MultiRobotTestInterface
{
   private static boolean DEBUG = false;

   protected static final SimulationTestingParameters simulationTestingParameters = SimulationTestingParameters.createFromSystemProperties();

   private DRCSimulationTestHelper drcSimulationTestHelper;

   protected double getTimePerWaypoint()
   {
      return 0.5;
   }

   @Test
   public void testSingleTrajectoryPoint() throws Exception
   {
      BambooTools.reportTestStartedMessage(simulationTestingParameters.getShowWindows());

      Random random = new Random(564654L);
      double epsilon = 1.0e-10;

      drcSimulationTestHelper = new DRCSimulationTestHelper(simulationTestingParameters, getRobotModel());
      drcSimulationTestHelper.createSimulation(getClass().getSimpleName());

      List<JointspaceTrajectoryStatusMessage> statusMessages = new ArrayList<>();
      drcSimulationTestHelper.createSubscriberFromController(JointspaceTrajectoryStatusMessage.class, statusMessages::add);

      ThreadTools.sleep(1000);
      boolean success = drcSimulationTestHelper.simulateAndBlockAndCatchExceptions(0.5);
      assertTrue(success);

      FullHumanoidRobotModel fullRobotModel = drcSimulationTestHelper.getControllerFullRobotModel();

      for (RobotSide robotSide : RobotSide.values)
      {
         double trajectoryTime = 0.5;
         RigidBodyBasics chest = fullRobotModel.getChest();
         RigidBodyBasics hand = fullRobotModel.getHand(robotSide);
         OneDoFJointBasics[] armJoints = MultiBodySystemTools.createOneDoFJointPath(chest, hand);
         String[] armJointNames = Stream.of(armJoints).map(JointReadOnly::getName).toArray(String[]::new);
         int numberOfJoints = MultiBodySystemTools.computeDegreesOfFreedom(armJoints);
         double[] desiredJointPositions = generateRandomJointPositions(random, armJoints);
         double[] desiredJointVelocities = new double[numberOfJoints];
         long sequenceID = random.nextLong();

         generateRandomJointPositions(random, armJoints);

         ArmTrajectoryMessage armTrajectoryMessage = HumanoidMessageTools.createArmTrajectoryMessage(robotSide, trajectoryTime, desiredJointPositions);
         armTrajectoryMessage.setSequenceId(sequenceID);

         if (DEBUG)
         {
            for (int i = 0; i < numberOfJoints; i++)
            {
               OneDoFJointBasics armJoint = armJoints[i];
               System.out.println(armJoint.getName() + ": q = " + armJoint.getQ());
            }
         }

         drcSimulationTestHelper.publishToController(armTrajectoryMessage);

         success = drcSimulationTestHelper.simulateAndBlockAndCatchExceptions(1.0 + trajectoryTime);
         assertTrue(success);

         SimulationConstructionSet scs = drcSimulationTestHelper.getSimulationConstructionSet();

         EndToEndTestTools.assertOneDoFJointsFeebackControllerDesireds(armJointNames, desiredJointPositions, desiredJointVelocities, epsilon, scs);

         assertEquals(2, statusMessages.size());
         JointspaceTrajectoryStatusMessage startedStatus = statusMessages.remove(0);
         JointspaceTrajectoryStatusMessage completedStatus = statusMessages.remove(0);
         EndToEndTestTools.assertJointspaceTrajectoryStatus(sequenceID,
                                                            TrajectoryExecutionStatus.STARTED,
                                                            0.0,
                                                            armJointNames,
                                                            startedStatus,
                                                            getRobotModel().getControllerDT());
         EndToEndTestTools.assertJointspaceTrajectoryStatus(sequenceID,
                                                            TrajectoryExecutionStatus.COMPLETED,
                                                            trajectoryTime,
                                                            desiredJointPositions,
                                                            armJointNames,
                                                            completedStatus,
                                                            1.0e-12,
                                                            getRobotModel().getControllerDT());
      }
      drcSimulationTestHelper.createVideo(getSimpleRobotName(), 2);
   }

   @Test
   public void testMultipleTrajectoryPoints() throws Exception
   {
      BambooTools.reportTestStartedMessage(simulationTestingParameters.getShowWindows());

      Random random = new Random(564654L);
      double epsilon = 1.0e-10;

      drcSimulationTestHelper = new DRCSimulationTestHelper(simulationTestingParameters, getRobotModel());
      drcSimulationTestHelper.createSimulation(getClass().getSimpleName());

      List<JointspaceTrajectoryStatusMessage> statusMessages = new ArrayList<>();
      drcSimulationTestHelper.createSubscriberFromController(JointspaceTrajectoryStatusMessage.class, statusMessages::add);
      double controllerDT = getRobotModel().getControllerDT();

      ThreadTools.sleep(1000);
      boolean success = drcSimulationTestHelper.simulateAndBlockAndCatchExceptions(0.5);
      assertTrue(success);

      FullHumanoidRobotModel fullRobotModel = drcSimulationTestHelper.getControllerFullRobotModel();
      double timePerWaypoint = getTimePerWaypoint();
      int numberOfTrajectoryPoints = 10;
      double trajectoryTime = numberOfTrajectoryPoints * timePerWaypoint;

      SideDependentList<OneDoFJointBasics[]> armsJoints = new SideDependentList<>();
      SideDependentList<ArmTrajectoryMessage> armTrajectoryMessages = new SideDependentList<>();

      for (RobotSide robotSide : RobotSide.values)
      {
         RigidBodyBasics chest = fullRobotModel.getChest();
         RigidBodyBasics hand = fullRobotModel.getHand(robotSide);
         OneDoFJointBasics[] armJoints = MultiBodySystemTools.createOneDoFJointPath(chest, hand);
         armsJoints.put(robotSide, armJoints);

         ArmTrajectoryMessage armTrajectoryMessage = generateRandomArmTrajectoryMessage(random, numberOfTrajectoryPoints, trajectoryTime, robotSide, armJoints);
         armTrajectoryMessage.setSequenceId(random.nextLong());
         armTrajectoryMessages.put(robotSide, armTrajectoryMessage);
         drcSimulationTestHelper.publishToController(armTrajectoryMessage);
      }

      success = drcSimulationTestHelper.simulateAndBlockAndCatchExceptions(2 * controllerDT); // Not sure why, but the controller needs 2*dt to initialize.
      assertTrue(success);

      SimulationConstructionSet scs = drcSimulationTestHelper.getSimulationConstructionSet();

      assertEquals(2, statusMessages.size());

      for (RobotSide robotSide : RobotSide.values)
      {
         OneDoFJointBasics[] armJoints = armsJoints.get(robotSide);
         String[] armJointNames = Stream.of(armJoints).map(JointReadOnly::getName).toArray(String[]::new);
         ArmTrajectoryMessage armTrajectoryMessage = armTrajectoryMessages.get(robotSide);

         EndToEndTestTools.assertTotalNumberOfWaypointsInJointspaceManager(numberOfTrajectoryPoints + 1,
                                                                           fullRobotModel.getHand(robotSide).getName(),
                                                                           armJointNames,
                                                                           scs);

         for (int jointIndex = 0; jointIndex < armJoints.length; jointIndex++)
         {
            OneDoFJointBasics armJoint = armJoints[jointIndex];
            OneDoFJointTrajectoryMessage jointTrajectoryMessage = armTrajectoryMessage.getJointspaceTrajectory().getJointTrajectoryMessages().get(jointIndex);

            int numberOfPointToCheck = Math.min(jointTrajectoryMessage.getTrajectoryPoints().size(), RigidBodyJointspaceControlState.maxPointsInGenerator - 1);
            for (int trajectoryPointIndex = 0; trajectoryPointIndex < numberOfPointToCheck; trajectoryPointIndex++)
            {
               TrajectoryPoint1DMessage expectedTrajectoryPoint = jointTrajectoryMessage.getTrajectoryPoints().get(trajectoryPointIndex);
               OneDoFTrajectoryPoint controllerTrajectoryPoint = findTrajectoryPoint(armJoint, trajectoryPointIndex + 1, scs);
               assertEquals(expectedTrajectoryPoint.getTime(), controllerTrajectoryPoint.getTime(), epsilon);
               assertEquals(expectedTrajectoryPoint.getPosition(), controllerTrajectoryPoint.getPosition(), epsilon);
               assertEquals(expectedTrajectoryPoint.getVelocity(), controllerTrajectoryPoint.getVelocity(), epsilon);
            }
         }

         JointspaceTrajectoryStatusMessage startedStatus = statusMessages.stream()
                                                                         .filter(m -> m.getTrajectoryExecutionStatus() == TrajectoryExecutionStatus.STARTED.toByte())
                                                                         .filter(m -> m.getJointNames().getString(0).equals(armJoints[0].getName())).findFirst()
                                                                         .get();

         EndToEndTestTools.assertJointspaceTrajectoryStatus(armTrajectoryMessage.getSequenceId(),
                                                            TrajectoryExecutionStatus.STARTED,
                                                            0.0,
                                                            armJointNames,
                                                            startedStatus,
                                                            controllerDT);
      }

      statusMessages.clear();

      success = drcSimulationTestHelper.simulateAndBlockAndCatchExceptions(2.0 + trajectoryTime);
      assertTrue(success);

      assertEquals(2, statusMessages.size());

      for (RobotSide robotSide : RobotSide.values)
      {
         OneDoFJointBasics[] armJoints = armsJoints.get(robotSide);
         String[] armJointNames = Stream.of(armJoints).map(JointReadOnly::getName).toArray(String[]::new);

         double[] desiredJointPositions = new double[armJoints.length];
         double[] desiredJointVelocities = new double[armJoints.length];

         for (int jointIndex = 0; jointIndex < armJoints.length; jointIndex++)
            desiredJointPositions[jointIndex] = armTrajectoryMessages.get(robotSide).getJointspaceTrajectory().getJointTrajectoryMessages().get(jointIndex)
                                                                     .getTrajectoryPoints().getLast().getPosition();

         EndToEndTestTools.assertOneDoFJointsFeebackControllerDesireds(armJointNames, desiredJointPositions, desiredJointVelocities, epsilon, scs);

         JointspaceTrajectoryStatusMessage completedStatus = statusMessages.stream()
                                                                           .filter(m -> m.getTrajectoryExecutionStatus() == TrajectoryExecutionStatus.COMPLETED.toByte())
                                                                           .filter(m -> m.getJointNames().getString(0).equals(armJoints[0].getName()))
                                                                           .findFirst().get();
         EndToEndTestTools.assertJointspaceTrajectoryStatus(armTrajectoryMessages.get(robotSide).getSequenceId(),
                                                            TrajectoryExecutionStatus.COMPLETED,
                                                            trajectoryTime + getTimePerWaypoint(),
                                                            desiredJointPositions,
                                                            armJointNames,
                                                            completedStatus,
                                                            1.0e-12,
                                                            controllerDT);
      }

      drcSimulationTestHelper.createVideo(getSimpleRobotName(), 2);
   }

   @Test
   public void testMessageWithTooManyTrajectoryPoints() throws Exception
   {
      Random random = new Random(34536);
      simulationTestingParameters.setRunMultiThreaded(false);
      BambooTools.reportTestStartedMessage(simulationTestingParameters.getShowWindows());

      drcSimulationTestHelper = new DRCSimulationTestHelper(simulationTestingParameters, getRobotModel());
      drcSimulationTestHelper.createSimulation(getClass().getSimpleName());

      List<JointspaceTrajectoryStatusMessage> statusMessages = new ArrayList<>();
      drcSimulationTestHelper.createSubscriberFromController(JointspaceTrajectoryStatusMessage.class, statusMessages::add);
      double controllerDT = getRobotModel().getControllerDT();

      ThreadTools.sleep(1000);
      boolean success = drcSimulationTestHelper.simulateAndBlockAndCatchExceptions(0.5);
      assertTrue(success);
      RobotSide robotSide = RobotSide.LEFT;

      FullHumanoidRobotModel fullRobotModel = drcSimulationTestHelper.getControllerFullRobotModel();
      RigidBodyBasics chest = fullRobotModel.getChest();
      RigidBodyBasics hand = fullRobotModel.getHand(robotSide);
      OneDoFJointBasics[] armJoints = MultiBodySystemTools.createOneDoFJointPath(chest, hand);
      String[] armJointNames = Stream.of(armJoints).map(JointReadOnly::getName).toArray(String[]::new);
      int numberOfJoints = MultiBodySystemTools.computeDegreesOfFreedom(MultiBodySystemTools.createOneDoFJointPath(chest, hand));

      {
         int numberOfPoints = RigidBodyJointspaceControlState.maxPoints;
         ArmTrajectoryMessage message = HumanoidMessageTools.createArmTrajectoryMessage(robotSide);
         for (int jointIdx = 0; jointIdx < numberOfJoints; jointIdx++)
            message.getJointspaceTrajectory().getJointTrajectoryMessages().add();
         double time = 0.05 + RigidBodyTaskspaceControlState.timeEpsilonForInitialPoint;
         for (int pointIdx = 0; pointIdx < numberOfPoints; pointIdx++)
         {
            for (int jointIdx = 0; jointIdx < numberOfJoints; jointIdx++)
            {
               message.getJointspaceTrajectory().getJointTrajectoryMessages().get(jointIdx).getTrajectoryPoints().add()
                      .set(HumanoidMessageTools.createTrajectoryPoint1DMessage(time, 0.0, 0.0));
            }
            time = time + 0.05;
         }
         drcSimulationTestHelper.publishToController(message);

         success = drcSimulationTestHelper.simulateAndBlockAndCatchExceptions(8.0 * controllerDT);
         assertTrue(success);

         String bodyName = fullRobotModel.getHand(robotSide).getName();
         EndToEndTestTools.assertTotalNumberOfWaypointsInJointspaceManager(1, bodyName, armJointNames, drcSimulationTestHelper.getSimulationConstructionSet());
         assertEquals(0, statusMessages.size(), "Did not expect a status, but got: " + statusMessages.toString());
      }

      {
         int numberOfPoints = RigidBodyJointspaceControlState.maxPoints - 1;
         ArmTrajectoryMessage message = HumanoidMessageTools.createArmTrajectoryMessage(robotSide);
         for (int jointIdx = 0; jointIdx < numberOfJoints; jointIdx++)
            message.getJointspaceTrajectory().getJointTrajectoryMessages().add();
         double time = 0.05 + RigidBodyTaskspaceControlState.timeEpsilonForInitialPoint;
         for (int pointIdx = 0; pointIdx < numberOfPoints; pointIdx++)
         {
            for (int jointIdx = 0; jointIdx < numberOfJoints; jointIdx++)
            {
               message.getJointspaceTrajectory().getJointTrajectoryMessages().get(jointIdx).getTrajectoryPoints().add()
                      .set(HumanoidMessageTools.createTrajectoryPoint1DMessage(time, 0.0, 0.0));
            }
            time = time + 0.05;
         }
         message.setSequenceId(random.nextLong());
         drcSimulationTestHelper.publishToController(message);

         success = drcSimulationTestHelper.simulateAndBlockAndCatchExceptions(8.0 * controllerDT);
         assertTrue(success);

         String bodyName = fullRobotModel.getHand(robotSide).getName();
         EndToEndTestTools.assertTotalNumberOfWaypointsInJointspaceManager(RigidBodyJointspaceControlState.maxPoints,
                                                                           bodyName,
                                                                           armJointNames,
                                                                           drcSimulationTestHelper.getSimulationConstructionSet());
         assertEquals(1, statusMessages.size());
         EndToEndTestTools.assertJointspaceTrajectoryStatus(message.getSequenceId(),
                                                            TrajectoryExecutionStatus.STARTED,
                                                            0.0,
                                                            armJointNames,
                                                            statusMessages.remove(0),
                                                            controllerDT);
      }
   }

   @Test
   public void testQueuedMessages() throws Exception
   {
      BambooTools.reportTestStartedMessage(simulationTestingParameters.getShowWindows());

      Random random = new Random(564654L);
      double epsilon = 1.0e-10;

      drcSimulationTestHelper = new DRCSimulationTestHelper(simulationTestingParameters, getRobotModel());
      drcSimulationTestHelper.createSimulation(getClass().getSimpleName());
      List<JointspaceTrajectoryStatusMessage> statusMessages = new ArrayList<>();
      drcSimulationTestHelper.createSubscriberFromController(JointspaceTrajectoryStatusMessage.class, statusMessages::add);
      double controllerDT = getRobotModel().getControllerDT();

      ThreadTools.sleep(1000);
      boolean success = drcSimulationTestHelper.simulateAndBlockAndCatchExceptions(0.5);
      assertTrue(success);

      FullHumanoidRobotModel fullRobotModel = drcSimulationTestHelper.getControllerFullRobotModel();
      double timePerWaypoint = getTimePerWaypoint();
      int numberOfMessages = 5;
      int numberOfTrajectoryPoints = 5;

      OneDoFJointBasics[] armJoints;
      List<ArmTrajectoryMessage> armTrajectoryMessages;

      long id = 1264L;
      RobotSide robotSide = RobotSide.LEFT;

      RigidBodyBasics chest = fullRobotModel.getChest();
      RigidBodyBasics hand = fullRobotModel.getHand(robotSide);
      armJoints = MultiBodySystemTools.createOneDoFJointPath(chest, hand);
      String[] armJointNames = Stream.of(armJoints).map(JointReadOnly::getName).toArray(String[]::new);
      int numberOfJoints = MultiBodySystemTools.computeDegreesOfFreedom(armJoints);

      armTrajectoryMessages = new ArrayList<>();

      for (int messageIndex = 0; messageIndex < numberOfMessages; messageIndex++)
      {
         ArmTrajectoryMessage trajectoryMessage = HumanoidMessageTools.createArmTrajectoryMessage(robotSide);
         trajectoryMessage.setSequenceId(random.nextLong());
         trajectoryMessage.getJointspaceTrajectory().getQueueingProperties().setMessageId(id);
         if (messageIndex > 0)
         {
            trajectoryMessage.getJointspaceTrajectory().getQueueingProperties().setExecutionMode(ExecutionMode.QUEUE.toByte());
            trajectoryMessage.getJointspaceTrajectory().getQueueingProperties().setPreviousMessageId(id - 1);
         }
         id++;

         OneDoFTrajectoryPointCalculator trajectoryPoint1DCalculator = new OneDoFTrajectoryPointCalculator();

         for (int jointIndex = 0; jointIndex < numberOfJoints; jointIndex++)
         {
            OneDoFJointBasics joint = armJoints[jointIndex];
            OneDoFJointTrajectoryMessage jointTrajectoryMessage = trajectoryMessage.getJointspaceTrajectory().getJointTrajectoryMessages().add();
            trajectoryPoint1DCalculator.clear();

            for (int trajectoryPointIndex = 0; trajectoryPointIndex < numberOfTrajectoryPoints; trajectoryPointIndex++)
            {
               double desiredJointPosition = RandomNumbers.nextDouble(random, joint.getJointLimitLower(), joint.getJointLimitUpper());
               trajectoryPoint1DCalculator.appendTrajectoryPoint(timePerWaypoint * trajectoryPointIndex, desiredJointPosition);
            }

            trajectoryPoint1DCalculator.compute(timePerWaypoint * (numberOfTrajectoryPoints - 1));
            OneDoFTrajectoryPointList trajectoryData = trajectoryPoint1DCalculator.getTrajectoryData();
            trajectoryData.addTimeOffset(getTimePerWaypoint());

            for (int trajectoryPointIndex = 0; trajectoryPointIndex < numberOfTrajectoryPoints; trajectoryPointIndex++)
            {
               OneDoFTrajectoryPoint trajectoryPoint = trajectoryData.getTrajectoryPoint(trajectoryPointIndex);
               jointTrajectoryMessage.getTrajectoryPoints().add().set(HumanoidMessageTools.createTrajectoryPoint1DMessage(trajectoryPoint));
            }
         }

         armTrajectoryMessages.add(trajectoryMessage);
         drcSimulationTestHelper.publishToController(trajectoryMessage);

         success = drcSimulationTestHelper.simulateAndBlockAndCatchExceptions(controllerDT);
         assertTrue(success);
      }

      success = drcSimulationTestHelper.simulateAndBlockAndCatchExceptions(controllerDT);
      assertTrue(success);

      SimulationConstructionSet scs = drcSimulationTestHelper.getSimulationConstructionSet();

      int totalNumberOfPoints = numberOfTrajectoryPoints * numberOfMessages + 1;
      boolean firstSegment = true;

      while (true)
      {
         int expectedNumberOfPointsInGenerator = Math.min(totalNumberOfPoints, RigidBodyJointspaceControlState.maxPointsInGenerator);
         if (firstSegment)
            expectedNumberOfPointsInGenerator = Math.min(RigidBodyJointspaceControlState.maxPointsInGenerator, numberOfTrajectoryPoints + 1);
         int expectedPointsInQueue = totalNumberOfPoints - expectedNumberOfPointsInGenerator;

         String bodyName = fullRobotModel.getHand(robotSide).getName();
         EndToEndTestTools.assertTotalNumberOfWaypointsInJointspaceManager(totalNumberOfPoints, bodyName, armJointNames, scs);

         for (int jointIndex = 0; jointIndex < armJoints.length; jointIndex++)
         {
            OneDoFJointBasics armJoint = armJoints[jointIndex];
            for (int trajectoryPointIndex = 0; trajectoryPointIndex < numberOfTrajectoryPoints; trajectoryPointIndex++)
               assertEquals(expectedPointsInQueue, findNumberOfQueuedPoints(bodyName, armJoint, scs));
         }

         success = drcSimulationTestHelper.simulateAndBlockAndCatchExceptions((expectedNumberOfPointsInGenerator - 1) * timePerWaypoint);
         assertTrue(success);

         totalNumberOfPoints = totalNumberOfPoints - (expectedNumberOfPointsInGenerator - 1);
         firstSegment = false;

         if (expectedPointsInQueue == 0)
            break;
      }

      success = drcSimulationTestHelper.simulateAndBlockAndCatchExceptions(1.0);

      double[] desiredJointPositions = new double[armJoints.length];
      double[] desiredJointVelocities = new double[armJoints.length];

      for (int jointIndex = 0; jointIndex < armJoints.length; jointIndex++)
         desiredJointPositions[jointIndex] = armTrajectoryMessages.get(numberOfMessages - 1).getJointspaceTrajectory().getJointTrajectoryMessages()
                                                                  .get(jointIndex).getTrajectoryPoints().getLast().getPosition();

      EndToEndTestTools.assertOneDoFJointsFeebackControllerDesireds(armJointNames, desiredJointPositions, desiredJointVelocities, epsilon, scs);
      drcSimulationTestHelper.createVideo(getSimpleRobotName(), 2);

      assertEquals(2 * armTrajectoryMessages.size(), statusMessages.size());

      double startTime = 0.0;

      for (int inputIndex = 0; inputIndex < armTrajectoryMessages.size(); inputIndex++)
      {
         ArmTrajectoryMessage armTrajectoryMessage = armTrajectoryMessages.get(inputIndex);
         double[] finalDesiredPositions = armTrajectoryMessage.getJointspaceTrajectory().getJointTrajectoryMessages().stream()
                                                              .mapToDouble(jointTrajectory -> jointTrajectory.getTrajectoryPoints().getLast().getPosition())
                                                              .toArray();
         Object<TrajectoryPoint1DMessage> firstJointTrajectoryPoints = armTrajectoryMessage.getJointspaceTrajectory().getJointTrajectoryMessages().get(0)
                                                                                           .getTrajectoryPoints();
         double endTime = startTime + firstJointTrajectoryPoints.getLast().getTime();
         if (inputIndex > 0)
            startTime += firstJointTrajectoryPoints.getFirst().getTime();
         JointspaceTrajectoryStatusMessage startedStatusMessage = statusMessages.remove(0);
         JointspaceTrajectoryStatusMessage completedStatusMessage = statusMessages.remove(0);
         EndToEndTestTools.assertJointspaceTrajectoryStatus(armTrajectoryMessage.getSequenceId(),
                                                            TrajectoryExecutionStatus.STARTED,
                                                            startTime,
                                                            armJointNames,
                                                            startedStatusMessage,
                                                            controllerDT);
         EndToEndTestTools.assertJointspaceTrajectoryStatus(armTrajectoryMessage.getSequenceId(),
                                                            TrajectoryExecutionStatus.COMPLETED,
                                                            endTime,
                                                            finalDesiredPositions,
                                                            armJointNames,
                                                            completedStatusMessage,
                                                            1.0e-3,
                                                            controllerDT);
         startTime = endTime;
      }
   }

   @Test
   public void testQueueWithWrongPreviousId() throws Exception
   {
      BambooTools.reportTestStartedMessage(simulationTestingParameters.getShowWindows());

      Random random = new Random(564654L);

      drcSimulationTestHelper = new DRCSimulationTestHelper(simulationTestingParameters, getRobotModel());
      drcSimulationTestHelper.createSimulation(getClass().getSimpleName());

      double controllerDT = getRobotModel().getControllerDT();

      ThreadTools.sleep(1000);
      boolean success = drcSimulationTestHelper.simulateAndBlockAndCatchExceptions(0.5);
      assertTrue(success);

      FullHumanoidRobotModel fullRobotModel = drcSimulationTestHelper.getControllerFullRobotModel();
      double timePerWaypoint = getTimePerWaypoint();
      int numberOfMessages = 5;
      int numberOfTrajectoryPoints = 5;

      SideDependentList<OneDoFJointBasics[]> armsJoints = new SideDependentList<>();
      SideDependentList<List<ArmTrajectoryMessage>> armTrajectoryMessages = new SideDependentList<>();

      long id = 1264L;

      for (RobotSide robotSide : RobotSide.values)
      {
         RigidBodyBasics chest = fullRobotModel.getChest();
         RigidBodyBasics hand = fullRobotModel.getHand(robotSide);
         OneDoFJointBasics[] armJoints = MultiBodySystemTools.createOneDoFJointPath(chest, hand);
         armsJoints.put(robotSide, armJoints);
         int numberOfJoints = MultiBodySystemTools.computeDegreesOfFreedom(armJoints);

         List<ArmTrajectoryMessage> messageList = new ArrayList<>();

         for (int messageIndex = 0; messageIndex < numberOfMessages; messageIndex++)
         {
            ArmTrajectoryMessage armTrajectoryMessage = HumanoidMessageTools.createArmTrajectoryMessage(robotSide);
            armTrajectoryMessage.setSequenceId(random.nextLong());
            armTrajectoryMessage.getJointspaceTrajectory().getQueueingProperties().setMessageId(id);
            if (messageIndex > 0)
            {
               long previousMessageId = id - 1;
               if (messageIndex == numberOfMessages - 1)
                  previousMessageId = id + 100; // Bad ID

               armTrajectoryMessage.getJointspaceTrajectory().getQueueingProperties().setExecutionMode(ExecutionMode.QUEUE.toByte());
               armTrajectoryMessage.getJointspaceTrajectory().getQueueingProperties().setPreviousMessageId(previousMessageId);
            }
            id++;

            OneDoFTrajectoryPointCalculator trajectoryPoint1DCalculator = new OneDoFTrajectoryPointCalculator();

            for (int jointIndex = 0; jointIndex < numberOfJoints; jointIndex++)
            {
               OneDoFJointBasics joint = armJoints[jointIndex];
               OneDoFJointTrajectoryMessage jointTrajectoryMessage = armTrajectoryMessage.getJointspaceTrajectory().getJointTrajectoryMessages().add();

               trajectoryPoint1DCalculator.clear();

               for (int trajectoryPointIndex = 0; trajectoryPointIndex < numberOfTrajectoryPoints; trajectoryPointIndex++)
               {
                  double desiredJointPosition = RandomNumbers.nextDouble(random, joint.getJointLimitLower(), joint.getJointLimitUpper());
                  trajectoryPoint1DCalculator.appendTrajectoryPoint(desiredJointPosition);
               }

               trajectoryPoint1DCalculator.compute(timePerWaypoint * (numberOfTrajectoryPoints - 1));
               OneDoFTrajectoryPointList trajectoryData = trajectoryPoint1DCalculator.getTrajectoryData();
               trajectoryData.addTimeOffset(getTimePerWaypoint());

               for (int trajectoryPointIndex = 0; trajectoryPointIndex < numberOfTrajectoryPoints; trajectoryPointIndex++)
               {
                  OneDoFTrajectoryPoint trajectoryPoint = trajectoryData.getTrajectoryPoint(trajectoryPointIndex);
                  jointTrajectoryMessage.getTrajectoryPoints().add().set(HumanoidMessageTools.createTrajectoryPoint1DMessage(trajectoryPoint));
               }
            }
            messageList.add(armTrajectoryMessage);
         }
         armTrajectoryMessages.put(robotSide, messageList);
      }

      for (int messageIndex = 0; messageIndex < numberOfMessages; messageIndex++)
      {
         for (RobotSide robotSide : RobotSide.values)
            drcSimulationTestHelper.publishToController(armTrajectoryMessages.get(robotSide).get(messageIndex));

         success = drcSimulationTestHelper.simulateAndBlockAndCatchExceptions(controllerDT);

         assertTrue(success);
      }

      success = drcSimulationTestHelper.simulateAndBlockAndCatchExceptions(controllerDT);
      assertTrue(success);

      SimulationConstructionSet scs = drcSimulationTestHelper.getSimulationConstructionSet();

      for (RobotSide robotSide : RobotSide.values)
      {
         OneDoFJointBasics[] armJoints = armsJoints.get(robotSide);
         String[] armJointNames = Stream.of(armJoints).map(JointReadOnly::getName).toArray(String[]::new);
         double[] desiredJointPositions = new double[armJoints.length];
         double[] desiredJointVelocities = new double[armJoints.length];

         for (int jointIndex = 0; jointIndex < armJoints.length; jointIndex++)
         {
            OneDoFJointBasics armJoint = armJoints[jointIndex];

            String jointName = armJoints[jointIndex].getName();
            String namespace = jointName + "PDController";
            assertEquals(1,
                         EndToEndTestTools.findTotalNumberOfWaypointsInJointspaceManager(fullRobotModel.getHand(robotSide).getName(), armJoint.getName(), scs));
            desiredJointPositions[jointIndex] = EndToEndTestTools.findYoDouble(namespace, "q_" + jointName, scs).getValue();
         }

         EndToEndTestTools.assertTotalNumberOfWaypointsInJointspaceManager(1, fullRobotModel.getHand(robotSide).getName(), armJointNames, scs);
         EndToEndTestTools.assertOneDoFJointsFeebackControllerDesireds(armJointNames, desiredJointPositions, desiredJointVelocities, 0.01, scs);
      }
   }

   @Test
   public void testQueueStoppedWithOverrideMessage() throws Exception
   {
      BambooTools.reportTestStartedMessage(simulationTestingParameters.getShowWindows());

      Random random = new Random(564654L);
      double epsilon = 1.0e-10;

      drcSimulationTestHelper = new DRCSimulationTestHelper(simulationTestingParameters, getRobotModel());
      drcSimulationTestHelper.createSimulation(getClass().getSimpleName());

      ThreadTools.sleep(1000);
      boolean success = drcSimulationTestHelper.simulateAndBlockAndCatchExceptions(0.5);
      assertTrue(success);

      FullHumanoidRobotModel fullRobotModel = drcSimulationTestHelper.getControllerFullRobotModel();
      double timePerWaypoint = getTimePerWaypoint();
      int numberOfMessages = 5;
      int numberOfTrajectoryPoints = 5;

      SideDependentList<OneDoFJointBasics[]> armsJoints = new SideDependentList<>();

      long id = 1264L;

      for (RobotSide robotSide : RobotSide.values)
      {
         RigidBodyBasics chest = fullRobotModel.getChest();
         RigidBodyBasics hand = fullRobotModel.getHand(robotSide);
         OneDoFJointBasics[] armJoints = MultiBodySystemTools.createOneDoFJointPath(chest, hand);
         armsJoints.put(robotSide, armJoints);
         int numberOfJoints = MultiBodySystemTools.computeDegreesOfFreedom(armJoints);

         for (int messageIndex = 0; messageIndex < numberOfMessages; messageIndex++)
         {
            ArmTrajectoryMessage armTrajectoryMessage = HumanoidMessageTools.createArmTrajectoryMessage(robotSide);
            armTrajectoryMessage.getJointspaceTrajectory().getQueueingProperties().setMessageId(id);
            if (messageIndex > 0)
            {
               armTrajectoryMessage.getJointspaceTrajectory().getQueueingProperties().setExecutionMode(ExecutionMode.QUEUE.toByte());
               armTrajectoryMessage.getJointspaceTrajectory().getQueueingProperties().setPreviousMessageId(id - 1);
            }
            id++;

            OneDoFTrajectoryPointCalculator trajectoryPoint1DCalculator = new OneDoFTrajectoryPointCalculator();

            for (int jointIndex = 0; jointIndex < numberOfJoints; jointIndex++)
            {
               OneDoFJointBasics joint = armJoints[jointIndex];
               OneDoFJointTrajectoryMessage jointTrajectoryMessage = armTrajectoryMessage.getJointspaceTrajectory().getJointTrajectoryMessages().add();

               trajectoryPoint1DCalculator.clear();

               for (int trajectoryPointIndex = 0; trajectoryPointIndex < numberOfTrajectoryPoints; trajectoryPointIndex++)
               {
                  double desiredJointPosition = RandomNumbers.nextDouble(random, joint.getJointLimitLower(), joint.getJointLimitUpper());
                  trajectoryPoint1DCalculator.appendTrajectoryPoint(desiredJointPosition);
               }

               trajectoryPoint1DCalculator.compute(timePerWaypoint * (numberOfTrajectoryPoints - 1));
               OneDoFTrajectoryPointList trajectoryData = trajectoryPoint1DCalculator.getTrajectoryData();
               trajectoryData.addTimeOffset(getTimePerWaypoint());

               for (int trajectoryPointIndex = 0; trajectoryPointIndex < numberOfTrajectoryPoints; trajectoryPointIndex++)
               {
                  OneDoFTrajectoryPoint trajectoryPoint = trajectoryData.getTrajectoryPoint(trajectoryPointIndex);
                  jointTrajectoryMessage.getTrajectoryPoints().add().set(HumanoidMessageTools.createTrajectoryPoint1DMessage(trajectoryPoint));
               }
            }
            drcSimulationTestHelper.publishToController(armTrajectoryMessage);

            success = drcSimulationTestHelper.simulateAndBlockAndCatchExceptions(getRobotModel().getControllerDT());
            assertTrue(success);
         }
      }

      success = drcSimulationTestHelper.simulateAndBlockAndCatchExceptions(0.1);
      assertTrue(success);

      SideDependentList<ArmTrajectoryMessage> overridingMessages = new SideDependentList<>();

      double overrideTrajectoryTime = 2.0;

      for (RobotSide robotSide : RobotSide.values)
      {
         ArmTrajectoryMessage armTrajectoryMessage = HumanoidMessageTools.createArmTrajectoryMessage(robotSide,
                                                                                                     overrideTrajectoryTime,
                                                                                                     generateRandomJointPositions(random,
                                                                                                                                  armsJoints.get(robotSide)));
         drcSimulationTestHelper.publishToController(armTrajectoryMessage);
         overridingMessages.put(robotSide, armTrajectoryMessage);
      }

      success = drcSimulationTestHelper.simulateAndBlockAndCatchExceptions(2.0 * getRobotModel().getControllerDT());
      assertTrue(success);

      SimulationConstructionSet scs = drcSimulationTestHelper.getSimulationConstructionSet();

      for (RobotSide robotSide : RobotSide.values)
      {
         OneDoFJointBasics[] armJoints = armsJoints.get(robotSide);
         String[] armJointNames = Stream.of(armJoints).map(JointReadOnly::getName).toArray(String[]::new);
         ArmTrajectoryMessage overridingMessage = overridingMessages.get(robotSide);

         EndToEndTestTools.assertTotalNumberOfWaypointsInJointspaceManager(2, fullRobotModel.getHand(robotSide).getName(), armJointNames, scs);

         for (int jointIndex = 0; jointIndex < armJoints.length; jointIndex++)
         {
            OneDoFJointBasics armJoint = armJoints[jointIndex];

            TrajectoryPoint1DMessage expectedTrajectoryPoint = overridingMessage.getJointspaceTrajectory().getJointTrajectoryMessages().get(jointIndex)
                                                                                .getTrajectoryPoints().get(0);
            OneDoFTrajectoryPoint controllerTrajectoryPoint = findTrajectoryPoint(armJoint, 1, scs);
            assertEquals(expectedTrajectoryPoint.getTime(), controllerTrajectoryPoint.getTime(), epsilon);
            assertEquals(expectedTrajectoryPoint.getPosition(), controllerTrajectoryPoint.getPosition(), epsilon);
            assertEquals(expectedTrajectoryPoint.getVelocity(), controllerTrajectoryPoint.getVelocity(), epsilon);
            assertEquals(0, findNumberOfQueuedPoints(fullRobotModel.getHand(robotSide).getName(), armJoint, scs));
         }
      }

      success = drcSimulationTestHelper.simulateAndBlockAndCatchExceptions(overrideTrajectoryTime);
      assertTrue(success);

      for (RobotSide robotSide : RobotSide.values)
      {
         OneDoFJointBasics[] armJoints = armsJoints.get(robotSide);
         String[] armJointNames = Stream.of(armJoints).map(JointReadOnly::getName).toArray(String[]::new);

         double[] desiredJointPositions = new double[armJoints.length];
         double[] desiredJointVelocities = new double[armJoints.length];

         for (int jointIndex = 0; jointIndex < armJoints.length; jointIndex++)
            desiredJointPositions[jointIndex] = overridingMessages.get(robotSide).getJointspaceTrajectory().getJointTrajectoryMessages().get(jointIndex)
                                                                  .getTrajectoryPoints().getLast().getPosition();

         EndToEndTestTools.assertOneDoFJointsFeebackControllerDesireds(armJointNames, desiredJointPositions, desiredJointVelocities, epsilon, scs);
      }
   }

   @Test
   public void testStopAllTrajectory() throws Exception
   {
      BambooTools.reportTestStartedMessage(simulationTestingParameters.getShowWindows());

      drcSimulationTestHelper = new DRCSimulationTestHelper(simulationTestingParameters, getRobotModel());
      drcSimulationTestHelper.createSimulation(getClass().getSimpleName());

      ThreadTools.sleep(1000);
      boolean success = drcSimulationTestHelper.simulateAndBlockAndCatchExceptions(0.5);
      assertTrue(success);

      FullHumanoidRobotModel fullRobotModel = drcSimulationTestHelper.getControllerFullRobotModel();

      for (RobotSide robotSide : RobotSide.values)
      {
         double trajectoryTime = 1.0;
         RigidBodyBasics chest = fullRobotModel.getChest();
         RigidBodyBasics hand = fullRobotModel.getHand(robotSide);
         OneDoFJointBasics[] armJoints = MultiBodySystemTools.createOneDoFJointPath(chest, hand);
         int numberOfJoints = armJoints.length;
         double[] desiredJointPositions = new double[numberOfJoints];

         ArmTrajectoryMessage armTrajectoryMessage = HumanoidMessageTools.createArmTrajectoryMessage(robotSide, trajectoryTime, desiredJointPositions);
         drcSimulationTestHelper.publishToController(armTrajectoryMessage);

         success = drcSimulationTestHelper.simulateAndBlockAndCatchExceptions(trajectoryTime / 2.0);
         assertTrue(success);

         SimulationConstructionSet scs = drcSimulationTestHelper.getSimulationConstructionSet();

         // publish the message and simulate for one control dt
         drcSimulationTestHelper.publishToController(new StopAllTrajectoryMessage());
         int simulationTicks = (int) (getRobotModel().getControllerDT() / scs.getDT());
         drcSimulationTestHelper.simulateAndBlockAndCatchExceptions(simulationTicks);

         double[] expectedControllerDesiredJointVelocities = new double[numberOfJoints];
         double[] expectedControllerDesiredJointPositions = findControllerDesiredPositions(armJoints, scs);

         success = drcSimulationTestHelper.simulateAndBlockAndCatchExceptions(0.1);
         assertTrue(success);

         RigidBodyControlMode controllerState = EndToEndTestTools.findRigidBodyControlManagerState(hand.getName(), scs);
         double[] actualControllerDesiredJointPositions = findControllerDesiredPositions(armJoints, scs);
         double[] controllerDesiredJointVelocities = findControllerDesiredVelocities(armJoints, scs);

         assertEquals(RigidBodyControlMode.JOINTSPACE, controllerState);
         assertArrayEquals(expectedControllerDesiredJointPositions, actualControllerDesiredJointPositions, 1.0e-10);
         assertArrayEquals(expectedControllerDesiredJointVelocities, controllerDesiredJointVelocities, 1.0e-10);
      }
   }

   @Test
   public void testStreaming() throws Exception
   {
      BambooTools.reportTestStartedMessage(simulationTestingParameters.getShowWindows());

      Random random = new Random(54651);

      YoVariableRegistry testRegistry = new YoVariableRegistry("testStreaming");

      drcSimulationTestHelper = new DRCSimulationTestHelper(simulationTestingParameters, getRobotModel());
      drcSimulationTestHelper.createSimulation(getClass().getSimpleName());
      SimulationConstructionSet scs = drcSimulationTestHelper.getSimulationConstructionSet();
      scs.addYoVariableRegistry(testRegistry);

      ThreadTools.sleep(1000);
      boolean success = drcSimulationTestHelper.simulateAndBlockAndCatchExceptions(1.5);
      assertTrue(success);

      FullHumanoidRobotModel fullRobotModel = drcSimulationTestHelper.getControllerFullRobotModel();

      YoDouble startTime = new YoDouble("startTime", testRegistry);
      YoDouble yoTime = drcSimulationTestHelper.getAvatarSimulation().getHighLevelHumanoidControllerFactory().getHighLevelHumanoidControllerToolbox()
                                               .getYoTime();
      startTime.set(yoTime.getValue());
      YoDouble trajectoryTime = new YoDouble("trajectoryTime", testRegistry);
      trajectoryTime.set(2.0);
      SideDependentList<YoDouble[]> initialArmJointAngles = new SideDependentList<>();
      SideDependentList<YoDouble[]> finalArmJointAngles = new SideDependentList<>();
      SideDependentList<YoDouble[]> desiredArmJointAngles = new SideDependentList<>();
      SideDependentList<YoDouble[]> desiredArmJointVelocities = new SideDependentList<>();

      for (RobotSide robotSide : RobotSide.values)
      {
         RigidBodyBasics chest = fullRobotModel.getChest();
         RigidBodyBasics hand = fullRobotModel.getHand(robotSide);

         OneDoFJointBasics[] armJoints = MultiBodySystemTools.createOneDoFJointPath(chest, hand);
         initialArmJointAngles.put(robotSide, new YoDouble[armJoints.length]);
         finalArmJointAngles.put(robotSide, new YoDouble[armJoints.length]);
         desiredArmJointAngles.put(robotSide, new YoDouble[armJoints.length]);
         desiredArmJointVelocities.put(robotSide, new YoDouble[armJoints.length]);

         for (int i = 0; i < armJoints.length; i++)
         {
            OneDoFJointBasics armJoint = armJoints[i];
            YoDouble qInitial = new YoDouble("test_q_initial_" + armJoint.getName(), testRegistry);
            YoDouble qFinal = new YoDouble("test_q_final_" + armJoint.getName(), testRegistry);
            YoDouble qDesired = new YoDouble("test_q_des_" + armJoint.getName(), testRegistry);
            YoDouble qDDesired = new YoDouble("test_qd_des_" + armJoint.getName(), testRegistry);
            qInitial.set(armJoint.getQ());
            qFinal.set(RandomNumbers.nextDouble(random, armJoint.getJointLimitLower(), armJoint.getJointLimitUpper()));
            initialArmJointAngles.get(robotSide)[i] = qInitial;
            finalArmJointAngles.get(robotSide)[i] = qFinal;
            desiredArmJointAngles.get(robotSide)[i] = qDesired;
            desiredArmJointVelocities.get(robotSide)[i] = qDDesired;
         }
      }

      drcSimulationTestHelper.addRobotControllerOnControllerThread(new RobotController()
      {
         @Override
         public void initialize()
         {
         }

         private boolean everyOtherTick = false;

         @Override
         public void doControl()
         {
            everyOtherTick = !everyOtherTick;

            if (!everyOtherTick)
               return;

            double timeInTrajectory = yoTime.getValue() - startTime.getValue();
            timeInTrajectory = MathTools.clamp(timeInTrajectory, 0.0, trajectoryTime.getValue());
            double alpha = timeInTrajectory / trajectoryTime.getValue();

            for (RobotSide robotSide : RobotSide.values)
            {
               YoDouble[] yoQInitials = initialArmJointAngles.get(robotSide);
               YoDouble[] yoQFinals = finalArmJointAngles.get(robotSide);
               YoDouble[] yoQDesireds = desiredArmJointAngles.get(robotSide);
               YoDouble[] yoQDDesireds = desiredArmJointVelocities.get(robotSide);
               double[] qDesireds = new double[yoQInitials.length];
               double[] qDDesireds = new double[yoQInitials.length];

               for (int i = 0; i < yoQInitials.length; i++)
               {
                  double qDes = EuclidCoreTools.interpolate(yoQInitials[i].getValue(), yoQFinals[i].getValue(), alpha);
                  double qDDes;
                  if (alpha <= 0.0 || alpha >= 1.0)
                     qDDes = 0.0;
                  else
                     qDDes = (yoQFinals[i].getValue() - yoQInitials[i].getValue()) / trajectoryTime.getValue();
                  yoQDesireds[i].set(qDes);
                  yoQDDesireds[i].set(qDDes);
                  qDesireds[i] = qDes;
                  qDDesireds[i] = qDDes;
               }

               ArmTrajectoryMessage message = HumanoidMessageTools.createArmTrajectoryMessage(robotSide, 0.0, qDesireds, qDDesireds, null);
               message.getJointspaceTrajectory().getQueueingProperties().setExecutionMode(ExecutionMode.STREAM.toByte());
               message.getJointspaceTrajectory().getQueueingProperties().setStreamIntegrationDuration(0.01);
               drcSimulationTestHelper.publishToController(message);
            }
         }

         @Override
         public YoVariableRegistry getYoVariableRegistry()
         {
            return null;
         }

         @Override
         public String getDescription()
         {
            return RobotController.super.getDescription();
         }

         @Override
         public String getName()
         {
            return RobotController.super.getName();
         }
      });

      success = drcSimulationTestHelper.simulateAndBlockAndCatchExceptions(0.5 * trajectoryTime.getValue());
      assertTrue(success);

      double desiredEpsilon = 6.0e-3;
      double trackingEpsilon = 0.1;

      for (RobotSide robotSide : RobotSide.values)
      {
         RigidBodyBasics chest = fullRobotModel.getChest();
         RigidBodyBasics hand = fullRobotModel.getHand(robotSide);

         OneDoFJointBasics[] armJoints = MultiBodySystemTools.createOneDoFJointPath(chest, hand);
         double[] controllerDesiredPositions = findControllerDesiredPositions(armJoints, scs);
         double[] controllerDesiredVelocities = findControllerDesiredVelocities(armJoints, scs);

         for (int i = 0; i < armJoints.length; i++)
         {
            double qDDes = desiredArmJointVelocities.get(robotSide)[i].getValue();
            double qDes = desiredArmJointAngles.get(robotSide)[i].getValue() - getRobotModel().getControllerDT() * qDDes; // Hack to approx the previous desired. The last computed desired has not been processed yet.

            assertEquals(qDes,
                         controllerDesiredPositions[i],
                         desiredEpsilon,
                         "Desired position mismatch for joint " + armJoints[i].getName() + " diff: " + Math.abs(qDes - controllerDesiredPositions[i]));
            assertEquals(qDDes,
                         controllerDesiredVelocities[i],
                         desiredEpsilon,
                         "Desired velocity mismatch for joint " + armJoints[i].getName() + " diff: " + Math.abs(qDDes - controllerDesiredVelocities[i]));
            assertEquals(controllerDesiredPositions[i],
                         armJoints[i].getQ(),
                         trackingEpsilon,
                         "Poor position tracking for joint " + armJoints[i].getName() + " err: "
                               + Math.abs(controllerDesiredPositions[i] - armJoints[i].getQ()));
            assertEquals(controllerDesiredVelocities[i],
                         armJoints[i].getQd(),
                         2.0 * trackingEpsilon,
                         "Poor velocity tracking for joint " + armJoints[i].getName() + " err: "
                               + Math.abs(controllerDesiredVelocities[i] - armJoints[i].getQd()));
         }
      }

      success = drcSimulationTestHelper.simulateAndBlockAndCatchExceptions(0.5 * trajectoryTime.getValue() + 1.5);
      assertTrue(success);

      desiredEpsilon = 1.0e-7;
<<<<<<< HEAD
      trackingEpsilon = 1.0e-2;
=======
      trackingEpsilon = 0.1;
>>>>>>> d9b6960e

      for (RobotSide robotSide : RobotSide.values)
      {
         RigidBodyBasics chest = fullRobotModel.getChest();
         RigidBodyBasics hand = fullRobotModel.getHand(robotSide);

         OneDoFJointBasics[] armJoints = MultiBodySystemTools.createOneDoFJointPath(chest, hand);
         double[] controllerDesiredPositions = findControllerDesiredPositions(armJoints, scs);
         double[] controllerDesiredVelocities = findControllerDesiredVelocities(armJoints, scs);

         for (int i = 0; i < armJoints.length; i++)
         {
            double qDes = desiredArmJointAngles.get(robotSide)[i].getValue();
            double qDDes = desiredArmJointVelocities.get(robotSide)[i].getValue();

            assertEquals(qDes,
                         controllerDesiredPositions[i],
                         desiredEpsilon,
                         "Desired position mismatch for joint " + armJoints[i].getName() + " diff: " + Math.abs(qDes - controllerDesiredPositions[i]));
            assertEquals(qDDes,
                         controllerDesiredVelocities[i],
                         desiredEpsilon,
                         "Desired velocity mismatch for joint " + armJoints[i].getName() + " diff: " + Math.abs(qDDes - controllerDesiredVelocities[i]));
            assertEquals(controllerDesiredPositions[i],
                         armJoints[i].getQ(),
                         trackingEpsilon,
                         "Poor position tracking for joint " + armJoints[i].getName() + " err: "
                               + Math.abs(controllerDesiredPositions[i] - armJoints[i].getQ()));
            assertEquals(controllerDesiredVelocities[i],
                         armJoints[i].getQd(),
<<<<<<< HEAD
                         trackingEpsilon,
=======
                         2.0 * trackingEpsilon,
>>>>>>> d9b6960e
                         "Poor velocity tracking for joint " + armJoints[i].getName() + " err: "
                               + Math.abs(controllerDesiredVelocities[i] - armJoints[i].getQd()));
         }
      }
   }

   public static double[] findControllerDesiredPositions(OneDoFJointBasics[] armJoints, SimulationConstructionSet scs)
   {
      double[] controllerDesiredJointPositions = new double[armJoints.length];
      for (int i = 0; i < armJoints.length; i++)
      {
         String jointName = armJoints[i].getName();
         String subTrajectory = "SubTrajectory";
         String subTrajectoryName = jointName + subTrajectory + CubicPolynomialTrajectoryGenerator.class.getSimpleName();
         String variableName = jointName + subTrajectory + "CurrentValue";
         YoDouble q_d = (YoDouble) scs.getVariable(subTrajectoryName, variableName);
         controllerDesiredJointPositions[i] = q_d.getDoubleValue();
      }
      return controllerDesiredJointPositions;
   }

   public static double[] findControllerDesiredVelocities(OneDoFJointBasics[] armJoints, SimulationConstructionSet scs)
   {
      double[] controllerDesiredJointVelocities = new double[armJoints.length];
      for (int i = 0; i < armJoints.length; i++)
      {
         String jointName = armJoints[i].getName();
         String subTrajectory = "SubTrajectory";
         String subTrajectoryName = jointName + subTrajectory + CubicPolynomialTrajectoryGenerator.class.getSimpleName();
         String variableName = jointName + subTrajectory + "CurrentVelocity";
         YoDouble qd_d = (YoDouble) scs.getVariable(subTrajectoryName, variableName);
         controllerDesiredJointVelocities[i] = qd_d.getDoubleValue();
      }
      return controllerDesiredJointVelocities;
   }

   public static OneDoFTrajectoryPoint findTrajectoryPoint(OneDoFJointBasics armJoint, int trajectoryPointIndex, SimulationConstructionSet scs)
   {
      String jointName = armJoint.getName();
      String trajectoryName = jointName + MultipleWaypointsTrajectoryGenerator.class.getSimpleName();
      String timeName = jointName + "TimeAtWaypoint" + trajectoryPointIndex;
      String positionName = jointName + "PositionAtWaypoint" + trajectoryPointIndex;
      String velocityName = jointName + "VelocityAtWaypoint" + trajectoryPointIndex;

      double time = ((YoDouble) scs.getVariable(trajectoryName, timeName)).getDoubleValue();
      double position = ((YoDouble) scs.getVariable(trajectoryName, positionName)).getDoubleValue();
      double velocity = ((YoDouble) scs.getVariable(trajectoryName, velocityName)).getDoubleValue();

      OneDoFTrajectoryPoint trajectoryPoint = new OneDoFTrajectoryPoint();
      trajectoryPoint.set(time, position, velocity);
      return trajectoryPoint;
   }

   public static OneDoFTrajectoryPoint findLastTrajectoryPoint(String bodyName, OneDoFJointBasics armJoint, SimulationConstructionSet scs)
   {
      int lastTrajectoryPointIndex = EndToEndTestTools.findTotalNumberOfWaypointsInJointspaceManager(bodyName, armJoint.getName(), scs) - 1;
      return findTrajectoryPoint(armJoint, lastTrajectoryPointIndex, scs);
   }

   public static int findNumberOfQueuedPoints(String bodyName, OneDoFJointBasics armJoint, SimulationConstructionSet scs)
   {
      String namespace = bodyName + RigidBodyJointControlHelper.shortName;
      String variable = bodyName + "Jointspace_" + armJoint.getName() + "_numberOfPointsInQueue";
      return ((YoInteger) scs.getVariable(namespace, variable)).getIntegerValue();
   }

   private ArmTrajectoryMessage generateRandomArmTrajectoryMessage(Random random, int numberOfTrajectoryPoints, double trajectoryTime, RobotSide robotSide,
                                                                   OneDoFJointBasics[] armJoints)
   {
      int numberOfJoints = armJoints.length;

      ArmTrajectoryMessage armTrajectoryMessage = HumanoidMessageTools.createArmTrajectoryMessage(robotSide);
      OneDoFTrajectoryPointCalculator trajectoryPoint1DCalculator = new OneDoFTrajectoryPointCalculator();

      for (int jointIndex = 0; jointIndex < numberOfJoints; jointIndex++)
      {
         OneDoFJointBasics joint = armJoints[jointIndex];
         OneDoFJointTrajectoryMessage jointTrajectoryMessage = armTrajectoryMessage.getJointspaceTrajectory().getJointTrajectoryMessages().add();

         trajectoryPoint1DCalculator.clear();

         for (int trajectoryPointIndex = 0; trajectoryPointIndex < numberOfTrajectoryPoints; trajectoryPointIndex++)
         {
            double desiredJointPosition = RandomNumbers.nextDouble(random, joint.getJointLimitLower(), joint.getJointLimitUpper());
            trajectoryPoint1DCalculator.appendTrajectoryPoint(desiredJointPosition);
         }

         trajectoryPoint1DCalculator.compute(trajectoryTime);
         OneDoFTrajectoryPointList trajectoryData = trajectoryPoint1DCalculator.getTrajectoryData();
         trajectoryData.addTimeOffset(getTimePerWaypoint());

         for (int trajectoryPointIndex = 0; trajectoryPointIndex < numberOfTrajectoryPoints; trajectoryPointIndex++)
         {
            OneDoFTrajectoryPoint trajectoryPoint = trajectoryData.getTrajectoryPoint(trajectoryPointIndex);
            jointTrajectoryMessage.getTrajectoryPoints().add()
                                  .set(HumanoidMessageTools.createTrajectoryPoint1DMessage(trajectoryPoint.getTime(),
                                                                                           trajectoryPoint.getPosition(),
                                                                                           trajectoryPoint.getVelocity()));
         }
      }
      return armTrajectoryMessage;
   }

   private static double[] generateRandomJointPositions(Random random, OneDoFJointBasics[] armJoints)
   {
      double[] desiredJointPositions = new double[armJoints.length];
      for (int i = 0; i < armJoints.length; i++)
      {
         OneDoFJointBasics joint = armJoints[i];
         desiredJointPositions[i] = RandomNumbers.nextDouble(random, joint.getJointLimitLower(), joint.getJointLimitUpper());
      }
      return desiredJointPositions;
   }

   @BeforeEach
   public void showMemoryUsageBeforeTest()
   {
      MemoryTools.printCurrentMemoryUsageAndReturnUsedMemoryInMB(getClass().getSimpleName() + " before test.");
   }

   @AfterEach
   public void destroySimulationAndRecycleMemory()
   {
      if (simulationTestingParameters.getKeepSCSUp())
      {
         ThreadTools.sleepForever();
      }

      // Do this here in case a test fails. That way the memory will be recycled.
      if (drcSimulationTestHelper != null)
      {
         drcSimulationTestHelper.destroySimulation();
         drcSimulationTestHelper = null;
      }

      MemoryTools.printCurrentMemoryUsageAndReturnUsedMemoryInMB(getClass().getSimpleName() + " after test.");
   }
}<|MERGE_RESOLUTION|>--- conflicted
+++ resolved
@@ -1003,11 +1003,7 @@
       assertTrue(success);
 
       desiredEpsilon = 1.0e-7;
-<<<<<<< HEAD
-      trackingEpsilon = 1.0e-2;
-=======
       trackingEpsilon = 0.1;
->>>>>>> d9b6960e
 
       for (RobotSide robotSide : RobotSide.values)
       {
@@ -1038,11 +1034,7 @@
                                + Math.abs(controllerDesiredPositions[i] - armJoints[i].getQ()));
             assertEquals(controllerDesiredVelocities[i],
                          armJoints[i].getQd(),
-<<<<<<< HEAD
-                         trackingEpsilon,
-=======
                          2.0 * trackingEpsilon,
->>>>>>> d9b6960e
                          "Poor velocity tracking for joint " + armJoints[i].getName() + " err: "
                                + Math.abs(controllerDesiredVelocities[i] - armJoints[i].getQd()));
          }
