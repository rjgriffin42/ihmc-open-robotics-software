--- conflicted
+++ resolved
@@ -1373,11 +1373,7 @@
    {
 
       //The controller queues waypoints, got to check both banks of points
-<<<<<<< HEAD
       if(expectedNumberOfWaypoints > RigidBodyTaskspaceControlState.maxPointsInGenerator)
-=======
-      if (expectedNumberOfWaypoints > MultipleWaypointsTrajectoryGenerator.defaultMaximumNumberOfWaypoints)
->>>>>>> f3b61d37
       {
          assertEquals(RigidBodyTaskspaceControlState.maxPointsInGenerator, findControllerNumberOfWaypointsForXY(scs));
 
