package us.ihmc.avatar;

import static org.junit.jupiter.api.Assertions.assertTrue;

<<<<<<< HEAD
=======
import java.util.ArrayList;
import java.util.List;

>>>>>>> 0c3cce88
import org.junit.jupiter.api.AfterEach;
import org.junit.jupiter.api.BeforeEach;
import org.junit.jupiter.api.Test;

import controller_msgs.msg.dds.FootstepDataListMessage;
import us.ihmc.avatar.drcRobot.DRCRobotModel;
import us.ihmc.avatar.testTools.EndToEndTestTools;
import us.ihmc.avatar.testTools.scs2.SCS2AvatarTestingSimulation;
import us.ihmc.avatar.testTools.scs2.SCS2AvatarTestingSimulationFactory;
import us.ihmc.commonWalkingControlModules.desiredFootStep.footstepGenerator.HeadingAndVelocityEvaluationScriptParameters;
<<<<<<< HEAD
=======
import us.ihmc.commons.thread.ThreadTools;
>>>>>>> 0c3cce88
import us.ihmc.euclid.referenceFrame.FramePose3D;
import us.ihmc.euclid.referenceFrame.ReferenceFrame;
import us.ihmc.mecano.frames.MovingReferenceFrame;
import us.ihmc.robotics.robotSide.RobotSide;
import us.ihmc.sensorProcessing.frames.CommonHumanoidReferenceFrames;
import us.ihmc.simulationConstructionSetTools.bambooTools.BambooTools;
import us.ihmc.simulationConstructionSetTools.util.environments.FlatGroundEnvironment;
import us.ihmc.simulationconstructionset.util.simulationTesting.SimulationTestingParameters;

public abstract class AvatarFlatGroundFastWalkingTest implements MultiRobotTestInterface
{
   protected static final SimulationTestingParameters simulationTestingParameters = SimulationTestingParameters.createFromSystemProperties();
   private SCS2AvatarTestingSimulation simulationTestHelper;

   @BeforeEach
   public void setup()
   {
      BambooTools.reportTestStartedMessage(simulationTestingParameters.getShowWindows());
   }

   @AfterEach
   public void tearDown()
   {
      if (simulationTestHelper != null)
      {
         simulationTestHelper.finishTest();
         simulationTestHelper = null;
      }

      BambooTools.reportTestFinishedMessage(simulationTestingParameters.getShowWindows());
   }

   public abstract double getFastSwingTime();

   public abstract double getFastTransferTime();

   public abstract double getMaxForwardStepLength();

   public double getFastStepWidth()
   {
      return 0.25;
   }

   public int getNumberOfSteps()
   {
      return 30;
   }

   @Test
   public void testForwardWalking() throws Exception
   {
      setupSim(getRobotModel(), false, false, null);
      assertTrue(simulationTestHelper.simulateNow(2.0));

      CommonHumanoidReferenceFrames referenceFrames = simulationTestHelper.getControllerReferenceFrames();
      MovingReferenceFrame midFootZUpGroundFrame = referenceFrames.getMidFootZUpGroundFrame();
      FramePose3D startPose = new FramePose3D(midFootZUpGroundFrame);
      startPose.changeFrame(ReferenceFrame.getWorldFrame());
      FootstepDataListMessage footsteps = EndToEndTestTools.generateForwardSteps(RobotSide.LEFT,
                                                       getNumberOfSteps(),
                                                       EndToEndTestTools.trapezoidFunction(0.2, getMaxForwardStepLength(), 0.15, 0.85),
                                                       getFastStepWidth(),
                                                       getFastSwingTime(),
                                                       getFastTransferTime(),
                                                       startPose,
                                                       true);
      footsteps.setOffsetFootstepsHeightWithExecutionError(true);
      simulationTestHelper.publishToController(footsteps);

      boolean success = simulationTestHelper.simulateNow(1.1
            * EndToEndTestTools.computeWalkingDuration(footsteps, getRobotModel().getWalkingControllerParameters()));
      assertTrue(success);
   }

   private void setupSim(DRCRobotModel robotModel,
                         boolean useVelocityAndHeadingScript,
                         boolean cheatWithGroundHeightAtForFootstep,
                         HeadingAndVelocityEvaluationScriptParameters walkingScriptParameters)
   {
      FlatGroundEnvironment flatGround = new FlatGroundEnvironment();
      SCS2AvatarTestingSimulationFactory simulationTestHelperFactory = SCS2AvatarTestingSimulationFactory.createDefaultTestSimulationFactory(robotModel,
                                                                                                                                             flatGround,
                                                                                                                                             simulationTestingParameters);
      simulationTestHelper = simulationTestHelperFactory.createAvatarTestingSimulation();
      if (cheatWithGroundHeightAtForFootstep)
         simulationTestHelper.getHighLevelHumanoidControllerFactory().createComponentBasedFootstepDataMessageGenerator(useVelocityAndHeadingScript,
                                                                                                                       walkingScriptParameters);
      else
         simulationTestHelper.getHighLevelHumanoidControllerFactory().createComponentBasedFootstepDataMessageGenerator(useVelocityAndHeadingScript,
                                                                                                                       flatGround.getTerrainObject3D()
                                                                                                                                 .getHeightMapIfAvailable(),
                                                                                                                       walkingScriptParameters);
      simulationTestHelper.start();
   }
}<|MERGE_RESOLUTION|>--- conflicted
+++ resolved
@@ -2,12 +2,6 @@
 
 import static org.junit.jupiter.api.Assertions.assertTrue;
 
-<<<<<<< HEAD
-=======
-import java.util.ArrayList;
-import java.util.List;
-
->>>>>>> 0c3cce88
 import org.junit.jupiter.api.AfterEach;
 import org.junit.jupiter.api.BeforeEach;
 import org.junit.jupiter.api.Test;
@@ -18,10 +12,6 @@
 import us.ihmc.avatar.testTools.scs2.SCS2AvatarTestingSimulation;
 import us.ihmc.avatar.testTools.scs2.SCS2AvatarTestingSimulationFactory;
 import us.ihmc.commonWalkingControlModules.desiredFootStep.footstepGenerator.HeadingAndVelocityEvaluationScriptParameters;
-<<<<<<< HEAD
-=======
-import us.ihmc.commons.thread.ThreadTools;
->>>>>>> 0c3cce88
 import us.ihmc.euclid.referenceFrame.FramePose3D;
 import us.ihmc.euclid.referenceFrame.ReferenceFrame;
 import us.ihmc.mecano.frames.MovingReferenceFrame;
@@ -81,13 +71,16 @@
       FramePose3D startPose = new FramePose3D(midFootZUpGroundFrame);
       startPose.changeFrame(ReferenceFrame.getWorldFrame());
       FootstepDataListMessage footsteps = EndToEndTestTools.generateForwardSteps(RobotSide.LEFT,
-                                                       getNumberOfSteps(),
-                                                       EndToEndTestTools.trapezoidFunction(0.2, getMaxForwardStepLength(), 0.15, 0.85),
-                                                       getFastStepWidth(),
-                                                       getFastSwingTime(),
-                                                       getFastTransferTime(),
-                                                       startPose,
-                                                       true);
+                                                                                 getNumberOfSteps(),
+                                                                                 EndToEndTestTools.trapezoidFunction(0.2,
+                                                                                                                     getMaxForwardStepLength(),
+                                                                                                                     0.15,
+                                                                                                                     0.85),
+                                                                                 getFastStepWidth(),
+                                                                                 getFastSwingTime(),
+                                                                                 getFastTransferTime(),
+                                                                                 startPose,
+                                                                                 true);
       footsteps.setOffsetFootstepsHeightWithExecutionError(true);
       simulationTestHelper.publishToController(footsteps);
 
