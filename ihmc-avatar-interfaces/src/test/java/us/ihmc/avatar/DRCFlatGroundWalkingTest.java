--- conflicted
+++ resolved
@@ -1,44 +1,28 @@
 package us.ihmc.avatar;
 
-import static org.junit.jupiter.api.Assertions.*;
+import static org.junit.jupiter.api.Assertions.assertTrue;
+import static org.junit.jupiter.api.Assertions.fail;
+
 import java.util.ArrayList;
+
 import org.junit.jupiter.api.AfterEach;
 import org.junit.jupiter.api.BeforeEach;
 import org.junit.jupiter.api.Tag;
 import org.junit.jupiter.api.Test;
+
 import us.ihmc.avatar.drcRobot.DRCRobotModel;
 import us.ihmc.avatar.factory.AvatarSimulation;
-<<<<<<< HEAD
 import us.ihmc.avatar.testTools.scs2.SCS2AvatarTestingSimulation;
 import us.ihmc.avatar.testTools.scs2.SCS2AvatarTestingSimulationFactory;
 import us.ihmc.avatar.testTools.scs2.SCS2RunsSameWayTwiceVerifier;
-import us.ihmc.commonWalkingControlModules.desiredFootStep.footstepGenerator.HeadingAndVelocityEvaluationScriptParameters;
-=======
-import us.ihmc.avatar.initialSetup.DRCGuiInitialSetup;
-import us.ihmc.avatar.initialSetup.RobotInitialSetup;
-import us.ihmc.avatar.initialSetup.DRCSCSInitialSetup;
-import us.ihmc.avatar.testTools.scs2.SCS2AvatarTestingSimulation;
-import us.ihmc.avatar.testTools.scs2.SCS2AvatarTestingSimulationFactory;
 import us.ihmc.commonWalkingControlModules.controlModules.rigidBody.RigidBodyControlManager;
 import us.ihmc.commonWalkingControlModules.desiredFootStep.footstepGenerator.HeadingAndVelocityEvaluationScriptParameters;
-import us.ihmc.commons.thread.ThreadTools;
-import us.ihmc.jMonkeyEngineToolkit.GroundProfile3D;
-import us.ihmc.log.LogTools;
->>>>>>> 6f22f1ae
 import us.ihmc.robotDataLogger.RobotVisualizer;
 import us.ihmc.robotics.Assert;
 import us.ihmc.simulationConstructionSetTools.bambooTools.BambooTools;
 import us.ihmc.simulationConstructionSetTools.util.environments.FlatGroundEnvironment;
-<<<<<<< HEAD
-=======
-import us.ihmc.simulationconstructionset.SimulationConstructionSet;
-import us.ihmc.simulationconstructionset.util.ControllerFailureException;
-import us.ihmc.simulationconstructionset.util.ground.FlatGroundProfile;
-import us.ihmc.simulationconstructionset.util.simulationRunner.BlockingSimulationRunner.SimulationExceededMaximumTimeException;
->>>>>>> 6f22f1ae
 import us.ihmc.simulationconstructionset.util.simulationTesting.SimulationTestingParameters;
 import us.ihmc.tools.MemoryTools;
-import us.ihmc.yoVariables.registry.YoVariableHolder;
 import us.ihmc.yoVariables.variable.YoBoolean;
 import us.ihmc.yoVariables.variable.YoDouble;
 
@@ -59,12 +43,7 @@
    private static final double standingTimeDuration = RigidBodyControlManager.INITIAL_GO_HOME_TIME;
    private static final double defaultWalkingTimeDuration = BambooTools.isEveryCommitBuild() ? 45.0 : 90.0;
    private static final boolean useVelocityAndHeadingScript = true;
-<<<<<<< HEAD
-=======
-   private static final boolean cheatWithGroundHeightAtForFootstep = false;
-   private static final boolean drawGroundProfile = false;
    private static String physicsEngineName;
->>>>>>> 6f22f1ae
 
    @BeforeEach
    public void showMemoryUsageBeforeTest()
@@ -78,11 +57,7 @@
       // Do this here in case a test fails. That way the memory will be recycled.
       if (simulationTestHelper != null)
       {
-<<<<<<< HEAD
          simulationTestHelper.finishTest();
-=======
-         simulationTestHelper.finishTest(simulationTestingParameters.getKeepSCSUp());
->>>>>>> 6f22f1ae
          simulationTestHelper = null;
       }
 
@@ -106,31 +81,33 @@
    {
       runFlatGroundWalking(false);
    }
-   
+
    @Tag("humanoid-flat-ground-bullet")
    @Test
-   public void testFlatGroundWalkingBullet() throws SimulationExceededMaximumTimeException, ControllerFailureException
+   public void testFlatGroundWalkingBullet()
    {
       runFlatGroundWalking(true);
    }
 
-<<<<<<< HEAD
-   public void runFlatGroundWalking()
-=======
-   public void runFlatGroundWalking(boolean useBulletPhysicsEngine) throws SimulationExceededMaximumTimeException, ControllerFailureException
->>>>>>> 6f22f1ae
+   public void runFlatGroundWalking(boolean useBulletPhysicsEngine)
    {
       boolean doPelvisWarmup = doPelvisWarmup();
       BambooTools.reportTestStartedMessage(simulationTestingParameters.getShowWindows());
       simulationTestingParameters.setUsePefectSensors(getUsePerfectSensors());
 
       FlatGroundEnvironment flatGround = new FlatGroundEnvironment();
-<<<<<<< HEAD
+      DRCRobotModel robotModel = getRobotModel();
       SCS2AvatarTestingSimulationFactory simulationTestHelperFactory = SCS2AvatarTestingSimulationFactory.createDefaultTestSimulationFactory(robotModel,
                                                                                                                                              flatGround,
                                                                                                                                              simulationTestingParameters);
       simulationTestHelperFactory.setDefaultHighLevelHumanoidControllerFactory(useVelocityAndHeadingScript, getWalkingScriptParameters());
       simulationTestHelperFactory.getHighLevelHumanoidControllerFactory().createUserDesiredControllerCommandGenerator();
+      if (useBulletPhysicsEngine)
+      {
+         robotModel.getHumanoidRobotKinematicsCollisionModel();
+         simulationTestHelperFactory.setUseBulletPhysicsEngine(useBulletPhysicsEngine);
+      }
+      physicsEngineName = useBulletPhysicsEngine ? "Bullet Physics Engine: " : "SCS2 Physics Engine: ";
       simulationTestHelper = simulationTestHelperFactory.createAvatarTestingSimulation();
       simulationTestHelper.start();
 
@@ -143,33 +120,6 @@
       //         simulationTestHelper.checkNothingChanged();
 
       simulationTestHelper.createBambooVideo(getSimpleRobotName(), 2);
-=======
-      
-      SCS2AvatarTestingSimulationFactory testSimulationFactory = SCS2AvatarTestingSimulationFactory.createDefaultTestSimulationFactory(getRobotModel(), flatGround, simulationTestingParameters);
-      if (useBulletPhysicsEngine)
-      {
-         getRobotModel().getHumanoidRobotKinematicsCollisionModel();
-         testSimulationFactory.setUseBulletPhysicsEngine(useBulletPhysicsEngine);
-      }
-      physicsEngineName = useBulletPhysicsEngine ? "Bullet Physics Engine: " : "SCS2 Physics Engine: ";
-      simulationTestHelper = testSimulationFactory.createAvatarTestingSimulation();
-      
-      simulationTestHelper.getHighLevelHumanoidControllerFactory().createComponentBasedFootstepDataMessageGenerator(useVelocityAndHeadingScript, getWalkingScriptParameters());
-      simulationTestHelper.getHighLevelHumanoidControllerFactory().createUserDesiredControllerCommandGenerator();
-      simulationTestHelper.start();
-
-      setupCameraForUnitTest();
-      simulateAndAssertGoodWalking(simulationTestHelper, doPelvisWarmup);
-      
-      simulationTestingParameters.setCheckNothingChangedInSimulation(true);
-      if (simulationTestingParameters.getCheckNothingChangedInSimulation())
-         //TODO: checkNothingChanged() is not currently in the SCS2AvatarTestingSimulation class
-         //simulationTestHelper.checkNothingChanged();
-      if (CHECK_ICP_CONTINUITY)
-         verifyDesiredICPIsContinous(simulationTestHelper.getControllerRegistry());
-
-      createVideo();
->>>>>>> 6f22f1ae
       BambooTools.reportTestFinishedMessage(simulationTestingParameters.getShowWindows());
    }
 
@@ -179,7 +129,6 @@
       BambooTools.reportTestStartedMessage(simulationTestingParameters.getShowWindows());
 
       DRCRobotModel robotModel = getRobotModel();
-<<<<<<< HEAD
       SCS2AvatarTestingSimulationFactory simulationTestHelperFactory = SCS2AvatarTestingSimulationFactory.createDefaultTestSimulationFactory(robotModel,
                                                                                                                                              new FlatGroundEnvironment(),
                                                                                                                                              simulationTestingParameters);
@@ -192,140 +141,73 @@
       {
          Assert.assertTrue(simulationTestHelper.simulateNow(1.0));
          simulationTestHelper.resetRobot(false);
-=======
-      simulationTestHelper = SCS2AvatarTestingSimulationFactory.createDefaultTestSimulation(robotModel, new FlatGroundEnvironment(), simulationTestingParameters);
-      simulationTestHelper.getHighLevelHumanoidControllerFactory().createComponentBasedFootstepDataMessageGenerator(useVelocityAndHeadingScript, getWalkingScriptParameters());
-      simulationTestHelper.start();
-
-      YoBoolean walk = (YoBoolean) simulationTestHelper.getControllerRegistry().findVariable("walkCSG");
-      walk.set(true);
-      for (int i = 0; i < 10; i++)
-      {
-         Assert.assertTrue(simulationTestHelper.simulateAndWait(1.0));
-         //TODO: Does SCS2 have a way to reset a robot?
-//        simulationTestHelper.getAvatarSimulation().resetRobot(false);
->>>>>>> 6f22f1ae
       }
    }
 
    private void simulateAndAssertGoodWalking(SCS2AvatarTestingSimulation simulationTestHelper, boolean doPelvisYawWarmup)
-<<<<<<< HEAD
    {
       YoBoolean walk = (YoBoolean) simulationTestHelper.findVariable("walkCSG");
       YoDouble comError = (YoDouble) simulationTestHelper.findVariable("positionError_comHeight");
-=======
-         throws SimulationExceededMaximumTimeException, ControllerFailureException
-   {
-      YoVariableHolder scs = simulationTestHelper.getControllerRegistry();
-
-      YoBoolean walk = (YoBoolean) scs.findVariable("walkCSG");
-      YoDouble comError = (YoDouble) scs.findVariable("positionError_CoMHeight");
->>>>>>> 6f22f1ae
       if (comError == null)
       {
          comError = (YoDouble) simulationTestHelper.findVariable("pelvisErrorPositionZ");
       }
-<<<<<<< HEAD
       YoBoolean userUpdateDesiredPelvisPose = (YoBoolean) simulationTestHelper.findVariable("userUpdateDesiredPelvisPose");
       YoBoolean userDoPelvisPose = (YoBoolean) simulationTestHelper.findVariable("userDoPelvisPose");
       YoDouble userDesiredPelvisPoseYaw = (YoDouble) simulationTestHelper.findVariable("userDesiredPelvisPoseYaw");
       YoDouble userDesiredPelvisPoseTrajectoryTime = (YoDouble) simulationTestHelper.findVariable("userDesiredPelvisPoseTrajectoryTime");
       YoDouble icpErrorX = (YoDouble) simulationTestHelper.findVariable("icpErrorX");
       YoDouble icpErrorY = (YoDouble) simulationTestHelper.findVariable("icpErrorY");
-=======
-      
-      YoBoolean userUpdateDesiredPelvisPose = (YoBoolean) scs.findVariable("userUpdateDesiredPelvisPose");
-      YoBoolean userDoPelvisPose = (YoBoolean) scs.findVariable("userDoPelvisPose");
-      YoDouble userDesiredPelvisPoseYaw = (YoDouble) scs.findVariable("userDesiredPelvisPoseYaw");
-      YoDouble userDesiredPelvisPoseTrajectoryTime = (YoDouble) scs.findVariable("userDesiredPelvisPoseTrajectoryTime");
-      YoDouble icpErrorX = (YoDouble) scs.findVariable("icpErrorX");
-      YoDouble icpErrorY = (YoDouble) scs.findVariable("icpErrorY");
->>>>>>> 6f22f1ae
 
       YoDouble controllerICPErrorX = (YoDouble) simulationTestHelper.findVariable("controllerICPErrorX");
       YoDouble controllerICPErrorY = (YoDouble) simulationTestHelper.findVariable("controllerICPErrorY");
 
-<<<<<<< HEAD
       simulationTestHelper.simulateNow(standingTimeDuration);
-=======
-      simulationTestHelper.simulateAndWait(standingTimeDuration);
->>>>>>> 6f22f1ae
 
       walk.set(false);
-      
+
       if (doPelvisYawWarmup)
       {
          userDesiredPelvisPoseTrajectoryTime.set(0.0);
          userUpdateDesiredPelvisPose.set(true);
-<<<<<<< HEAD
          simulationTestHelper.simulateNow(0.1);
-=======
-         simulationTestHelper.simulateAndWait(0.1);
->>>>>>> 6f22f1ae
 
          double startingYaw = userDesiredPelvisPoseYaw.getDoubleValue();
          userDesiredPelvisPoseYaw.set(startingYaw + Math.PI / 4.0);
          userDoPelvisPose.set(true);
 
-<<<<<<< HEAD
          simulationTestHelper.simulateNow(yawingTimeDuration);
 
-=======
-         simulationTestHelper.simulateAndWait(yawingTimeDuration);
-         
->>>>>>> 6f22f1ae
          double icpError;
          if (icpErrorX != null && icpErrorY != null)
             icpError = Math.sqrt(icpErrorX.getDoubleValue() * icpErrorX.getDoubleValue() + icpErrorY.getDoubleValue() * icpErrorY.getDoubleValue());
          else
-<<<<<<< HEAD
             icpError = Math.sqrt(controllerICPErrorX.getDoubleValue() * controllerICPErrorX.getDoubleValue()
                   + controllerICPErrorY.getDoubleValue() * controllerICPErrorY.getDoubleValue());
-         assertTrue(icpError < 0.005);
+         assertTrue(icpError < 0.005, physicsEngineName + "icsError < 0.005 for startingYaw + pi/4.0 test");
 
          userDesiredPelvisPoseYaw.set(startingYaw);
          userDoPelvisPose.set(true);
          simulationTestHelper.simulateNow(yawingTimeDuration + 0.3);
-=======
-            icpError = Math.sqrt(controllerICPErrorX.getDoubleValue() * controllerICPErrorX.getDoubleValue() + controllerICPErrorY.getDoubleValue() * controllerICPErrorY.getDoubleValue());
-         assertTrue(icpError < 0.005, physicsEngineName  + "icsError < 0.005 for startingYaw + pi/4.0 test");
-
-         userDesiredPelvisPoseYaw.set(startingYaw);
-         userDoPelvisPose.set(true);
-         simulationTestHelper.simulateAndWait(yawingTimeDuration + 0.3);
->>>>>>> 6f22f1ae
 
          if (icpErrorX != null && icpErrorY != null)
             icpError = Math.sqrt(icpErrorX.getDoubleValue() * icpErrorX.getDoubleValue() + icpErrorY.getDoubleValue() * icpErrorY.getDoubleValue());
          else
-<<<<<<< HEAD
             icpError = Math.sqrt(controllerICPErrorX.getDoubleValue() * controllerICPErrorX.getDoubleValue()
                   + controllerICPErrorY.getDoubleValue() * controllerICPErrorY.getDoubleValue());
-         assertTrue(icpError < 0.005);
-=======
-            icpError = Math.sqrt(controllerICPErrorX.getDoubleValue() * controllerICPErrorX.getDoubleValue() + controllerICPErrorY.getDoubleValue() * controllerICPErrorY.getDoubleValue());
-         assertTrue(icpError < 0.005, physicsEngineName  + "icsError < 0.005 for startingYaw test");
->>>>>>> 6f22f1ae
+         assertTrue(icpError < 0.005, physicsEngineName + "icsError < 0.005 for startingYaw test");
       }
 
       walk.set(true);
 
       double timeIncrement = 1.0;
-<<<<<<< HEAD
 
       while (simulationTestHelper.getSimulationTime() - standingTimeDuration < defaultWalkingTimeDuration)
       {
          simulationTestHelper.simulateNow(timeIncrement);
          if (Math.abs(comError.getDoubleValue()) > 0.06)
-            fail("Math.abs(comError.getDoubleValue()) > 0.06: " + comError.getDoubleValue() + " at t = " + simulationTestHelper.getSimulationTime());
-=======
-      
-      while (simulationTestHelper.getSimulationSession().getTime().getValue() - standingTimeDuration < defaultWalkingTimeDuration)
-      {
-         simulationTestHelper.simulateAndWait(timeIncrement);
-         if (Math.abs(comError.getDoubleValue()) > 0.06)
-            fail(physicsEngineName  + "Math.abs(comError.getDoubleValue()) > 0.06: " + comError.getDoubleValue() + " at t = " + simulationTestHelper.getSimulationSession().getTime().getValue());
->>>>>>> 6f22f1ae
+            fail(physicsEngineName + "Math.abs(comError.getDoubleValue()) > 0.06: " + comError.getDoubleValue() + " at t = "
+                  + simulationTestHelper.getSimulationTime());
       }
    }
 
@@ -367,7 +249,6 @@
       BambooTools.reportTestFinishedMessage(simulationTestingParameters.getShowWindows());
    }
 
-<<<<<<< HEAD
    private SCS2AvatarTestingSimulation setupFlatGroundSimulationTrackForSameWayTwiceVerifier(DRCRobotModel robotModel)
    {
       SCS2AvatarTestingSimulationFactory simulationTestHelperFactory = SCS2AvatarTestingSimulationFactory.createDefaultTestSimulationFactory(robotModel,
@@ -377,96 +258,6 @@
       SCS2AvatarTestingSimulation simulationTestHelper = simulationTestHelperFactory.createAvatarTestingSimulation();
 
       return simulationTestHelper;
-=======
-   private void verifyDesiredICPIsContinous(YoVariableHolder scs)
-   {
-      YoDouble desiredICPX = (YoDouble) scs.findVariable("desiredICPX");
-      YoDouble desiredICPY = (YoDouble) scs.findVariable("desiredICPY");
-      YoDouble t = (YoDouble) scs.findVariable("t");
-
-      //TODO: Does SCS2 have a way to do this
-        
-//      scs.gotoInPointNow();
-//      while(Math.abs(desiredICPX.getDoubleValue()) < 1e-4)
-//      {
-//         scs.tickAndReadFromBuffer(1);
-//      }
-//      scs.setInPoint();
-//
-//      scs.cropBuffer();
-//      double[] desiredICPXData = scs.getDataBuffer().getEntry(desiredICPX).getBuffer();
-//      double[] desiredICPYData = scs.getDataBuffer().getEntry(desiredICPY).getBuffer();
-//
-//
-//      double[] tValues = scs.getDataBuffer().getEntry(t).getBuffer();
-//      double dt = tValues[1] - tValues[0];
-//
-//      // Setting max velocity of desired ICP to 3.0.
-//      // This will need to increase once we start walking faster.
-//      // Then we'll need more clever icp continuity checks.
-//
-//      double maxChangePerTick = 3.0 * dt;
-//
-//      boolean icpXIsContinuous = ArrayTools.isContinuous(desiredICPXData, maxChangePerTick);
-//      boolean icpYIsContinuous = ArrayTools.isContinuous(desiredICPYData, maxChangePerTick);
-//
-//      if (!icpXIsContinuous || !icpYIsContinuous)
-//      {
-//         double xMaxChange = ArrayTools.getMaximumAbsoluteChangeBetweenTicks(desiredICPXData);
-//         int indexOfXMaxChange = ArrayTools.getIndexOfMaximumAbsoluteChangeBetweenTicks(desiredICPXData);
-//         double yMaxChange = ArrayTools.getMaximumAbsoluteChangeBetweenTicks(desiredICPYData);
-//         int indexOfYMaxChange = ArrayTools.getIndexOfMaximumAbsoluteChangeBetweenTicks(desiredICPYData);
-//
-//         System.err.println("Desired ICP xMaxChange = " + xMaxChange + ", at t = " + tValues[indexOfXMaxChange]);
-//         System.err.println("Desired ICP yMaxChange = " + yMaxChange + ", at t = " + tValues[indexOfYMaxChange]);
-//
-//         fail("Desired ICP is not continuous!");
-//      }
-   }
-
-   //TODO: If I set the setCreateSCSVideos to true, I get an exception in BambooTools. Maybe this is okay in the DEV environment?
-   //simulationTestingParameters.setCreateSCSVideos(true);
-   //This is where it fails - BambooTools.determineEraseableBambooDataAndVideosRootDirectoryToUse()
-   //                         String rootDirectoryToTry = System.getProperty("create.videos.dir");
-   private void createVideo()
-   {
-      if (simulationTestingParameters.getCreateSCSVideos())
-      {
-         simulationTestHelper.setCreateVideo(true);
-
-         int stackDepthForRelevantCallingMethod = 3;
-         String classAndMethodName = BambooTools.getClassAndMethodName(stackDepthForRelevantCallingMethod);
-         String fileName = getSimpleRobotName() + "_" + classAndMethodName;
-         
-         simulationTestHelper.createVideo(fileName);
-      }
-      else
-      {
-         LogTools.info("Skipping video generation.");
-      }
-   }
-
-   private DRCFlatGroundWalkingTrack setupFlatGroundSimulationTrackForSameWayTwiceVerifier(DRCRobotModel robotModel)
-   {
-      DRCGuiInitialSetup guiInitialSetup = createGUIInitialSetup();
-
-      GroundProfile3D groundProfile = new FlatGroundProfile();
-
-      DRCSCSInitialSetup scsInitialSetup = new DRCSCSInitialSetup(groundProfile, robotModel.getSimulateDT());
-      scsInitialSetup.setDrawGroundProfile(drawGroundProfile);
-
-      if (cheatWithGroundHeightAtForFootstep)
-         scsInitialSetup.setInitializeEstimatorToActual(true);
-
-      RobotInitialSetup<HumanoidFloatingRootJointRobot> robotInitialSetup = robotModel.getDefaultRobotInitialSetup(0.0, 0.0);
-
-      DRCFlatGroundWalkingTrack drcFlatGroundWalkingTrack = new DRCFlatGroundWalkingTrack(robotInitialSetup, guiInitialSetup,
-            scsInitialSetup, useVelocityAndHeadingScript, cheatWithGroundHeightAtForFootstep, robotModel);
-
-      setupCameraForUnitTest();
-
-      return drcFlatGroundWalkingTrack;
->>>>>>> 6f22f1ae
    }
 
    private void checkSimulationRunsSameWayTwice(SCS2RunsSameWayTwiceVerifier verifier)
@@ -484,21 +275,6 @@
       assertTrue(verifier.verifySimRunsSameWayTwice(maxPercentDifference, stringsToIgnore), "Simulation did not run same way twice!");
    }
 
-<<<<<<< HEAD
-=======
-   private DRCGuiInitialSetup createGUIInitialSetup()
-   {
-      DRCGuiInitialSetup guiInitialSetup = new DRCGuiInitialSetup(true, false, simulationTestingParameters);
-      return guiInitialSetup;
-   }
-
-   private void setupCameraForUnitTest()
-   {
-      simulationTestHelper.setCameraPosition(-0.15, 10.0, 3.0);
-      simulationTestHelper.setCameraFocusPosition(0.6, 0.4, 1.1);
-   }
-
->>>>>>> 6f22f1ae
    public SimulationTestingParameters getSimulationTestingParameters()
    {
       return simulationTestingParameters;
