--- conflicted
+++ resolved
@@ -13,12 +13,7 @@
 import us.ihmc.avatar.initialSetup.DRCSCSInitialSetup;
 import us.ihmc.avatar.testTools.scs2.SCS2AvatarTestingSimulation;
 import us.ihmc.avatar.testTools.scs2.SCS2AvatarTestingSimulationFactory;
-<<<<<<< HEAD
-import us.ihmc.avatar.testTools.DRCSimulationTestHelper;
-import us.ihmc.avatar.testTools.EndToEndTestTools;
-=======
 import us.ihmc.commonWalkingControlModules.controlModules.rigidBody.RigidBodyControlManager;
->>>>>>> 6de7ac6d
 import us.ihmc.commonWalkingControlModules.desiredFootStep.footstepGenerator.HeadingAndVelocityEvaluationScriptParameters;
 import us.ihmc.commons.thread.ThreadTools;
 import us.ihmc.jMonkeyEngineToolkit.GroundProfile3D;
@@ -139,34 +134,6 @@
       BambooTools.reportTestFinishedMessage(simulationTestingParameters.getShowWindows());
    }
 
-
-   public double getFastSwingTime()
-   {
-      return 1.0;
-   }
-
-   public double getFastTransferTime()
-   {
-      return 0.6;
-   }
-
-   public double getMaxForwardStepLength()
-   {
-      return 0.5;
-   }
-
-   @Tag("humanoid-flat-ground")
-   @Test
-   public void testFastFlatGroundWalking() throws Exception
-   {
-      DRCRobotModel robotModel = getRobotModel();
-      BambooTools.reportTestStartedMessage(simulationTestingParameters.getShowWindows());
-      simulationTestingParameters.setUsePefectSensors(getUsePerfectSensors());
-
-      createVideo();
-      BambooTools.reportTestFinishedMessage(simulationTestingParameters.getShowWindows());
-   }
-
    @Test
    public void testReset() throws SimulationExceededMaximumTimeException, ControllerFailureException
    {
