--- conflicted
+++ resolved
@@ -1,7 +1,5 @@
 package us.ihmc.avatar.networkProcessor.footstepPlanningToolboxModule;
 
-<<<<<<< HEAD
-=======
 import static us.ihmc.footstepPlanning.communication.FootstepPlannerMessagerAPI.FootstepPlanResponseTopic;
 import static us.ihmc.footstepPlanning.communication.FootstepPlannerMessagerAPI.PlannerTypeTopic;
 import static us.ihmc.footstepPlanning.communication.FootstepPlannerMessagerAPI.PlanningResultTopic;
@@ -12,12 +10,9 @@
 import java.util.Map;
 import java.util.concurrent.atomic.AtomicReference;
 
-import org.junit.After;
 import org.junit.Assert;
-import org.junit.Before;
 import org.junit.Test;
 
->>>>>>> dc2c7d9c
 import com.jme3.math.Transform;
 import controller_msgs.msg.dds.FootstepDataListMessage;
 import controller_msgs.msg.dds.*;
@@ -26,7 +21,6 @@
 import javafx.stage.Stage;
 import org.junit.jupiter.api.AfterEach;
 import org.junit.jupiter.api.BeforeEach;
-import org.junit.jupiter.api.Test;
 import us.ihmc.avatar.drcRobot.DRCRobotModel;
 import us.ihmc.avatar.footstepPlanning.MultiStageFootstepPlanningModule;
 import us.ihmc.avatar.handControl.packetsAndConsumers.HandModel;
@@ -38,7 +32,6 @@
 import us.ihmc.commonWalkingControlModules.configurations.WalkingControllerParameters;
 import us.ihmc.commons.ContinuousIntegrationTools;
 import us.ihmc.commons.Conversions;
-import us.ihmc.commons.PrintTools;
 import us.ihmc.commons.thread.ThreadTools;
 import us.ihmc.communication.IHMCRealtimeROS2Publisher;
 import us.ihmc.communication.ROS2Tools;
@@ -80,7 +73,6 @@
 import us.ihmc.pubsub.DomainFactory.PubSubImplementation;
 import us.ihmc.robotDataLogger.logger.LogSettings;
 import us.ihmc.robotModels.FullHumanoidRobotModel;
-import us.ihmc.robotics.Assert;
 import us.ihmc.robotics.partNames.*;
 import us.ihmc.robotics.robotDescription.RobotDescription;
 import us.ihmc.robotics.robotSide.RobotSide;
@@ -99,14 +91,6 @@
 import us.ihmc.wholeBodyController.RobotContactPointParameters;
 import us.ihmc.wholeBodyController.concurrent.ThreadDataSynchronizerInterface;
 
-import java.io.IOException;
-import java.io.InputStream;
-import java.util.List;
-import java.util.Map;
-import java.util.concurrent.atomic.AtomicReference;
-
-import static us.ihmc.footstepPlanning.communication.FootstepPlannerMessagerAPI.*;
-
 public abstract class FootstepPlannerToolboxDataSetTest
 {
    private static final double bambooTimeScaling = 4.0;
@@ -265,7 +249,7 @@
       }
       catch (RuntimeException | IOException e)
       {
-         PrintTools.error(this, "Failed to start a module in the network processor, stack trace:");
+         LogTools.error("Failed to start a module in the network processor, stack trace:");
          e.printStackTrace();
       }
    }
@@ -384,7 +368,7 @@
    private void processFootstepPlanningOutputStatus(FootstepPlanningToolboxOutputStatus packet)
    {
       if (DEBUG)
-         PrintTools.info("Processed an output from a remote planner.");
+         LogTools.info("Processed an output from a remote planner.");
 
       plannerResultReference.set(FootstepPlanningResult.fromByte(packet.getFootstepPlanningResult()));
       plannerPlanReference.set(convertToFootstepPlan(packet.getFootstepDataList()));
@@ -459,7 +443,7 @@
       if (VISUALIZE || DEBUG)
       {
          if (!condition)
-            PrintTools.error(datasetName + ": " + message);
+            LogTools.error(datasetName + ": " + message);
       }
       return !condition ? "\n" + message : "";
    }
@@ -605,7 +589,7 @@
       if (uiReceivedPlan.get() && uiFootstepPlanReference.get() != null && actualPlan.get() == null)
       {
          if (DEBUG)
-            PrintTools.info("Received a plan from the UI.");
+            LogTools.info("Received a plan from the UI.");
          actualPlan.set(FootstepDataMessageConverter.convertToFootstepPlan(uiFootstepPlanReference.getAndSet(null)));
          uiReceivedPlan.set(false);
       }
@@ -613,7 +597,7 @@
       if (uiReceivedResult.get() && uiPlanningResultReference.get() != null)
       {
          if (DEBUG)
-            PrintTools.info("Received a result " + uiPlanningResultReference.get() + " from the UI.");
+            LogTools.info("Received a result " + uiPlanningResultReference.get() + " from the UI.");
          actualResult.set(uiPlanningResultReference.getAndSet(null));
          uiReceivedResult.set(false);
       }
@@ -624,7 +608,7 @@
       if (plannerReceivedPlan.get() && plannerPlanReference.get() != null && expectedPlan.get() == null)
       {
          if (DEBUG)
-            PrintTools.info("Received a plan from the planner.");
+            LogTools.info("Received a plan from the planner.");
          expectedPlan.set(plannerPlanReference.getAndSet(null));
          plannerReceivedPlan.set(false);
       }
@@ -632,7 +616,7 @@
       if (plannerReceivedResult.get() && plannerResultReference.get() != null)
       {
          if (DEBUG)
-            PrintTools.info("Received a result " + plannerResultReference.get() + " from the planner.");
+            LogTools.info("Received a result " + plannerResultReference.get() + " from the planner.");
          expectedResult.set(plannerResultReference.getAndSet(null));
          plannerReceivedResult.set(false);
       }
@@ -683,7 +667,7 @@
       packet.getStanceFootOrientationInWorld().set(testData.getStartOrientation());
 
       if (DEBUG)
-         PrintTools.info("Sending out planning request packet.");
+         LogTools.info("Sending out planning request packet.");
 
       footstepPlanningRequestPublisher.publish(packet);
    }
@@ -701,28 +685,28 @@
       String errorMessage = "";
 
       if (DEBUG)
-         PrintTools.info("Waiting for result.");
+         LogTools.info("Waiting for result.");
 
       errorMessage += waitForResult(() -> actualResult.get() == null || expectedResult.get() == null, maxTimeToWait, datasetName);
       if (!errorMessage.isEmpty())
          return errorMessage;
 
       if (DEBUG)
-         PrintTools.info("Received a result (actual = " + actualResult.get() + " expected = " + expectedResult.get() + ", checking it's validity.");
+         LogTools.info("Received a result (actual = " + actualResult.get() + " expected = " + expectedResult.get() + ", checking it's validity.");
 
       errorMessage += validateResult(() -> actualResult.get().validForExecution() && expectedResult.get().validForExecution(), actualResult.get(), datasetName);
       if (!errorMessage.isEmpty())
          return errorMessage;
 
       if (DEBUG)
-         PrintTools.info("Results are valid, waiting for plan.");
+         LogTools.info("Results are valid, waiting for plan.");
 
       errorMessage += waitForPlan(() -> expectedPlan.get() == null || actualPlan.get() == null, maxTimeToWait, datasetName);
       if (!errorMessage.isEmpty())
          return errorMessage;
 
       if (DEBUG)
-         PrintTools.info("Received a plan, checking it's validity.");
+         LogTools.info("Received a plan, checking it's validity.");
 
       FootstepPlanningResult expectedResult = this.expectedResult.getAndSet(null);
       FootstepPlanningResult actualResult = this.actualResult.getAndSet(null);
