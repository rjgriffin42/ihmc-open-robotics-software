--- conflicted
+++ resolved
@@ -113,7 +113,7 @@
       StatusMessageOutputManager statusOutputManager = new StatusMessageOutputManager(KinematicsToolboxModule.supportedStatus());
 
       toolboxController = new HumanoidKinematicsToolboxController(commandInputManager, statusOutputManager, desiredFullRobotModel, yoGraphicsListRegistry,
-                                                                  mainRegistry);
+                                                          mainRegistry);
 
       robot = robotModel.createHumanoidFloatingRootJointRobot(false);
       toolboxUpdater = createToolboxUpdater();
@@ -339,16 +339,11 @@
 
       int numberOfTests = 30;
 
-<<<<<<< HEAD
-      RigidBody[] bodiesToControl = {randomizedFullRobotModel.getChest(), randomizedFullRobotModel.getHand(RobotSide.LEFT),
-            randomizedFullRobotModel.getHand(RobotSide.RIGHT), randomizedFullRobotModel.getFoot(supportFootSide.getOppositeSide())};
-=======
       RigidBodyBasics[] bodiesToControl = {
             randomizedFullRobotModel.getChest(),
             randomizedFullRobotModel.getHand(RobotSide.LEFT),
             randomizedFullRobotModel.getHand(RobotSide.RIGHT),
             randomizedFullRobotModel.getFoot(supportFootSide.getOppositeSide())};
->>>>>>> 5ae46b38
 
       for (int i = 0; i < numberOfTests; i++)
       {
@@ -359,13 +354,8 @@
          RigidBodyTransform transformFromRootJointToWorldFrame = rootJointFrame.getTransformToDesiredFrame(supportFootFrame);
          RigidBodyTransform initialSupportFootTransform = initialFullRobotModel.getFoot(supportFootSide).getBodyFixedFrame().getTransformToWorldFrame();
          transformFromRootJointToWorldFrame.preMultiply(initialSupportFootTransform);
-<<<<<<< HEAD
-
-         randomizedFullRobotModel.getRootJoint().setPositionAndRotation(transformFromRootJointToWorldFrame);
-=======
          
          randomizedFullRobotModel.getRootJoint().setJointConfiguration(transformFromRootJointToWorldFrame);
->>>>>>> 5ae46b38
          randomizedFullRobotModel.updateFrames();
 
          for (RigidBodyBasics rigidBody : bodiesToControl)
@@ -537,14 +527,8 @@
       OneDoFJointBasics[] joints = FullRobotModelUtils.getAllJointsExcludingHands(fullRobotModel);
       RobotConfigurationData robotConfigurationData = RobotConfigurationDataFactory.create(joints, new ForceSensorDefinition[0], new IMUDefinition[0]);
       RobotConfigurationDataFactory.packJointState(robotConfigurationData, Arrays.stream(joints).collect(Collectors.toList()));
-<<<<<<< HEAD
-      robotConfigurationData.getRootTranslation().set(fullRobotModel.getRootJoint().getTranslationForReading());
-      robotConfigurationData.getRootOrientation().set(fullRobotModel.getRootJoint().getRotationForReading());
-
-=======
       robotConfigurationData.getRootTranslation().set(fullRobotModel.getRootJoint().getJointPose().getPosition());
       robotConfigurationData.getRootOrientation().set(fullRobotModel.getRootJoint().getJointPose().getOrientation());
->>>>>>> 5ae46b38
       return robotConfigurationData;
    }
 
