--- conflicted
+++ resolved
@@ -173,7 +173,6 @@
       walkOverSlantedCinderBlockField(cinderBlockFieldEnvironment, footsteps);
    }
 
-<<<<<<< HEAD
    public void testEastHillMountain()
    {
       BambooTools.reportTestStartedMessage(simulationTestingParameters.getShowWindows());
@@ -213,9 +212,6 @@
    }
 
    public void testSlantedCinderBlockField(boolean varyHeight) throws Exception
-=======
-   public void testSlantedCinderBlockField(boolean varyHeight)
->>>>>>> 56e91919
    {
       BambooTools.reportTestStartedMessage(simulationTestingParameters.getShowWindows());
       simulationTestingParameters.setUsePefectSensors(getUsePerfectSensors());
