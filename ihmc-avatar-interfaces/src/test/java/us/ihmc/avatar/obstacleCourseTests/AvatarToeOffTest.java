--- conflicted
+++ resolved
@@ -34,6 +34,7 @@
    private static final SimulationTestingParameters simulationTestingParameters = SimulationTestingParameters.createFromSystemProperties();
    static
    {
+      simulationTestingParameters.setKeepSCSUp(true);
       simulationTestingParameters.setRunMultiThreaded(false);
    }
 
@@ -105,16 +106,16 @@
    }
 
    @Test
-<<<<<<< HEAD
-   public void testToeOffWithDifferentStepLengths() throws SimulationExceededMaximumTimeException
+   public void testToeOffWithDifferentStepLengths(TestInfo testInfo) throws SimulationExceededMaximumTimeException
    {
       int numberOfSteps = 3;
-
-      setupTest();
+      setupTest(testInfo, new FlatGroundEnvironment());
 
       double initialXPosition = 0.0;
       for(double stepLength = getStepLength(); stepLength <= getMaxStepLength(); stepLength += 0.25)
       {
+
+         transferTime += 0.02;
 
          // take steps
          walkForward(stepLength, numberOfSteps, initialXPosition);
@@ -123,8 +124,6 @@
       }
    }
 
-   private void setupTest() throws SimulationExceededMaximumTimeException
-=======
    public void testToeOffTakingStep(TestInfo testInfo) throws SimulationExceededMaximumTimeException
    {
       StepsEnvironment steps = new StepsEnvironment();
@@ -142,7 +141,6 @@
    }
 
    private void setupTest(TestInfo testInfo, CommonAvatarEnvironmentInterface environment) throws SimulationExceededMaximumTimeException
->>>>>>> b37e4624
    {
       DRCRobotModel robotModel = getRobotModel();
       drcSimulationTestHelper = new DRCSimulationTestHelper(simulationTestingParameters, robotModel, environment);
@@ -155,7 +153,7 @@
 
    private void walkForward(double stepLength, int steps, double initialXPosition) throws SimulationExceededMaximumTimeException
    {
-      walkForward(stepLength, steps, 0.0, 0.0);
+      walkForward(stepLength, steps, initialXPosition, 0.0);
    }
 
    private void walkForward(double stepLength, int steps, double initialXPosition, double stepHeight) throws SimulationExceededMaximumTimeException
