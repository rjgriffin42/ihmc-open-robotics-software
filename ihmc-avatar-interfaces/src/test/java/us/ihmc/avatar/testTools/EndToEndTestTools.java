package us.ihmc.avatar.testTools;

import static org.junit.jupiter.api.Assertions.assertEquals;
import static org.junit.jupiter.api.Assertions.assertFalse;
import static org.junit.jupiter.api.Assertions.assertTrue;
import static org.junit.jupiter.api.Assertions.fail;

import java.io.File;
import java.io.FileWriter;
import java.io.IOException;
import java.nio.file.Path;
import java.nio.file.Paths;
import java.util.ArrayList;
import java.util.List;
import java.util.function.DoubleUnaryOperator;

import controller_msgs.msg.dds.FootstepDataListMessage;
import controller_msgs.msg.dds.FootstepDataMessage;
import controller_msgs.msg.dds.JointspaceTrajectoryStatusMessage;
import controller_msgs.msg.dds.SO3TrajectoryPointMessage;
import controller_msgs.msg.dds.TaskspaceTrajectoryStatusMessage;
import us.ihmc.commonWalkingControlModules.configurations.WalkingControllerParameters;
import us.ihmc.commonWalkingControlModules.controlModules.rigidBody.RigidBodyControlMode;
import us.ihmc.commonWalkingControlModules.controlModules.rigidBody.RigidBodyJointControlHelper;
import us.ihmc.commonWalkingControlModules.controlModules.rigidBody.RigidBodyJointspaceControlState;
import us.ihmc.commonWalkingControlModules.controlModules.rigidBody.RigidBodyTaskspaceControlState;
import us.ihmc.commonWalkingControlModules.controllerCore.FeedbackControllerToolbox;
import us.ihmc.commonWalkingControlModules.controllerCore.data.SpaceData3D;
import us.ihmc.commonWalkingControlModules.controllerCore.data.Type;
import us.ihmc.commonWalkingControlModules.momentumBasedController.feedbackController.jointspace.OneDoFJointFeedbackController;
import us.ihmc.commons.FormattingTools;
import us.ihmc.commons.MathTools;
import us.ihmc.commons.nio.FileTools;
import us.ihmc.commons.thread.ThreadTools;
import us.ihmc.euclid.geometry.Pose3D;
import us.ihmc.euclid.geometry.interfaces.Pose3DReadOnly;
import us.ihmc.euclid.orientation.interfaces.Orientation3DReadOnly;
import us.ihmc.euclid.referenceFrame.FramePose3D;
import us.ihmc.euclid.referenceFrame.ReferenceFrame;
import us.ihmc.euclid.tools.EuclidCoreIOTools;
import us.ihmc.euclid.tools.EuclidCoreTestTools;
import us.ihmc.euclid.tools.EuclidCoreTools;
<<<<<<< HEAD
import us.ihmc.euclid.tools.RotationMatrixTools;
=======
>>>>>>> 6c2a3c3f
import us.ihmc.euclid.tuple2D.Point2D;
import us.ihmc.euclid.tuple2D.Vector2D;
import us.ihmc.euclid.tuple3D.Point3D;
import us.ihmc.euclid.tuple3D.Vector3D;
import us.ihmc.euclid.tuple3D.interfaces.Point3DReadOnly;
import us.ihmc.euclid.tuple3D.interfaces.Vector3DReadOnly;
import us.ihmc.euclid.tuple4D.Quaternion;
import us.ihmc.euclid.tuple4D.interfaces.QuaternionReadOnly;
import us.ihmc.humanoidRobotics.communication.packets.HumanoidMessageTools;
import us.ihmc.humanoidRobotics.communication.packets.TrajectoryExecutionStatus;
import us.ihmc.mecano.multiBodySystem.interfaces.RigidBodyBasics;
import us.ihmc.robotModels.FullHumanoidRobotModel;
import us.ihmc.robotics.math.trajectories.generators.MultipleWaypointsOrientationTrajectoryGenerator;
import us.ihmc.robotics.math.trajectories.generators.MultipleWaypointsPositionTrajectoryGenerator;
import us.ihmc.robotics.math.trajectories.trajectorypoints.SE3TrajectoryPoint;
import us.ihmc.robotics.math.trajectories.trajectorypoints.SO3TrajectoryPoint;
import us.ihmc.robotics.robotSide.RobotSide;
import us.ihmc.robotics.robotSide.SideDependentList;
import us.ihmc.simulationConstructionSetTools.dataExporter.DataExporterExcelWorkbookCreator;
import us.ihmc.simulationConstructionSetTools.dataExporter.TorqueSpeedDataExporterGraphCreator;
import us.ihmc.simulationconstructionset.OneDegreeOfFreedomJoint;
import us.ihmc.simulationconstructionset.Robot;
import us.ihmc.simulationconstructionset.SimulationConstructionSet;
import us.ihmc.yoVariables.euclid.referenceFrame.YoFramePoint2D;
import us.ihmc.yoVariables.euclid.referenceFrame.YoFramePoint3D;
import us.ihmc.yoVariables.euclid.referenceFrame.YoFrameQuaternion;
import us.ihmc.yoVariables.euclid.referenceFrame.YoFrameVector2D;
import us.ihmc.yoVariables.euclid.referenceFrame.YoFrameVector3D;
import us.ihmc.yoVariables.registry.YoVariableHolder;
import us.ihmc.yoVariables.tools.YoGeometryNameTools;
import us.ihmc.yoVariables.variable.YoBoolean;
import us.ihmc.yoVariables.variable.YoDouble;
import us.ihmc.yoVariables.variable.YoEnum;
import us.ihmc.yoVariables.variable.YoInteger;
import us.ihmc.yoVariables.variable.YoVariable;

public class EndToEndTestTools
{
   public static final String FORMAT = EuclidCoreIOTools.getStringFormat(6, 4);

   /**
    * This method will assert the number of waypoints used by a {@link RigidBodyTaskspaceControlState}
    * that is controlling the {@link RigidBodyBasics} with given name. The number of waypoints checked
    * is the total number of trajectory points (in queue and in generator) of the controller.
    */
   public static void assertTotalNumberOfWaypointsInTaskspaceManager(String bodyName, int expectedNumberOfPoints, YoVariableHolder yoVariableHolder)
   {
      assertTotalNumberOfWaypointsInTaskspaceManager(bodyName, "", expectedNumberOfPoints, yoVariableHolder);
   }

   public static void assertTotalNumberOfWaypointsInTaskspaceManager(String bodyName,
                                                                     String postfix,
                                                                     int expectedNumberOfPoints,
                                                                     YoVariableHolder yoVariableHolder)
   {
      assertEquals(expectedNumberOfPoints,
                   findTotalNumberOfWaypointsInTaskspaceManager(bodyName, postfix, yoVariableHolder),
                   "Unexpected number of waypoints:");
   }

   public static void assertCurrentDesiredsMatchWaypoint(String bodyName,
                                                         SO3TrajectoryPointMessage expectedWaypoint,
                                                         double epsilon,
                                                         YoVariableHolder yoVariableHolder)
   {
      assertCurrentDesiredsMatch(bodyName, expectedWaypoint.getOrientation(), expectedWaypoint.getAngularVelocity(), epsilon, yoVariableHolder);
   }

   public static void assertCurrentDesiredsMatch(String bodyName,
                                                 QuaternionReadOnly expectedOrientation,
                                                 Vector3DReadOnly expectedAngularVelocity,
                                                 double epsilon,
                                                 YoVariableHolder yoVariableHolder)
   {
      QuaternionReadOnly desiredOrientation = findFeedbackControllerDesiredOrientation(bodyName, yoVariableHolder);
      Vector3DReadOnly desiredAngularVelocity = findFeedbackControllerDesiredAngularVelocity(bodyName, yoVariableHolder);
      EuclidCoreTestTools.assertQuaternionGeometricallyEquals("Orientation", expectedOrientation, desiredOrientation, epsilon, FORMAT);
      EuclidCoreTestTools.assertTuple3DEquals("Angular Velocity", expectedAngularVelocity, desiredAngularVelocity, epsilon, FORMAT);
   }

   public static void assertWaypointInGeneratorMatches(String bodyName,
                                                       int waypointIndexInController,
                                                       SO3TrajectoryPointMessage expectedWaypoint,
                                                       double epsilon,
                                                       YoVariableHolder yoVariableHolder)
   {
      assertTrue(waypointIndexInController < RigidBodyTaskspaceControlState.maxPointsInGenerator, "Index too high: " + waypointIndexInController);
      SO3TrajectoryPoint actualWaypoint = findSO3TrajectoryPoint(bodyName, waypointIndexInController, yoVariableHolder);
      assertEquals(expectedWaypoint.getTime(), actualWaypoint.getTime(), epsilon, "Time");
      EuclidCoreTestTools.assertQuaternionGeometricallyEquals("Orientation",
                                                              expectedWaypoint.getOrientation(),
                                                              actualWaypoint.getOrientationCopy(),
                                                              epsilon,
                                                              FORMAT);
      EuclidCoreTestTools.assertTuple3DEquals("Angular Velocity",
                                              expectedWaypoint.getAngularVelocity(),
                                              actualWaypoint.getAngularVelocityCopy(),
                                              epsilon,
                                              FORMAT);
   }

   public static void assertOneDoFJointsFeebackControllerDesireds(String[] jointNames,
                                                                  double[] desiredJointPositions,
                                                                  double[] desiredJointVelocities,
                                                                  double epsilon,
                                                                  YoVariableHolder yoVariableHolder)
   {
      for (int jointIndex = 0; jointIndex < jointNames.length; jointIndex++)
      {
         assertOneDoFJointFeedbackControllerDesireds(jointNames[jointIndex],
                                                     desiredJointPositions[jointIndex],
                                                     desiredJointVelocities[jointIndex],
                                                     epsilon,
                                                     yoVariableHolder);
      }
   }

   public static void assertOneDoFJointFeedbackControllerDesireds(String jointName,
                                                                  double desiredPosition,
                                                                  double desiredVelocity,
                                                                  double epsilon,
                                                                  YoVariableHolder yoVariableHolder)
   {
      assertOneDoFJointFeedbackControllerDesiredPosition(jointName, desiredPosition, epsilon, yoVariableHolder);
      assertOneDoFJointFeedbackControllerDesiredVelocity(jointName, desiredVelocity, epsilon, yoVariableHolder);
   }

   public static void assertOneDoFJointFeedbackControllerDesiredPosition(String jointName,
                                                                         double desiredPosition,
                                                                         double epsilon,
                                                                         YoVariableHolder yoVariableHolder)
   {
      YoDouble scsDesiredPosition = findOneDoFJointFeedbackControllerDesiredPosition(jointName, yoVariableHolder);
      assertEquals(desiredPosition, scsDesiredPosition.getDoubleValue(), epsilon);
   }

   public static void assertOneDoFJointFeedbackControllerDesiredVelocity(String jointName,
                                                                         double desiredVelocity,
                                                                         double epsilon,
                                                                         YoVariableHolder yoVariableHolder)
   {
      YoDouble scsDesiredVelocity = findOneDoFJointFeedbackControllerDesiredVelocity(jointName, yoVariableHolder);
      assertEquals(desiredVelocity, scsDesiredVelocity.getDoubleValue(), epsilon);
   }

   public static void assertTotalNumberOfWaypointsInJointspaceManager(int expectedNumberOfTrajectoryPoints,
                                                                      String bodyName,
                                                                      String[] jointNames,
                                                                      YoVariableHolder yoVariableHolder)
   {
      for (String jointName : jointNames)
         assertTotalNumberOfWaypointsInJointspaceManager(expectedNumberOfTrajectoryPoints, bodyName, jointName, yoVariableHolder);
   }

   public static void assertTotalNumberOfWaypointsInJointspaceManager(int expectedNumberOfWaypoints,
                                                                      String bodyName,
                                                                      String jointName,
                                                                      YoVariableHolder yoVariableHolder)
   {
      int numberOfPoints = findTotalNumberOfWaypointsInJointspaceManager(bodyName, jointName, yoVariableHolder);
      assertEquals(expectedNumberOfWaypoints, numberOfPoints, "Unexpected number of trajectory points for " + jointName);
   }

   public static void assertNumberOfWaypointsInJointspaceManagerGenerator(int expectedNumberOfWaypoints,
                                                                          String bodyName,
                                                                          String jointName,
                                                                          YoVariableHolder yoVariableHolder)
   {
      int numberOfPoints = findNumberOfWaypointsInJointspaceManagerGenerator(bodyName, jointName, yoVariableHolder);
      assertEquals(expectedNumberOfWaypoints, numberOfPoints, "Unexpected number of trajectory points for " + jointName);
   }

   public static void assertNumberOfWaypointsInJointspaceManagerQueue(int expectedNumberOfWaypoints,
                                                                      String bodyName,
                                                                      String jointName,
                                                                      YoVariableHolder yoVariableHolder)
   {
      int numberOfPoints = findNumberOfWaypointsInJointspaceManagerQueue(bodyName, jointName, yoVariableHolder);
      assertEquals(expectedNumberOfWaypoints, numberOfPoints, "Unexpected number of trajectory points for " + jointName);
   }

   public static void assertJointspaceTrajectoryStatus(long expectedSequenceID,
                                                       TrajectoryExecutionStatus expectedStatus,
                                                       double expectedTimestamp,
                                                       double[] expectedDesiredPositions,
                                                       String[] jointNames,
                                                       JointspaceTrajectoryStatusMessage statusMessage,
                                                       double epsilon,
                                                       double controllerDT)
   {
      assertJointspaceTrajectoryStatus(expectedSequenceID, expectedStatus, expectedTimestamp, jointNames, statusMessage, controllerDT);

      for (int jointIndex = 0; jointIndex < jointNames.length; jointIndex++)
      {
         assertEquals(expectedDesiredPositions[jointIndex], statusMessage.getDesiredJointPositions().get(jointIndex), epsilon);
      }
   }

   public static void assertJointspaceTrajectoryStatus(long expectedSequenceID,
                                                       TrajectoryExecutionStatus expectedStatus,
                                                       double expectedTimestamp,
                                                       String[] jointNames,
                                                       JointspaceTrajectoryStatusMessage statusMessage,
                                                       double controllerDT)
   {
      assertEquals(expectedSequenceID, statusMessage.getSequenceId());
      assertEquals(expectedStatus, TrajectoryExecutionStatus.fromByte(statusMessage.getTrajectoryExecutionStatus()));
      assertEquals(expectedTimestamp, statusMessage.getTimestamp(), 1.01 * controllerDT); // When queueing messages, the time can drift a tiny bit.
      assertEquals(jointNames.length, statusMessage.getJointNames().size());
      assertEquals(jointNames.length, statusMessage.getActualJointPositions().size());
      assertEquals(jointNames.length, statusMessage.getDesiredJointPositions().size());

      for (int jointIndex = 0; jointIndex < jointNames.length; jointIndex++)
      {
         assertEquals(jointNames[jointIndex], statusMessage.getJointNames().getString(jointIndex));
      }
   }

   public static void assertTaskspaceTrajectoryStatus(long expectedSequenceID,
                                                      TrajectoryExecutionStatus expectedStatus,
                                                      double expectedTimestamp,
                                                      Pose3DReadOnly expectedDesiredPose,
                                                      String endEffectorName,
                                                      TaskspaceTrajectoryStatusMessage statusMessage,
                                                      double epsilon,
                                                      double controllerDT)
   {
      assertTaskspaceTrajectoryStatus(expectedSequenceID,
                                      expectedStatus,
                                      expectedTimestamp,
                                      expectedDesiredPose.getPosition(),
                                      expectedDesiredPose.getOrientation(),
                                      endEffectorName,
                                      statusMessage,
                                      epsilon,
                                      controllerDT);
   }

   public static void assertTaskspaceTrajectoryStatus(long expectedSequenceID,
                                                      TrajectoryExecutionStatus expectedStatus,
                                                      double expectedTimestamp,
                                                      Point3DReadOnly expectedDesiredPosition,
                                                      Orientation3DReadOnly expectedDesiredOrientation,
                                                      String endEffectorName,
                                                      TaskspaceTrajectoryStatusMessage statusMessage,
                                                      double epsilon,
                                                      double controllerDT)
   {
      if (expectedDesiredPosition != null)
      {
         if (!expectedDesiredPosition.containsNaN())
         {
            EuclidCoreTestTools.assertTuple3DEquals(expectedDesiredPosition, statusMessage.getDesiredEndEffectorPosition(), epsilon);
            assertFalse(statusMessage.getActualEndEffectorPosition().containsNaN());
         }
         else
         {
            boolean areEqual = true;
            for (int i = 0; i < 3; i++)
            {
               if (!MathTools.epsilonCompare(expectedDesiredPosition.getElement(i), statusMessage.getDesiredEndEffectorPosition().getElement(i), epsilon))
               {
                  areEqual = false;
                  break;
               }
            }

            if (!areEqual)
            {
               fail("expected:\n" + expectedDesiredPosition.toString() + "\n but was:\n" + statusMessage.getDesiredEndEffectorPosition().toString());
            }
            else
            {
               boolean badActual = false;

               for (int i = 0; i < 3; i++)
               {
                  if (Double.isNaN(expectedDesiredPosition.getElement(i)))
                  {
                     if (!Double.isNaN(statusMessage.getActualEndEffectorPosition().getElement(i)))
                     {
                        badActual = true;
                        break;
                     }
                  }
               }

               if (badActual)
               {
                  Point3D expectedActualPosition = new Point3D(statusMessage.getActualEndEffectorPosition());

                  for (int i = 0; i < 3; i++)
                  {
                     if (Double.isNaN(expectedDesiredPosition.getElement(i)))
                        expectedActualPosition.setElement(i, Double.NaN);
                  }
                  fail("expected:\n" + expectedActualPosition.toString() + "\n but was:\n" + statusMessage.getActualEndEffectorPosition().toString());
               }
            }
         }
      }
      else
      {
         assertTrue(statusMessage.getDesiredEndEffectorPosition().containsNaN());
         assertTrue(statusMessage.getActualEndEffectorPosition().containsNaN());
      }

      if (expectedDesiredOrientation != null)
      {
         EuclidCoreTestTools.assertQuaternionGeometricallyEquals(new Quaternion(expectedDesiredOrientation),
                                                                 statusMessage.getDesiredEndEffectorOrientation(),
                                                                 epsilon);
         assertFalse(statusMessage.getActualEndEffectorOrientation().containsNaN());
      }
      else
      {
         assertTrue(statusMessage.getDesiredEndEffectorOrientation().containsNaN());
         assertTrue(statusMessage.getActualEndEffectorOrientation().containsNaN());
      }
      assertTaskspaceTrajectoryStatus(expectedSequenceID, expectedStatus, expectedTimestamp, endEffectorName, statusMessage, controllerDT);
   }

   public static void assertTaskspaceTrajectoryStatus(long expectedSequenceID,
                                                      TrajectoryExecutionStatus expectedStatus,
                                                      double expectedTimestamp,
                                                      String endEffectorName,
                                                      TaskspaceTrajectoryStatusMessage statusMessage,
                                                      double controllerDT)
   {
      assertEquals(expectedSequenceID, statusMessage.getSequenceId());
      assertEquals(expectedStatus, TrajectoryExecutionStatus.fromByte(statusMessage.getTrajectoryExecutionStatus()));
      assertEquals(expectedTimestamp, statusMessage.getTimestamp(), 1.01 * controllerDT); // When queueing messages, the time can drift a tiny bit.
      assertEquals(endEffectorName, statusMessage.getEndEffectorName().toString());

   }

   @SuppressWarnings("unchecked")
   public static RigidBodyControlMode findRigidBodyControlManagerState(String bodyName, YoVariableHolder yoVariableHolder)
   {
      String managerName = bodyName + "Manager";
      return ((YoEnum<RigidBodyControlMode>) yoVariableHolder.findVariable(managerName, managerName + "CurrentState")).getEnumValue();
   }

   public static SO3TrajectoryPoint findSO3TrajectoryPoint(String bodyName, int trajectoryPointIndex, YoVariableHolder yoVariableHolder)
   {
      String orientationTrajectoryName = bodyName + MultipleWaypointsOrientationTrajectoryGenerator.class.getSimpleName();
      String suffix = "AtWaypoint" + trajectoryPointIndex;
      String timeName = bodyName + "Time";
      String orientationName = bodyName + "Orientation";
      String angularVelocityName = bodyName + "AngularVelocity";
      SO3TrajectoryPoint simpleSO3TrajectoryPoint = new SO3TrajectoryPoint();
      simpleSO3TrajectoryPoint.setTime(yoVariableHolder.findVariable(orientationTrajectoryName, timeName + suffix).getValueAsDouble());
      simpleSO3TrajectoryPoint.setOrientation(findQuaternion(orientationTrajectoryName, orientationName, suffix, yoVariableHolder));
      simpleSO3TrajectoryPoint.setAngularVelocity(findVector3D(orientationTrajectoryName, angularVelocityName, suffix, yoVariableHolder));
      return simpleSO3TrajectoryPoint;
   }

   public static SE3TrajectoryPoint findSE3TrajectoryPoint(String bodyName, int trajectoryPointIndex, YoVariableHolder yoVariableHolder)
   {
      String positionTrajectoryName = bodyName + MultipleWaypointsPositionTrajectoryGenerator.class.getSimpleName();
      String orientationTrajectoryName = bodyName + MultipleWaypointsOrientationTrajectoryGenerator.class.getSimpleName();

      String suffix = "AtWaypoint" + trajectoryPointIndex;

      String timeName = bodyName + "Time";
      String positionName = bodyName + "Position";
      String orientationName = bodyName + "Orientation";
      String linearVelocityName = bodyName + "LinearVelocity";
      String angularVelocityName = bodyName + "AngularVelocity";

      SE3TrajectoryPoint simpleSE3TrajectoryPoint = new SE3TrajectoryPoint();
      simpleSE3TrajectoryPoint.setTime(yoVariableHolder.findVariable(positionTrajectoryName, timeName + suffix).getValueAsDouble());
      simpleSE3TrajectoryPoint.setPosition(findPoint3D(positionTrajectoryName, positionName, suffix, yoVariableHolder));
      simpleSE3TrajectoryPoint.setOrientation(findQuaternion(orientationTrajectoryName, orientationName, suffix, yoVariableHolder));
      simpleSE3TrajectoryPoint.setLinearVelocity(findVector3D(positionTrajectoryName, linearVelocityName, suffix, yoVariableHolder));
      simpleSE3TrajectoryPoint.setAngularVelocity(findVector3D(orientationTrajectoryName, angularVelocityName, suffix, yoVariableHolder));
      return simpleSE3TrajectoryPoint;
   }

   public static SE3TrajectoryPoint findFeedbackControllerCurrentDesiredSE3TrajectoryPoint(String bodyName, YoVariableHolder yoVariableHolder)
   {
      SE3TrajectoryPoint simpleSE3TrajectoryPoint = new SE3TrajectoryPoint();
      simpleSE3TrajectoryPoint.setPosition(findFeedbackControllerDesiredPosition(bodyName, yoVariableHolder));
      simpleSE3TrajectoryPoint.setOrientation(findFeedbackControllerDesiredOrientation(bodyName, yoVariableHolder));
      simpleSE3TrajectoryPoint.setLinearVelocity(findFeedbackControllerDesiredLinearVelocity(bodyName, yoVariableHolder));
      simpleSE3TrajectoryPoint.setAngularVelocity(findFeedbackControllerDesiredAngularVelocity(bodyName, yoVariableHolder));
      return simpleSE3TrajectoryPoint;
   }

   /**
    * Finds the number of waypoints in a {@link RigidBodyTaskspaceControlState} for the body with the
    * given name.
    */
   public static int findTotalNumberOfWaypointsInTaskspaceManager(String bodyName, YoVariableHolder yoVariableHolder)
   {
      return findTotalNumberOfWaypointsInTaskspaceManager(bodyName, "", yoVariableHolder);
   }

   public static int findTotalNumberOfWaypointsInTaskspaceManager(String bodyName, String postfix, YoVariableHolder yoVariableHolder)
   {
      String variableName = bodyName + postfix + "TaskspaceNumberOfPoints";
      return (int) yoVariableHolder.findVariable(variableName).getValueAsLongBits();
   }

   public static int findNumberOfWaypointsInTaskspaceManagerGenerator(String bodyName, YoVariableHolder yoVariableHolder)
   {
      return findNumberOfWaypointsInTaskspaceManagerGenerator(bodyName, "", yoVariableHolder);
   }

   public static int findNumberOfWaypointsInTaskspaceManagerGenerator(String bodyName, String postfix, YoVariableHolder yoVariableHolder)
   {
      String variableName = bodyName + postfix + "TaskspaceNumberOfPointsInGenerator";
      return (int) yoVariableHolder.findVariable(variableName).getValueAsLongBits();
   }

   /**
    * Finds the number of waypoints in a {@link RigidBodyJointspaceControlState} for the body & joint
    * with the given name.
    */
   public static int findTotalNumberOfWaypointsInJointspaceManager(String bodyName, String jointName, YoVariableHolder yoVariableHolder)
   {
      String namespace = bodyName + RigidBodyJointControlHelper.shortName;
      String variable = bodyName + "Jointspace_" + jointName + "_numberOfPoints";
      return ((YoInteger) yoVariableHolder.findVariable(namespace, variable)).getIntegerValue();
   }

   public static int findNumberOfWaypointsInJointspaceManagerGenerator(String bodyName, String jointName, YoVariableHolder yoVariableHolder)
   {
      String namespace = bodyName + RigidBodyJointControlHelper.shortName;
      String variable = bodyName + "Jointspace_" + jointName + "_numberOfPointsInGenerator";
      return ((YoInteger) yoVariableHolder.findVariable(namespace, variable)).getIntegerValue();

   }

   public static int findNumberOfWaypointsInJointspaceManagerQueue(String bodyName, String jointName, YoVariableHolder yoVariableHolder)
   {
      String namespace = bodyName + RigidBodyJointControlHelper.shortName;
      String variable = bodyName + "Jointspace_" + jointName + "_numberOfPointsInQueue";
      return ((YoInteger) yoVariableHolder.findVariable(namespace, variable)).getIntegerValue();

   }

   public static Point3DReadOnly findFeedbackControllerDesiredPosition(String bodyName, YoVariableHolder yoVariableHolder)
   {
      return findYoFramePoint3D(FeedbackControllerToolbox.class.getSimpleName(),
                                bodyName + Type.DESIRED.getName() + SpaceData3D.POSITION.getName(),
                                yoVariableHolder);
   }

   /**
    * Finds the current desired orientation in the controller for the body with the given name.
    */
   public static QuaternionReadOnly findFeedbackControllerDesiredOrientation(String bodyName, YoVariableHolder yoVariableHolder)
   {
      return findYoFrameQuaternion(FeedbackControllerToolbox.class.getSimpleName(),
                                   bodyName + Type.DESIRED.getName() + SpaceData3D.ORIENTATION.getName(),
                                   yoVariableHolder);
   }

   public static Vector3DReadOnly findFeedbackControllerDesiredLinearVelocity(String bodyName, YoVariableHolder yoVariableHolder)
   {
      return findYoFrameVector3D(FeedbackControllerToolbox.class.getSimpleName(),
                                 bodyName + Type.DESIRED.getName() + SpaceData3D.LINEAR_VELOCITY.getName(),
                                 yoVariableHolder);
   }

   public static Vector3DReadOnly findFeedbackControllerDesiredAngularVelocity(String bodyName, YoVariableHolder yoVariableHolder)
   {
      return findYoFrameVector3D(FeedbackControllerToolbox.class.getSimpleName(),
                                 bodyName + Type.DESIRED.getName() + SpaceData3D.ANGULAR_VELOCITY.getName(),
                                 yoVariableHolder);
   }

   public static YoDouble findOneDoFJointFeedbackControllerDesiredPosition(String jointName, YoVariableHolder yoVariableHolder)
   {
      String namespace = jointName + OneDoFJointFeedbackController.shortName;
      String variable = "q_d_" + jointName;
      return findYoDouble(namespace, variable, yoVariableHolder);
   }

   public static YoDouble findOneDoFJointFeedbackControllerDesiredVelocity(String jointName, YoVariableHolder yoVariableHolder)
   {
      String namespace = jointName + OneDoFJointFeedbackController.shortName;
      String variable = "qd_d_" + jointName;
      return findYoDouble(namespace, variable, yoVariableHolder);
   }

   /**
    * Finds the quaternion associated with the given namespace and name in scs.
    */
   public static Quaternion findQuaternion(String namespace, String varname, YoVariableHolder yoVariableHolder)
   {
      return findQuaternion(namespace, varname, "", yoVariableHolder);
   }

   /**
    * Finds the quaternion associated with the given namespace, prefix and suffix in scs.
    */
   public static Quaternion findQuaternion(String namespace, String prefix, String suffix, YoVariableHolder yoVariableHolder)
   {
      return new Quaternion(findYoFrameQuaternion(namespace, prefix, suffix, yoVariableHolder));
   }

   public static YoFrameQuaternion findYoFrameQuaternion(String namespace, String varname, YoVariableHolder yoVariableHolder)
   {
      return findYoFrameQuaternion(namespace, varname, "", yoVariableHolder);
   }

   public static YoFrameQuaternion findYoFrameQuaternion(String namespace, String prefix, String suffix, YoVariableHolder yoVariableHolder)
   {
      YoDouble qx = findYoDouble(namespace, YoGeometryNameTools.createQxName(prefix, suffix), yoVariableHolder);
      YoDouble qy = findYoDouble(namespace, YoGeometryNameTools.createQyName(prefix, suffix), yoVariableHolder);
      YoDouble qz = findYoDouble(namespace, YoGeometryNameTools.createQzName(prefix, suffix), yoVariableHolder);
      YoDouble qs = findYoDouble(namespace, YoGeometryNameTools.createQsName(prefix, suffix), yoVariableHolder);
      return new YoFrameQuaternion(qx, qy, qz, qs, ReferenceFrame.getWorldFrame());
   }

   public static Vector2D findVector2D(String namespace, String varname, YoVariableHolder yoVariableHolder)
   {
      return findVector2D(namespace, varname, "", yoVariableHolder);
   }

   public static Vector2D findVector2D(String namespace, String varnamePrefix, String varnameSuffix, YoVariableHolder yoVariableHolder)
   {
      return new Vector2D(findYoFramePoint2D(namespace, varnamePrefix, varnameSuffix, yoVariableHolder));
   }

   public static Point2D findPoint2D(String namespace, String varname, YoVariableHolder yoVariableHolder)
   {
      return findPoint2D(namespace, varname, "", yoVariableHolder);
   }

   public static Point2D findPoint2D(String namespace, String varnamePrefix, String varnameSuffix, YoVariableHolder yoVariableHolder)
   {
      return new Point2D(findYoFramePoint2D(namespace, varnamePrefix, varnameSuffix, yoVariableHolder));
   }

   public static Vector3D findVector3D(String namespace, String varname, YoVariableHolder yoVariableHolder)
   {
      return findVector3D(namespace, varname, "", yoVariableHolder);
   }

   public static Vector3D findVector3D(String namespace, String varnamePrefix, String varnameSuffix, YoVariableHolder yoVariableHolder)
   {
      return new Vector3D(findYoFramePoint3D(namespace, varnamePrefix, varnameSuffix, yoVariableHolder));
   }

   public static Point3D findPoint3D(String namespace, String varname, YoVariableHolder yoVariableHolder)
   {
      return findPoint3D(namespace, varname, "", yoVariableHolder);
   }

   public static Point3D findPoint3D(String namespace, String varnamePrefix, String varnameSuffix, YoVariableHolder yoVariableHolder)
   {
      return new Point3D(findYoFramePoint3D(namespace, varnamePrefix, varnameSuffix, yoVariableHolder));
   }

   public static YoFramePoint2D findYoFramePoint2D(String namespace, String varname, YoVariableHolder yoVariableHolder)
   {
      return findYoFramePoint2D(namespace, varname, "", yoVariableHolder);
   }

   public static YoFramePoint2D findYoFramePoint2D(String namespace, String prefix, String suffix, YoVariableHolder yoVariableHolder)
   {
      YoDouble x = findYoDouble(namespace, YoGeometryNameTools.createXName(prefix, suffix), yoVariableHolder);
      YoDouble y = findYoDouble(namespace, YoGeometryNameTools.createYName(prefix, suffix), yoVariableHolder);
      return new YoFramePoint2D(x, y, ReferenceFrame.getWorldFrame());
   }

   public static YoFrameVector2D findYoFrameVector2D(String namespace, String varname, YoVariableHolder yoVariableHolder)
   {
      return findYoFrameVector2D(namespace, varname, "", yoVariableHolder);
   }

   public static YoFrameVector2D findYoFrameVector2D(String namespace, String prefix, String suffix, YoVariableHolder yoVariableHolder)
   {
      YoDouble x = findYoDouble(namespace, YoGeometryNameTools.createXName(prefix, suffix), yoVariableHolder);
      YoDouble y = findYoDouble(namespace, YoGeometryNameTools.createYName(prefix, suffix), yoVariableHolder);
      return new YoFrameVector2D(x, y, ReferenceFrame.getWorldFrame());
   }

   public static YoFramePoint3D findYoFramePoint3D(String namespace, String varname, YoVariableHolder yoVariableHolder)
   {
      return findYoFramePoint3D(namespace, varname, "", yoVariableHolder);
   }

   public static YoFramePoint3D findYoFramePoint3D(String namespace, String prefix, String suffix, YoVariableHolder yoVariableHolder)
   {
      YoDouble x = findYoDouble(namespace, YoGeometryNameTools.createXName(prefix, suffix), yoVariableHolder);
      YoDouble y = findYoDouble(namespace, YoGeometryNameTools.createYName(prefix, suffix), yoVariableHolder);
      YoDouble z = findYoDouble(namespace, YoGeometryNameTools.createZName(prefix, suffix), yoVariableHolder);
      return new YoFramePoint3D(x, y, z, ReferenceFrame.getWorldFrame());
   }

   public static YoFrameVector3D findYoFrameVector3D(String namespace, String varname, YoVariableHolder yoVariableHolder)
   {
      return findYoFrameVector3D(namespace, varname, "", yoVariableHolder);
   }

   public static YoFrameVector3D findYoFrameVector3D(String namespace, String prefix, String suffix, YoVariableHolder yoVariableHolder)
   {
      YoDouble x = findYoDouble(namespace, YoGeometryNameTools.createXName(prefix, suffix), yoVariableHolder);
      YoDouble y = findYoDouble(namespace, YoGeometryNameTools.createYName(prefix, suffix), yoVariableHolder);
      YoDouble z = findYoDouble(namespace, YoGeometryNameTools.createZName(prefix, suffix), yoVariableHolder);
      return new YoFrameVector3D(x, y, z, ReferenceFrame.getWorldFrame());
   }

   public static YoDouble findYoDouble(String namespace, String name, YoVariableHolder yoVariableHolder)
   {
      return findYoVariable(namespace, name, YoDouble.class, yoVariableHolder);
   }

   public static YoInteger findYoInteger(String namespace, String name, YoVariableHolder yoVariableHolder)
   {
      return findYoVariable(namespace, name, YoInteger.class, yoVariableHolder);
   }

   public static YoBoolean findYoBoolean(String namespace, String name, YoVariableHolder yoVariableHolder)
   {
      return findYoVariable(namespace, name, YoBoolean.class, yoVariableHolder);
   }

   public static <T extends YoVariable> T findYoVariable(String namespace, String name, Class<T> clazz, YoVariableHolder yoVariableHolder)
   {
      YoVariable uncheckedVariable = yoVariableHolder.findVariable(namespace, name);
      if (uncheckedVariable == null)
         throw new RuntimeException("Could not find yo variable: " + namespace + "/" + name + ".");
      if (!clazz.isInstance(uncheckedVariable))
         throw new RuntimeException("YoVariable " + name + " is not of type " + clazz.getSimpleName());
      return clazz.cast(uncheckedVariable);
   }

   public static FootstepDataListMessage generateStepsInPlace(FullHumanoidRobotModel fullRobotModel, int numberOfSteps)
   {
      FootstepDataListMessage footstepDataListMessage = new FootstepDataListMessage();

      SideDependentList<FramePose3D> stepPositions = new SideDependentList<>(new FramePose3D(), new FramePose3D());
      stepPositions.forEach((side, position) -> position.setFromReferenceFrame(fullRobotModel.getSoleFrame(side)));

      RobotSide side = RobotSide.LEFT;

      for (int i = 0; i < numberOfSteps; i++)
      {
         FootstepDataMessage footstepDataMessage = HumanoidMessageTools.createFootstepDataMessage(side, stepPositions.get(side));
         footstepDataListMessage.getFootstepDataList().add().set(footstepDataMessage);
         side = side.getOppositeSide();
      }

      return footstepDataListMessage;
   }

   public static FootstepDataListMessage generateForwardSteps(RobotSide initialStepSide, int numberOfSteps, double stepLength, double stepWidth,
                                                              double swingTime, double transferTime, Pose3DReadOnly startPose, boolean squareUp)
   {
      return generateForwardSteps(initialStepSide, numberOfSteps, i -> stepLength, stepWidth, swingTime, transferTime, startPose, squareUp);
   }

   public static FootstepDataListMessage generateForwardSteps(RobotSide initialStepSide, int numberOfSteps, DoubleUnaryOperator stepLengthFunction, double stepWidth,
                                                      double swingTime, double transferTime, Pose3DReadOnly startPose, boolean squareUp)
   {
      FootstepDataListMessage message = new FootstepDataListMessage();
      FootstepDataMessage footstep = message.getFootstepDataList().add();

      RobotSide stepSide = initialStepSide;
      Pose3D stepPose = new Pose3D(startPose);
      stepPose.appendTranslation(0.5 * stepLengthFunction.applyAsDouble(0.0), stepSide.negateIfRightSide(0.5 * stepWidth), 0.0);
      footstep.setRobotSide(stepSide.toByte());
      footstep.getLocation().set(stepPose.getPosition());
      footstep.getOrientation().set(stepPose.getOrientation());
      footstep.setSwingDuration(swingTime);

      for (int i = 1; i < numberOfSteps; i++)
      {
         stepSide = stepSide.getOppositeSide();
         stepPose.appendTranslation(stepLengthFunction.applyAsDouble(i / (numberOfSteps - 1.0)), stepSide.negateIfRightSide(stepWidth), 0.0);
         footstep = message.getFootstepDataList().add();
         footstep.setRobotSide(stepSide.toByte());
         footstep.getLocation().set(stepPose.getPosition());
         footstep.getOrientation().set(stepPose.getOrientation());
         footstep.setTransferDuration(transferTime);
         footstep.setSwingDuration(swingTime);
      }

      if (squareUp)
      {
         stepSide = stepSide.getOppositeSide();
         stepPose.appendTranslation(0.0, stepSide.negateIfRightSide(stepWidth), 0.0);
         footstep = message.getFootstepDataList().add();
         footstep.setRobotSide(stepSide.toByte());
         footstep.getLocation().set(stepPose.getPosition());
         footstep.getOrientation().set(stepPose.getOrientation());
         footstep.setTransferDuration(transferTime);
         footstep.setSwingDuration(swingTime);
      }

      return message;
   }

   public static DoubleUnaryOperator trapezoidFunction(double bottomValue, double plateauValue, double startPlateau, double endPlateau)
   {
      return percent ->
      {
         if (percent < startPlateau)
            return EuclidCoreTools.interpolate(bottomValue, plateauValue, percent / startPlateau);
         else if (percent > endPlateau)
            return EuclidCoreTools.interpolate(plateauValue, bottomValue, (percent - endPlateau) / (1.0 - endPlateau));
         else
            return plateauValue;
      };
   }

   public static double computeWalkingDuration(FootstepDataListMessage footsteps, WalkingControllerParameters walkingControllerParameters)
   {
      double defaultSwingDuration = getDuration(footsteps.getDefaultSwingDuration(), walkingControllerParameters.getDefaultSwingTime());
      double defaultTransferDuration = getDuration(footsteps.getDefaultTransferDuration(), walkingControllerParameters.getDefaultTransferTime());
      double defaultInitialTransferDuration = walkingControllerParameters.getDefaultInitialTransferTime();
      double defaultFinalTransferDuration = walkingControllerParameters.getDefaultFinalTransferTime();

      double walkingDuration = 0.0;

      for (int i = 0; i < footsteps.getFootstepDataList().size(); i++)
      {
         if (i == 0)
            walkingDuration += computeStepDuration(footsteps.getFootstepDataList().get(i), defaultSwingDuration, defaultInitialTransferDuration);
         else
            walkingDuration += computeStepDuration(footsteps.getFootstepDataList().get(i), defaultSwingDuration, defaultTransferDuration);
      }

      walkingDuration += getDuration(footsteps.getFinalTransferDuration(), defaultFinalTransferDuration);

      return walkingDuration;
   }

   public static double computeStepDuration(FootstepDataMessage footstep, double defaultSwingDuration, double defaultTransferDuration)
   {
      return getDuration(footstep.getSwingDuration(), defaultSwingDuration) + getDuration(footstep.getTransferDuration(), defaultTransferDuration);
   }

   private static double getDuration(double duration, double defaultDuration)
   {
      if (duration <= 0.0 || !Double.isFinite(duration))
         return defaultDuration;
      else
         return duration;
   }

   public static FootstepDataListMessage setStepDurations(FootstepDataListMessage message, double swingDuration, double transferDuration)
   {
      if (Double.isFinite(swingDuration) && swingDuration > 0.0)
      {
         for (int i = 0; i < message.getFootstepDataList().size(); i++)
         {
            message.getFootstepDataList().get(i).setSwingDuration(swingDuration);
         }
      }

      if (Double.isFinite(transferDuration) && transferDuration > 0.0)
      {
         for (int i = 0; i < message.getFootstepDataList().size(); i++)
         {
            message.getFootstepDataList().get(i).setTransferDuration(transferDuration);
         }
      }

      return message;
   }

   public static void writeJointStatesMatlab(SimulationConstructionSet scs, File destination)
   {
      Robot robot = scs.getRobots()[0];
      List<OneDegreeOfFreedomJoint> joints = new ArrayList<>();
      robot.getAllOneDegreeOfFreedomJoints(joints);

      List<String> jointStateVariableNames = new ArrayList<>();
      joints.forEach(joint -> jointStateVariableNames.add(joint.getQYoVariable().getFullNameString()));
      joints.forEach(joint -> jointStateVariableNames.add(joint.getQDYoVariable().getFullNameString()));
      joints.forEach(joint -> jointStateVariableNames.add(joint.getTauYoVariable().getFullNameString()));
      scs.setupVarGroup("jointState", jointStateVariableNames.toArray(new String[0]));

      scs.writeMatlabData("jointState", destination);
   }

   public static void exportTorqueSpeedCurves(SimulationConstructionSet scs, File dataParentFolder, String dataNameSuffix)
   {
      exportTorqueSpeedCurves(scs, dataParentFolder, dataNameSuffix, null);
   }

   // Pattern-matched from TorqueSpeedDataExporter
   public static void exportTorqueSpeedCurves(SimulationConstructionSet scs, File dataParentFolder, String dataNameSuffix, String info)
   {
      Robot robot = scs.getRobots()[0];
      TorqueSpeedDataExporterGraphCreator graphCreator = new TorqueSpeedDataExporterGraphCreator(robot, scs.getDataBuffer());
      DataExporterExcelWorkbookCreator excelWorkbookCreator = new DataExporterExcelWorkbookCreator(robot, scs.getDataBuffer());

      // Stop the sim and disable the GUI:
      scs.stop();
      scs.disableGUIComponents();

      // Wait till done running:
      while (scs.isSimulating())
      {
         ThreadTools.sleep(1000);
      }

      // Crop the Buffer to In/Out. This is important because of how we use the DataBuffer later and we assume that in point is at index=0:
      scs.cropBuffer();
      scs.gotoInPointNow();

      String timeStamp = FormattingTools.getDateString() + "_" + FormattingTools.getTimeString();
      String tagName;
      if (dataNameSuffix != null)
         tagName = timeStamp + "_" + robot.getName() + "_" + dataNameSuffix;
      else
         tagName = timeStamp + "_" + robot.getName();

      File dataFolder = new File(dataParentFolder, tagName);
      dataFolder.mkdir();

      if (info != null)
      {
         System.out.println("Saving ReadMe");
         writeReadme(new File(dataFolder, tagName + ".txt"), info);
         System.out.println("Done Saving ReadMe");
      }

      try
      {
         System.out.println("Saving data");
         scs.writeMatlabData("all", new File(dataFolder, tagName + ".mat"));
         System.out.println("Done Saving Data");
      }
      catch (OutOfMemoryError exception)
      {
         System.err.println("Ran out of memory while saving to Matlab format. Try again with fewer points.");
         exception.printStackTrace();
      }

      try
      {
         System.out.println("Saving data in Matlab format");
         writeJointStatesMatlab(scs, new File(dataFolder, tagName + "_jointStates.mat"));
         System.out.println("Done Saving Data in Matlab format");
      }
      catch (OutOfMemoryError exception)
      {
         System.err.println("Ran out of memory while saving to Matlab format. Try again with fewer points.");
         exception.printStackTrace();
      }

      System.out.println("creating torque and speed spreadsheet");
      excelWorkbookCreator.createAndSaveTorqueAndSpeedSpreadSheet(dataFolder, tagName);
      System.out.println("done creating torque and speed spreadsheet");

      System.out.println("creating torque and speed graphs");
      // make graph directory inside destination directory
      File graphDirectory = new File(dataFolder, "graphs");
      graphDirectory.mkdir();
      graphCreator.createJointTorqueSpeedGraphs(graphDirectory, tagName, true, false);
      System.out.println("done creating torque and speed graphs");

      System.out.println("creating video");
      scs.getStandardSimulationGUI().getViewportPanel().getStandardGUIActions().createVideo(new File(dataFolder, tagName + "_Video.mov"));
      System.out.println("done creating video");

      scs.enableGUIComponents();
   }

   private static void writeReadme(File readmeFile, String info)
   {
      try
      {
         FileWriter out = new FileWriter(readmeFile);
         out.write(info);
         out.close();
      }
      catch (IOException e)
      {
         e.printStackTrace();
      }
   }

   public static final Path DATA_PATH = Paths.get("D:/DataAndVideos");

   public static File getDataOutputFolder(String robotName, String folderName) throws IOException
   {
      Path path = DATA_PATH.resolve(robotName);
      if (folderName != null)
         path = path.resolve(folderName);
      FileTools.ensureDirectoryExists(path);
      return path.toFile();
   }

   public static FootstepDataListMessage forwardSteps(RobotSide initialStepSide,
                                                      int numberOfSteps,
                                                      DoubleUnaryOperator stepLengthFunction,
                                                      double stepWidth,
                                                      double swingTime,
                                                      double transferTime,
                                                      Pose3DReadOnly startPose,
                                                      boolean squareUp)
   {
      FootstepDataListMessage message = new FootstepDataListMessage();
      FootstepDataMessage footstep = message.getFootstepDataList().add();

      RobotSide stepSide = initialStepSide;
      Pose3D stepPose = new Pose3D(startPose);
      stepPose.appendTranslation(0.5 * stepLengthFunction.applyAsDouble(0.0), stepSide.negateIfRightSide(0.5 * stepWidth), 0.0);
      footstep.setRobotSide(stepSide.toByte());
      footstep.getLocation().set(stepPose.getPosition());
      footstep.getOrientation().set(stepPose.getOrientation());
      footstep.setSwingDuration(swingTime);

      for (int i = 1; i < numberOfSteps; i++)
      {
         stepSide = stepSide.getOppositeSide();
         stepPose.appendTranslation(stepLengthFunction.applyAsDouble(i / (numberOfSteps - 1.0)), stepSide.negateIfRightSide(stepWidth), 0.0);
         footstep = message.getFootstepDataList().add();
         footstep.setRobotSide(stepSide.toByte());
         footstep.getLocation().set(stepPose.getPosition());
         footstep.getOrientation().set(stepPose.getOrientation());
         footstep.setTransferDuration(transferTime);
         footstep.setSwingDuration(swingTime);
      }

      if (squareUp)
      {
         stepSide = stepSide.getOppositeSide();
         stepPose.appendTranslation(0.0, stepSide.negateIfRightSide(stepWidth), 0.0);
         footstep = message.getFootstepDataList().add();
         footstep.setRobotSide(stepSide.toByte());
         footstep.getLocation().set(stepPose.getPosition());
         footstep.getOrientation().set(stepPose.getOrientation());
         footstep.setTransferDuration(transferTime);
         footstep.setSwingDuration(swingTime);
      }

      return message;
   }

   public static FootstepDataListMessage circleSteps(RobotSide initialStepSide,
                                                     int numberOfSteps,
                                                     DoubleUnaryOperator stepLengthFunction,
                                                     double stepWidth,
                                                     double swingTime,
                                                     double transferTime,
                                                     Pose3DReadOnly startPose,
                                                     boolean squareUp,
                                                     RobotSide turnSide,
                                                     double circleRadius)
   {
      if (turnSide == RobotSide.RIGHT)
         circleRadius = -circleRadius;

      FootstepDataListMessage message = new FootstepDataListMessage();
      FootstepDataMessage footstep = message.getFootstepDataList().add();

      RobotSide stepSide = initialStepSide;
      Pose3D circleCenter = new Pose3D(startPose);
      circleCenter.appendTranslation(0.0, circleRadius, 0.0);
      Pose3D stepPose = new Pose3D(startPose);
      double stepLength = 0.5 * stepLengthFunction.applyAsDouble(0.0);
      double angle = stepLength / circleRadius;
      stepPose.appendTranslation(yawAboutPoint(angle, circleCenter.getPosition(), 0.0, stepSide.negateIfRightSide(0.5 * stepWidth), 0.0));
      stepPose.appendYawRotation(angle);
      footstep.setRobotSide(stepSide.toByte());
      footstep.getLocation().set(stepPose.getPosition());
      footstep.getOrientation().set(stepPose.getOrientation());
      footstep.setSwingDuration(swingTime);

      for (int i = 1; i < numberOfSteps; i++)
      {
         stepSide = stepSide.getOppositeSide();
         stepLength = stepLengthFunction.applyAsDouble(i / (numberOfSteps - 1.0));
         angle = stepLength / circleRadius;
         stepPose.appendTranslation(yawAboutPoint(angle, circleCenter.getPosition(), 0.0, stepSide.negateIfRightSide(stepWidth), 0.0));
         stepPose.getOrientation().appendYawRotation(angle);
         footstep = message.getFootstepDataList().add();
         footstep.setRobotSide(stepSide.toByte());
         footstep.getLocation().set(stepPose.getPosition());
         footstep.getOrientation().set(stepPose.getOrientation());
         footstep.setTransferDuration(transferTime);
         footstep.setSwingDuration(swingTime);
      }

      if (squareUp)
      {
         stepSide = stepSide.getOppositeSide();
         stepPose.appendTranslation(0.0, stepSide.negateIfRightSide(stepWidth), 0.0);
         footstep = message.getFootstepDataList().add();
         footstep.setRobotSide(stepSide.toByte());
         footstep.getLocation().set(stepPose.getPosition());
         footstep.getOrientation().set(stepPose.getOrientation());
         footstep.setTransferDuration(transferTime);
         footstep.setSwingDuration(swingTime);
      }

      return message;
   }

   public static Point3D yawAboutPoint(double yaw, Point3DReadOnly center, double x, double y, double z)
   {
      return yawAboutPoint(yaw, center, new Point3D(x, y, z));
   }

   public static Point3D yawAboutPoint(double yaw, Point3DReadOnly center, Point3DReadOnly pointToTransform)
   {
      Point3D output = new Point3D();
      output.sub(pointToTransform, center);
      RotationMatrixTools.applyYawRotation(yaw, output, output);
      output.add(center);
      return output;
   }

   public static DoubleUnaryOperator trapezoidFunction(double bottomValue, double plateauValue, double startPlateau, double endPlateau)
   {
      return percent ->
      {
         if (percent < startPlateau)
            return EuclidCoreTools.interpolate(bottomValue, plateauValue, percent / startPlateau);
         else if (percent > endPlateau)
            return EuclidCoreTools.interpolate(plateauValue, bottomValue, (percent - endPlateau) / (1.0 - endPlateau));
         else
            return plateauValue;
      };
   }
}<|MERGE_RESOLUTION|>--- conflicted
+++ resolved
@@ -40,10 +40,7 @@
 import us.ihmc.euclid.tools.EuclidCoreIOTools;
 import us.ihmc.euclid.tools.EuclidCoreTestTools;
 import us.ihmc.euclid.tools.EuclidCoreTools;
-<<<<<<< HEAD
 import us.ihmc.euclid.tools.RotationMatrixTools;
-=======
->>>>>>> 6c2a3c3f
 import us.ihmc.euclid.tuple2D.Point2D;
 import us.ihmc.euclid.tuple2D.Vector2D;
 import us.ihmc.euclid.tuple3D.Point3D;
@@ -695,14 +692,26 @@
       return footstepDataListMessage;
    }
 
-   public static FootstepDataListMessage generateForwardSteps(RobotSide initialStepSide, int numberOfSteps, double stepLength, double stepWidth,
-                                                              double swingTime, double transferTime, Pose3DReadOnly startPose, boolean squareUp)
+   public static FootstepDataListMessage generateForwardSteps(RobotSide initialStepSide,
+                                                              int numberOfSteps,
+                                                              double stepLength,
+                                                              double stepWidth,
+                                                              double swingTime,
+                                                              double transferTime,
+                                                              Pose3DReadOnly startPose,
+                                                              boolean squareUp)
    {
       return generateForwardSteps(initialStepSide, numberOfSteps, i -> stepLength, stepWidth, swingTime, transferTime, startPose, squareUp);
    }
 
-   public static FootstepDataListMessage generateForwardSteps(RobotSide initialStepSide, int numberOfSteps, DoubleUnaryOperator stepLengthFunction, double stepWidth,
-                                                      double swingTime, double transferTime, Pose3DReadOnly startPose, boolean squareUp)
+   public static FootstepDataListMessage generateForwardSteps(RobotSide initialStepSide,
+                                                              int numberOfSteps,
+                                                              DoubleUnaryOperator stepLengthFunction,
+                                                              double stepWidth,
+                                                              double swingTime,
+                                                              double transferTime,
+                                                              Pose3DReadOnly startPose,
+                                                              boolean squareUp)
    {
       FootstepDataListMessage message = new FootstepDataListMessage();
       FootstepDataMessage footstep = message.getFootstepDataList().add();
@@ -936,63 +945,16 @@
       return path.toFile();
    }
 
-   public static FootstepDataListMessage forwardSteps(RobotSide initialStepSide,
-                                                      int numberOfSteps,
-                                                      DoubleUnaryOperator stepLengthFunction,
-                                                      double stepWidth,
-                                                      double swingTime,
-                                                      double transferTime,
-                                                      Pose3DReadOnly startPose,
-                                                      boolean squareUp)
-   {
-      FootstepDataListMessage message = new FootstepDataListMessage();
-      FootstepDataMessage footstep = message.getFootstepDataList().add();
-
-      RobotSide stepSide = initialStepSide;
-      Pose3D stepPose = new Pose3D(startPose);
-      stepPose.appendTranslation(0.5 * stepLengthFunction.applyAsDouble(0.0), stepSide.negateIfRightSide(0.5 * stepWidth), 0.0);
-      footstep.setRobotSide(stepSide.toByte());
-      footstep.getLocation().set(stepPose.getPosition());
-      footstep.getOrientation().set(stepPose.getOrientation());
-      footstep.setSwingDuration(swingTime);
-
-      for (int i = 1; i < numberOfSteps; i++)
-      {
-         stepSide = stepSide.getOppositeSide();
-         stepPose.appendTranslation(stepLengthFunction.applyAsDouble(i / (numberOfSteps - 1.0)), stepSide.negateIfRightSide(stepWidth), 0.0);
-         footstep = message.getFootstepDataList().add();
-         footstep.setRobotSide(stepSide.toByte());
-         footstep.getLocation().set(stepPose.getPosition());
-         footstep.getOrientation().set(stepPose.getOrientation());
-         footstep.setTransferDuration(transferTime);
-         footstep.setSwingDuration(swingTime);
-      }
-
-      if (squareUp)
-      {
-         stepSide = stepSide.getOppositeSide();
-         stepPose.appendTranslation(0.0, stepSide.negateIfRightSide(stepWidth), 0.0);
-         footstep = message.getFootstepDataList().add();
-         footstep.setRobotSide(stepSide.toByte());
-         footstep.getLocation().set(stepPose.getPosition());
-         footstep.getOrientation().set(stepPose.getOrientation());
-         footstep.setTransferDuration(transferTime);
-         footstep.setSwingDuration(swingTime);
-      }
-
-      return message;
-   }
-
-   public static FootstepDataListMessage circleSteps(RobotSide initialStepSide,
-                                                     int numberOfSteps,
-                                                     DoubleUnaryOperator stepLengthFunction,
-                                                     double stepWidth,
-                                                     double swingTime,
-                                                     double transferTime,
-                                                     Pose3DReadOnly startPose,
-                                                     boolean squareUp,
-                                                     RobotSide turnSide,
-                                                     double circleRadius)
+   public static FootstepDataListMessage generateCircleSteps(RobotSide initialStepSide,
+                                                             int numberOfSteps,
+                                                             DoubleUnaryOperator stepLengthFunction,
+                                                             double stepWidth,
+                                                             double swingTime,
+                                                             double transferTime,
+                                                             Pose3DReadOnly startPose,
+                                                             boolean squareUp,
+                                                             RobotSide turnSide,
+                                                             double circleRadius)
    {
       if (turnSide == RobotSide.RIGHT)
          circleRadius = -circleRadius;
@@ -1056,17 +1018,4 @@
       output.add(center);
       return output;
    }
-
-   public static DoubleUnaryOperator trapezoidFunction(double bottomValue, double plateauValue, double startPlateau, double endPlateau)
-   {
-      return percent ->
-      {
-         if (percent < startPlateau)
-            return EuclidCoreTools.interpolate(bottomValue, plateauValue, percent / startPlateau);
-         else if (percent > endPlateau)
-            return EuclidCoreTools.interpolate(plateauValue, bottomValue, (percent - endPlateau) / (1.0 - endPlateau));
-         else
-            return plateauValue;
-      };
-   }
 }