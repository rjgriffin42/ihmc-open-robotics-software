package us.ihmc.avatar;

import static org.junit.Assert.assertTrue;

import java.util.ArrayList;
import java.util.EnumMap;
import java.util.Random;

<<<<<<< HEAD
import org.junit.After;

=======
import org.junit.Test;
>>>>>>> f3b61d37
import us.ihmc.avatar.drcRobot.DRCRobotModel;
import us.ihmc.avatar.jointAnglesWriter.JointAnglesWriter;
import us.ihmc.commons.PrintTools;
import us.ihmc.commons.RandomNumbers;
import us.ihmc.continuousIntegration.ContinuousIntegrationAnnotations.ContinuousIntegrationTest;
import us.ihmc.euclid.axisAngle.AxisAngle;
import us.ihmc.euclid.referenceFrame.FramePoint3D;
import us.ihmc.euclid.referenceFrame.FramePose3D;
import us.ihmc.euclid.referenceFrame.FrameQuaternion;
import us.ihmc.euclid.referenceFrame.ReferenceFrame;
import us.ihmc.euclid.referenceFrame.tools.ReferenceFrameTools;
import us.ihmc.euclid.transform.RigidBodyTransform;
import us.ihmc.graphicsDescription.appearance.YoAppearance;
import us.ihmc.graphicsDescription.yoGraphics.YoGraphicPosition;
import us.ihmc.graphicsDescription.yoGraphics.YoGraphicsListRegistry;
import us.ihmc.robotModels.FullHumanoidRobotModel;
import us.ihmc.robotics.kinematics.DdoglegInverseKinematicsCalculator;
import us.ihmc.robotics.kinematics.InverseKinematicsCalculator;
import us.ihmc.robotics.kinematics.InverseKinematicsStepListener;
import us.ihmc.robotics.kinematics.KinematicSolver;
import us.ihmc.robotics.kinematics.NumericalInverseKinematicsCalculator;
import us.ihmc.robotics.kinematics.RandomRestartInverseKinematicsCalculator;
import us.ihmc.robotics.partNames.ArmJointName;
import us.ihmc.robotics.robotSide.RobotSide;
import us.ihmc.robotics.screwTheory.GeometricJacobian;
import us.ihmc.robotics.screwTheory.OneDoFJoint;
import us.ihmc.simulationconstructionset.FloatingRootJointRobot;
import us.ihmc.simulationconstructionset.SimulationConstructionSet;
import us.ihmc.yoVariables.registry.YoVariableRegistry;
import us.ihmc.yoVariables.variable.YoDouble;
import us.ihmc.yoVariables.variable.YoFramePoint3D;
import us.ihmc.yoVariables.variable.YoFrameYawPitchRoll;

public abstract class NumericalInverseKinematicsCalculatorWithRobotTest implements MultiRobotTestInterface
{
   private boolean PRINT_OUT_TROUBLESOME = false;
   private boolean VISUALIZE = false;

   private final YoVariableRegistry registry = new YoVariableRegistry(getClass().getSimpleName());

   private static final ArrayList<Double> shoulderRollLimits = new ArrayList<Double>();
   private static final ArrayList<Double> elbowRollLimits = new ArrayList<Double>();
   private static final ArrayList<Double> wristRollLimits = new ArrayList<Double>();
   private static final ArrayList<Double> shoulderYawLimits = new ArrayList<Double>();
   private static final ArrayList<Double> elbowPitchLimits = new ArrayList<Double>();
   private static final ArrayList<Double> wristPitchLimits = new ArrayList<Double>();
   private static final boolean DEBUG = true;

   private final EnumMap<JointNames, OneDoFJoint> oneDoFJoints = new EnumMap<JointNames, OneDoFJoint>(JointNames.class);
   private final EnumMap<JointNames, ArrayList<Double>> jointLimits = new EnumMap<JointNames, ArrayList<Double>>(JointNames.class);
   private final EnumMap<JointNames, Double> jointAngles = new EnumMap<JointNames, Double>(JointNames.class);
   private final EnumMap<JointNames, Double> jointAnglesInitial = new EnumMap<JointNames, Double>(JointNames.class);

   private final ArrayList<Long> solvingTime = new ArrayList<Long>();
   private final FullHumanoidRobotModel fullRobotModel;
   private final ReferenceFrame worldFrame;
   private GeometricJacobian leftHandJacobian;
   private InverseKinematicsCalculator inverseKinematicsCalculator;
   private InverseKinematicsStepListener inverseKinematicsStepListener;

   private SimulationConstructionSet scs;
   private FloatingRootJointRobot sdfRobot;
   private JointAnglesWriter jointAnglesWriter;

   private final YoFramePoint3D testPositionForwardKinematics = new YoFramePoint3D("testPositionForwardKinematics", ReferenceFrame.getWorldFrame(), registry);
   private final YoFrameYawPitchRoll testOrientationForwardKinematics = new YoFrameYawPitchRoll("testOrientationForwardKinematics",
                                                                          ReferenceFrame.getWorldFrame(), registry);
   private final YoDouble yoErrorScalar = new YoDouble("errorScalar", registry);
   private final YoDouble positionError = new YoDouble("positionError", registry);
   private final YoDouble orientationError = new YoDouble("orientationError", registry);

   private final YoDouble numberOfIterations = new YoDouble("numberOfIterations", registry);

   private final YoFramePoint3D testPositionInverseKinematics = new YoFramePoint3D("testPositionInverseKinematics", ReferenceFrame.getWorldFrame(), registry);
   private final YoFrameYawPitchRoll testOrientationInverseKinematics = new YoFrameYawPitchRoll("testOrientationInverseKinematics",
                                                                          ReferenceFrame.getWorldFrame(), registry);

   private enum InverseKinematicsSolver {TWAN_SOLVER, PETER_SOLVER, MAARTEN_SOLVER;}

   private enum JointNames
   {
      SHOULDER_YAW, SHOULDER_ROLL, ELBOW_PITCH, ELBOW_ROLL, WRIST_PITCH, WRIST_ROLL;
   }

   public NumericalInverseKinematicsCalculatorWithRobotTest()
   {
//      InverseKinematicsSolver inverseKinameticSolverToUse = InverseKinematicsSolver.TWAN_SOLVER;
      InverseKinematicsSolver inverseKinameticSolverToUse = InverseKinematicsSolver.PETER_SOLVER;
      DRCRobotModel robotModel = getRobotModel();

      sdfRobot = robotModel.createHumanoidFloatingRootJointRobot(false);

      if (VISUALIZE)
      {
         scs = new SimulationConstructionSet(sdfRobot);
         scs.addYoVariableRegistry(registry);

         YoGraphicsListRegistry yoGraphicsListRegistry = new YoGraphicsListRegistry();

         double positionVizSize = 0.06;
         YoGraphicPosition testPositionForwardKinematicsViz = new YoGraphicPosition("testPositionForwardKinematics", testPositionForwardKinematics,
                                                                 positionVizSize, YoAppearance.Green());
         yoGraphicsListRegistry.registerYoGraphic("InverseKinematicsCalculatorTest", testPositionForwardKinematicsViz);

         YoGraphicPosition testPositionInverseKinematicsViz = new YoGraphicPosition("testPositionInverseKinematicsViz", testPositionInverseKinematics,
                                                                 positionVizSize, YoAppearance.Red());
         yoGraphicsListRegistry.registerYoGraphic("InverseKinematicsCalculatorTest", testPositionInverseKinematicsViz);


         scs.addYoGraphicsListRegistry(yoGraphicsListRegistry);
         scs.startOnAThread();
      }

      fullRobotModel = robotModel.createFullRobotModel();
      jointAnglesWriter = new JointAnglesWriter(sdfRobot, fullRobotModel);

      worldFrame = ReferenceFrame.getWorldFrame();
      populateEnumMaps();

      leftHandJacobian = new GeometricJacobian(fullRobotModel.getChest(), fullRobotModel.getHand(RobotSide.LEFT),
              fullRobotModel.getHand(RobotSide.LEFT).getBodyFixedFrame());

      switch (inverseKinameticSolverToUse)
      {
         case PETER_SOLVER :
         {
            double orientationDiscount = 0.2;
            int maxIterations = 5000;
            boolean solveOrientation = true;
            double convergeTolerance = 4.0e-7; //1e-12;
            double acceptTolLoc = 0.005;
            double acceptTolAngle = 0.02;
            double parameterChangePenalty = 1.0e-4; //0.1;
            inverseKinematicsCalculator = new DdoglegInverseKinematicsCalculator(leftHandJacobian, orientationDiscount, maxIterations, solveOrientation,
                    convergeTolerance, acceptTolLoc, acceptTolAngle, parameterChangePenalty);

            break;
         }

         case TWAN_SOLVER :
         {
            // These values were tuned by Jerry Pratt on February 24, 2015 to match Atlas the best.
            int maxIterations = 60;
            double lambdaLeastSquares = 0.0009;
            double tolerance = 0.0025;
            double maxStepSize = 0.2;
            double minRandomSearchScalar = 0.01;
            double maxRandomSearchScalar = 0.8;

            NumericalInverseKinematicsCalculator numericalInverseKinematicsCalculator = new NumericalInverseKinematicsCalculator(leftHandJacobian,
                                                                                           lambdaLeastSquares, tolerance, maxIterations, maxStepSize,
                                                                                           minRandomSearchScalar, maxRandomSearchScalar);

            int maxRestarts = 10;
            double restartTolerance = 0.006;

            inverseKinematicsCalculator = new RandomRestartInverseKinematicsCalculator(maxRestarts, restartTolerance, leftHandJacobian,
                    numericalInverseKinematicsCalculator);

            break;
         }

         case MAARTEN_SOLVER :
         {
            int maxIterations = 60;
            double tolerance = 1e-5;
            inverseKinematicsCalculator = new KinematicSolver(leftHandJacobian, tolerance, maxIterations);
         }
      }

      if (VISUALIZE)
      {
         inverseKinematicsStepListener = new InverseKinematicsStepListener()
         {
            @Override
            public void didAnInverseKinemticsStep(double errorScalar)
            {
               yoErrorScalar.set(errorScalar);
               jointAnglesWriter.updateRobotConfigurationBasedOnFullRobotModel();
               scs.tickAndUpdate();
            }
         };

         inverseKinematicsCalculator.attachInverseKinematicsStepListener(inverseKinematicsStepListener);
      }
   }

<<<<<<< HEAD
   @After
   public void tearDown()
   {
      ReferenceFrameTools.clearWorldFrameTree();
   }

=======
   @ContinuousIntegrationTest(estimatedDuration = 0.0)
   @Test(timeout = 30000)
>>>>>>> f3b61d37
   public void testSimpleCase()
   {
      Random random = new Random(1984L);

      generateArmPoseSlightlyOffOfMidRangeWithForwardKinematics(random, 0.5);

      FramePoint3D handEndEffectorPositionFK = getHandEndEffectorPosition();
      FrameQuaternion handEndEffectorOrientationFK = getHandEndEffectorOrientation();

      InitialGuessForTests initialGuessForTests = InitialGuessForTests.MIDRANGE;
      boolean updateListenersEachStep = false;
      double errorThreshold = 0.01;
      boolean success = testAPose(random, handEndEffectorPositionFK, handEndEffectorOrientationFK, initialGuessForTests, errorThreshold, updateListenersEachStep);
      assertTrue(success);
   }

   @ContinuousIntegrationTest(estimatedDuration = 16.2)
   @Test(timeout = 81000)
   public void testRandomFeasibleRobotPoses()
   {
      Random random = new Random(1776L);

      int numberOfTests = 5000;

      InitialGuessForTests initialGuessForTests = InitialGuessForTests.MIDRANGE;
      boolean updateListenersEachStep = false;

      int numberPassed = 0;

      for (int i = 0; i < numberOfTests; i++)
      {
         generateRandomArmPoseWithForwardKinematics(random);
         fullRobotModel.updateFrames();

         FramePoint3D handEndEffectorPositionFK = getHandEndEffectorPosition();
         FrameQuaternion handEndEffectorOrientationFK = getHandEndEffectorOrientation();

         if (VISUALIZE)
         {
            inverseKinematicsStepListener.didAnInverseKinemticsStep(-1.0);
         }

         double errorThreshold = 0.01;
         boolean success = testAPose(random, handEndEffectorPositionFK, handEndEffectorOrientationFK, initialGuessForTests, errorThreshold, updateListenersEachStep);
         if (success)
            numberPassed++;
      }

      double percentPassed = ((double) numberPassed) / ((double) numberOfTests);
      double averageTimeMillis = getAvarageArray(solvingTime);
      double maximumTimeMillis = getMaximumArray(solvingTime);

      if (DEBUG)
      {
         System.out.println("numberPassed = " + numberPassed);
         System.out.println("nTests = " + numberOfTests);
         System.out.println("percentPassed = " + percentPassed);

         System.out.println("Average Solving Time: " + averageTimeMillis + " ms");
         System.out.println("Maximal Solving Time: " + maximumTimeMillis + " ms");
      }

      final double maximumTimeMillisMax = 600.0;
      final double averageTimeMillisMax = 8.0;
      assertTrue("Average Solving Time > " + averageTimeMillisMax + " ms", averageTimeMillis < averageTimeMillisMax);
      assertTrue("Maximal Solving Time > " + maximumTimeMillisMax + " ms", maximumTimeMillis < maximumTimeMillisMax);

      //NumericalInverseKinematicCalculator is much faster than the DDogLegOne, so use the following when running it...
//      assertTrue(averageTimeMillis < 0.04);
//      assertTrue(maximumTimeMillis < 16.0);

      assertTrue(percentPassed > 0.96);
   }

   public boolean testAPose(Random random, FramePoint3D handEndEffectorPositionFK, FrameQuaternion handEndEffectorOrientationFK, InitialGuessForTests initialGuessForTests,
                            double errorThreshold, boolean updateListenersEachStep)
   {
      testPositionForwardKinematics.set(handEndEffectorPositionFK);
      testOrientationForwardKinematics.set(handEndEffectorOrientationFK);

      solveForArmPoseWithInverseKinematics(random, handEndEffectorOrientationFK, handEndEffectorPositionFK, initialGuessForTests, updateListenersEachStep);

      FramePoint3D handEndEffectorPositionIK = getHandEndEffectorPosition();
      FrameQuaternion handEndEffectorOrientationIK = getHandEndEffectorOrientation();

      testPositionInverseKinematics.set(handEndEffectorPositionIK);
      testOrientationInverseKinematics.set(handEndEffectorOrientationIK);

      positionError.set(handEndEffectorPositionFK.distance(handEndEffectorPositionIK));

      FrameQuaternion errorOrientation = new FrameQuaternion();
      errorOrientation.difference(handEndEffectorOrientationIK, handEndEffectorOrientationFK);

      AxisAngle axisAngle = new AxisAngle(errorOrientation);
      orientationError.set(axisAngle.getAngle());

      if (PRINT_OUT_TROUBLESOME && (positionError.getDoubleValue() > errorThreshold))
      {
         System.err.println("Troublesome position: " + handEndEffectorPositionFK + ", orientation = " + handEndEffectorOrientationFK);
      }

      jointAnglesWriter.updateRobotConfigurationBasedOnFullRobotModel();
      if (scs != null)
         scs.tickAndUpdate();

      boolean positionErrorAcceptable = (positionError.getDoubleValue() < errorThreshold);

      if (!positionErrorAcceptable)
      {
         PrintTools.error("Position error not acceptable: positionError: " + positionError.getDoubleValue() + "  maxAllowed: " + errorThreshold);
      }

      boolean orientationErrorAcceptable = (orientationError.getDoubleValue() < errorThreshold);

      if (!orientationErrorAcceptable)
      {
         PrintTools.error("Orientation error not acceptable: orientationError: " + orientationError.getDoubleValue() + "  maxAllowed: " + errorThreshold);
      }

      return positionErrorAcceptable && orientationErrorAcceptable;
   }

   private void solveForArmPoseWithInverseKinematics(Random random, FrameQuaternion desiredOrientation, FramePoint3D desiredPosition,
           InitialGuessForTests initialGuessForTests, boolean updateListenersEachStep)
   {
      FramePose3D handPose = new FramePose3D(worldFrame);

      handPose.setOrientation(desiredOrientation);
      handPose.setPosition(desiredPosition);
      handPose.changeFrame(fullRobotModel.getChest().getBodyFixedFrame());

      RigidBodyTransform transform = new RigidBodyTransform();

      handPose.get(transform);

      createInitialGuess(random, initialGuessForTests);

      if (VISUALIZE && updateListenersEachStep)
      {
         inverseKinematicsStepListener.didAnInverseKinemticsStep(0.0);
      }

      long start = System.nanoTime();

      solve(transform);

      long end = System.nanoTime();

      solvingTime.add((long) ((end - start) * 1e-6));
   }

   private void createInitialGuess(Random random, InitialGuessForTests initialGuessForTests)
   {
      switch (initialGuessForTests)
      {
         case PREVIOUS :
         {
            break;
         }

         case MIDRANGE :
         {
            generateArmPoseAtMidRangeWithForwardKinematics();

            break;
         }

         case RANDOM :
         {
            generateRandomArmPoseWithForwardKinematics(random);

            break;
         }

         default :
         {
            throw new RuntimeException("Shouldn't get here!");
         }
      }
   }

   private boolean solve(RigidBodyTransform transform)
   {
      boolean successfulSolve = inverseKinematicsCalculator.solve(transform);
      numberOfIterations.set(inverseKinematicsCalculator.getNumberOfIterations());

      return successfulSolve;
   }

   private FrameQuaternion getHandEndEffectorOrientation()
   {
      ReferenceFrame handEndEffectorFrame = fullRobotModel.getHand(RobotSide.LEFT).getBodyFixedFrame();
      FrameQuaternion handEndEffectorOrientation = new FrameQuaternion(handEndEffectorFrame);

      handEndEffectorOrientation.changeFrame(worldFrame);

      return handEndEffectorOrientation;
   }

   private FramePoint3D getHandEndEffectorPosition()
   {
      ReferenceFrame handEndEffectorFrame = fullRobotModel.getHand(RobotSide.LEFT).getBodyFixedFrame();
      FramePoint3D handEndEffectorPosition = new FramePoint3D(handEndEffectorFrame);

      handEndEffectorPosition.changeFrame(worldFrame);

      return handEndEffectorPosition;
   }

   private void generateRandomArmPoseWithForwardKinematics(Random random)
   {
      for (JointNames name : JointNames.values())
      {
         double bufferAwayFromJointLimits = 0.05;    // 0.2; //0.0;

         double minRange = jointLimits.get(name).get(0) - bufferAwayFromJointLimits;
         double maxRange = jointLimits.get(name).get(1) + bufferAwayFromJointLimits;

         double randomJointAngle = RandomNumbers.nextDouble(random, minRange, maxRange);
         jointAngles.put(name, randomJointAngle);
         oneDoFJoints.get(name).setQ(jointAngles.get(name));
      }
   }

   private void generateArmPoseSlightlyOffOfMidRangeWithForwardKinematics(Random random, double maxAngleDeviationFromMidRange)
   {
      for (JointNames name : JointNames.values())
      {
         double bufferAwayFromJointLimits = 0.2;    // 0.0;

         double minRange = jointLimits.get(name).get(0) - bufferAwayFromJointLimits;
         double maxRange = jointLimits.get(name).get(1) + bufferAwayFromJointLimits;

         double middleRangeJointAngle = (minRange + maxRange) / 2.0;

         double deviation = RandomNumbers.nextDouble(random, maxAngleDeviationFromMidRange);

         jointAngles.put(name, middleRangeJointAngle + deviation);
         oneDoFJoints.get(name).setQ(jointAngles.get(name));
      }
   }

   private void generateArmPoseAtMidRangeWithForwardKinematics()
   {
      for (JointNames name : JointNames.values())
      {
         double bufferAwayFromJointLimits = 0.2;    // 0.0;

         double minRange = jointLimits.get(name).get(0) - bufferAwayFromJointLimits;
         double maxRange = jointLimits.get(name).get(1) + bufferAwayFromJointLimits;

         double middleRangeJointAngle = (minRange + maxRange) / 2.0;
         jointAngles.put(name, middleRangeJointAngle);
         oneDoFJoints.get(name).setQ(jointAngles.get(name));
      }
   }


   private void populateEnumMaps()
   {
      oneDoFJoints.put(JointNames.SHOULDER_YAW, fullRobotModel.getArmJoint(RobotSide.LEFT, ArmJointName.SHOULDER_YAW));
      oneDoFJoints.put(JointNames.SHOULDER_ROLL, fullRobotModel.getArmJoint(RobotSide.LEFT, ArmJointName.SHOULDER_ROLL));
      oneDoFJoints.put(JointNames.ELBOW_PITCH, fullRobotModel.getArmJoint(RobotSide.LEFT, ArmJointName.ELBOW_PITCH));
      oneDoFJoints.put(JointNames.ELBOW_ROLL, fullRobotModel.getArmJoint(RobotSide.LEFT, ArmJointName.ELBOW_ROLL));
      oneDoFJoints.put(JointNames.WRIST_PITCH, fullRobotModel.getArmJoint(RobotSide.LEFT, ArmJointName.FIRST_WRIST_PITCH));
      oneDoFJoints.put(JointNames.WRIST_ROLL, fullRobotModel.getArmJoint(RobotSide.LEFT, ArmJointName.WRIST_ROLL));
      jointLimits.put(JointNames.SHOULDER_YAW, shoulderYawLimits);
      jointLimits.put(JointNames.SHOULDER_ROLL, shoulderRollLimits);
      jointLimits.put(JointNames.ELBOW_PITCH, elbowPitchLimits);
      jointLimits.put(JointNames.ELBOW_ROLL, elbowRollLimits);
      jointLimits.put(JointNames.WRIST_PITCH, wristPitchLimits);
      jointLimits.put(JointNames.WRIST_ROLL, wristRollLimits);

      // *_*_Limits(*_*_Max, *_*_Min);
      shoulderRollLimits.add(oneDoFJoints.get(JointNames.SHOULDER_ROLL).getJointLimitUpper());
      shoulderRollLimits.add(oneDoFJoints.get(JointNames.SHOULDER_ROLL).getJointLimitLower());
      shoulderYawLimits.add(oneDoFJoints.get(JointNames.SHOULDER_YAW).getJointLimitUpper());
      shoulderYawLimits.add(oneDoFJoints.get(JointNames.SHOULDER_YAW).getJointLimitLower());
      elbowRollLimits.add(oneDoFJoints.get(JointNames.ELBOW_ROLL).getJointLimitUpper());
      elbowRollLimits.add(oneDoFJoints.get(JointNames.ELBOW_ROLL).getJointLimitLower());
      elbowPitchLimits.add(oneDoFJoints.get(JointNames.ELBOW_PITCH).getJointLimitUpper());
      elbowPitchLimits.add(oneDoFJoints.get(JointNames.ELBOW_PITCH).getJointLimitLower());
      wristRollLimits.add(oneDoFJoints.get(JointNames.WRIST_ROLL).getJointLimitUpper());
      wristRollLimits.add(oneDoFJoints.get(JointNames.WRIST_ROLL).getJointLimitLower());
      wristPitchLimits.add(oneDoFJoints.get(JointNames.WRIST_PITCH).getJointLimitUpper());
      wristPitchLimits.add(oneDoFJoints.get(JointNames.WRIST_PITCH).getJointLimitLower());
      jointAnglesInitial.put(JointNames.SHOULDER_YAW, 0.346);
      jointAnglesInitial.put(JointNames.SHOULDER_ROLL, -1.3141);
      jointAnglesInitial.put(JointNames.ELBOW_PITCH, 1.9195);
      jointAnglesInitial.put(JointNames.ELBOW_ROLL, 1.1749);
      jointAnglesInitial.put(JointNames.WRIST_PITCH, -0.0068);
      jointAnglesInitial.put(JointNames.WRIST_ROLL, -0.0447);
   }

   private double getMaximumArray(ArrayList<Long> array)
   {
      double max = 0;

      for (int i = 0; i < array.size(); i++)
      {
         if (max < array.get(i).doubleValue())
         {
            max = array.get(i).doubleValue();
         }
      }

      return max;
   }

   public double getAvarageArray(ArrayList<Long> array)
   {
      double sum = 0;

      for (int i = 0; i < array.size(); i++)
      {
         sum += array.get(i).doubleValue();
      }

      return sum / array.size();
   }

   protected enum InitialGuessForTests {RANDOM, PREVIOUS, MIDRANGE;}
}<|MERGE_RESOLUTION|>--- conflicted
+++ resolved
@@ -6,12 +6,9 @@
 import java.util.EnumMap;
 import java.util.Random;
 
-<<<<<<< HEAD
 import org.junit.After;
-
-=======
 import org.junit.Test;
->>>>>>> f3b61d37
+
 import us.ihmc.avatar.drcRobot.DRCRobotModel;
 import us.ihmc.avatar.jointAnglesWriter.JointAnglesWriter;
 import us.ihmc.commons.PrintTools;
@@ -199,17 +196,14 @@
       }
    }
 
-<<<<<<< HEAD
    @After
    public void tearDown()
    {
       ReferenceFrameTools.clearWorldFrameTree();
    }
 
-=======
    @ContinuousIntegrationTest(estimatedDuration = 0.0)
    @Test(timeout = 30000)
->>>>>>> f3b61d37
    public void testSimpleCase()
    {
       Random random = new Random(1984L);
