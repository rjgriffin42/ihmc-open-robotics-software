--- conflicted
+++ resolved
@@ -15,7 +15,6 @@
 import us.ihmc.avatar.testTools.EndToEndTestTools;
 import us.ihmc.commonWalkingControlModules.controlModules.WalkingFailureDetectionControlModule;
 import us.ihmc.commons.thread.ThreadTools;
-import us.ihmc.euclid.geometry.interfaces.Pose3DReadOnly;
 import us.ihmc.euclid.referenceFrame.FramePose3D;
 import us.ihmc.euclid.referenceFrame.ReferenceFrame;
 import us.ihmc.euclid.tuple2D.Point2D;
@@ -199,20 +198,6 @@
             * EndToEndTestTools.computeWalkingDuration(footsteps, robotModel.getWalkingControllerParameters())));
    }
 
-<<<<<<< HEAD
-   private static FootstepDataListMessage forwardSteps(RobotSide initialStepSide,
-                                                       int numberOfSteps,
-                                                       double stepLength,
-                                                       double stepWidth,
-                                                       double swingTime,
-                                                       double transferTime,
-                                                       Pose3DReadOnly startPose,
-                                                       boolean squareUp)
-   {
-      return EndToEndTestTools.forwardSteps(initialStepSide, numberOfSteps, i -> stepLength, stepWidth, swingTime, transferTime, startPose, squareUp);
-   }
-=======
->>>>>>> 6c2a3c3f
 
    private static class FlatGroundWithHoleEnvironment implements CommonAvatarEnvironmentInterface
    {
