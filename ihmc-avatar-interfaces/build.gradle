plugins {
   id("us.ihmc.ihmc-build") version "0.19.5"
   id("us.ihmc.ihmc-ci") version "5.0"
   id("us.ihmc.ihmc-cd") version "1.7"
   id("us.ihmc.log-tools") version "0.3.1"
}

ihmc {
   loadProductProperties("../product.properties")
   
   configureDependencyResolution()
   configurePublications()
}

mainDependencies {
   api("com.martiansoftware:jsap:2.1")
   api("org.apache.commons:commons-lang3:3.8.1")
   api("org.apache.poi:poi:3.15") // I/O library for xls files.
   api("us.ihmc.thirdparty.jinput:jinput:190214")
   api("org.ros.rosjava_core:rosjava:0.2.1")
   api("org.ros.rosjava_bootstrap:message_generation:0.2.1")
   api("org.ejml:core:0.30")
   api("org.ejml:dense64:0.30")
   api("org.boofcv:geo:0.24.1")
   api("org.ros.rosjava_messages:std_msgs:0.5.9")
   api("org.ros.rosjava_messages:geometry_msgs:1.11.7")
   api("org.jfree:jfreechart:1.0.17")
   api("com.github.quickhull3d:quickhull3d:1.0.0")
   api("org.ros.rosjava_messages:sensor_msgs:1.11.7")
   api("org.ros.rosjava_messages:dynamic_reconfigure:1.5.38")
   api("org.ros.rosjava_messages:trajectory_msgs:1.11.7")
   api("com.github.wendykierp:JTransforms:3.1")
   api("org.reflections:reflections:0.9.10")

   api("us.ihmc:euclid:0.12.1")
   api("us.ihmc:ihmc-yovariables:0.3.11")
   api("us.ihmc:ihmc-commons:0.26.6")
   api("us.ihmc:ihmc-jmonkey-engine-toolkit:0.12.8")
   api("us.ihmc:simulation-construction-set:0.12.15")
   api("us.ihmc:ihmc-graphics-description:0.12.12")
   api("us.ihmc:robot-environment-awareness:source")
   api("us.ihmc:robot-environment-awareness-visualizers:source")
   api("us.ihmc:ihmc-ros-tools:source")
   api("us.ihmc:ihmc-common-walking-control-modules:source")
   api("us.ihmc:ihmc-robot-data-logger:source")
   api("us.ihmc:ihmc-model-file-loader:source")
   api("us.ihmc:ihmc-sensor-processing:source")
   api("us.ihmc:ihmc-communication:source")
   api("us.ihmc:ihmc-humanoid-behaviors:source")
   api("us.ihmc:ihmc-humanoid-robotics:source")
   api("us.ihmc:ihmc-perception:source")
   api("us.ihmc:ihmc-whole-body-controller:source")
   api("us.ihmc:ihmc-state-estimation:source")
   api("us.ihmc:ihmc-java-toolkit:source")
   api("us.ihmc:ihmc-robotics-toolkit:source")
   api("us.ihmc:ihmc-robot-behaviors:source")
   api("us.ihmc:ihmc-mocap:source")
   api("us.ihmc:ihmc-robot-models:source")
   api("us.ihmc:ihmc-robot-models-visualizers:source")
   api("us.ihmc:ihmc-simulation-toolkit:source")
   api("us.ihmc:ihmc-robot-data-visualizer:source")
   api("us.ihmc:ihmc-footstep-planning:source")
   api("us.ihmc:simulation-construction-set-tools:source")
}

behaviorCleanRoomDependencies {
   compile ihmc.sourceSetProject("main")
   api("us.ihmc:ihmc-messager-kryo:0.1.1")
}

behaviorFxUiDependencies {
   compile ihmc.sourceSetProject("main")
   compile ihmc.sourceSetProject("behavior-clean-room")
   api("us.ihmc:ihmc-javafx-toolkit:0.12.9")
   api("us.ihmc:ihmc-robot-models-visualizers:source")
   api("us.ihmc:ihmc-path-planning-visualizers:source")
   api("us.ihmc:robot-environment-awareness-visualizers:source")
}

testDependencies {
   compile ihmc.sourceSetProject("behavior-clean-room")
   compile ihmc.sourceSetProject("behavior-fx-ui")
<<<<<<< HEAD
   compile group: "us.ihmc", name: "ihmc-commons-testing", version: "0.26.2"
   compile group: "us.ihmc", name: "ihmc-robotics-toolkit-test", version: "source"
   compile group: "us.ihmc", name: "ihmc-footstep-planning-test", version: "source"
   compile group: "us.ihmc", name: "ihmc-humanoid-robotics-test", version: "source"
   compile group: "us.ihmc", name: "simulation-construction-set-tools-test", version: "source"
=======
   api("us.ihmc:ihmc-commons-testing:0.26.6")
   api("us.ihmc:ihmc-robotics-toolkit-test:source")
   api("us.ihmc:ihmc-footstep-planning-test:source")
   api("us.ihmc:ihmc-humanoid-robotics-test:source")
   api("us.ihmc:simulation-construction-set-tools-test:source")
>>>>>>> 14666b3f
}<|MERGE_RESOLUTION|>--- conflicted
+++ resolved
@@ -80,17 +80,9 @@
 testDependencies {
    compile ihmc.sourceSetProject("behavior-clean-room")
    compile ihmc.sourceSetProject("behavior-fx-ui")
-<<<<<<< HEAD
-   compile group: "us.ihmc", name: "ihmc-commons-testing", version: "0.26.2"
-   compile group: "us.ihmc", name: "ihmc-robotics-toolkit-test", version: "source"
-   compile group: "us.ihmc", name: "ihmc-footstep-planning-test", version: "source"
-   compile group: "us.ihmc", name: "ihmc-humanoid-robotics-test", version: "source"
-   compile group: "us.ihmc", name: "simulation-construction-set-tools-test", version: "source"
-=======
    api("us.ihmc:ihmc-commons-testing:0.26.6")
    api("us.ihmc:ihmc-robotics-toolkit-test:source")
    api("us.ihmc:ihmc-footstep-planning-test:source")
    api("us.ihmc:ihmc-humanoid-robotics-test:source")
    api("us.ihmc:simulation-construction-set-tools-test:source")
->>>>>>> 14666b3f
 }