plugins {
   id("us.ihmc.ihmc-build") version "0.15.5"
   id("us.ihmc.ihmc-ci") version "4.7"
   id("us.ihmc.scs") version "0.4"
   id("us.ihmc.log-tools") version "0.2.2"
}

ihmc {
   loadProductProperties("../product.properties")
   
   configureDependencyResolution()
   configurePublications()
}

mainDependencies {
   compile group: "org.apache.commons", name: "commons-lang3", version: "3.8.1"
   compile group: "us.ihmc.thirdparty.jinput", name: "jinput", version: "190214"
   compile group: "org.ejml", name: "core", version: "0.30"
   compile group: "net.sf.trove4j", name: "trove4j", version: "3.0.3"
   compile group: "org.ejml", name: "dense64", version: "0.30"
   compile group: "com.google.guava", name: "guava", version: "18.0"

   compile group: "us.ihmc", name: "euclid-frame", version: "0.11.0"
   compile group: "us.ihmc", name: "euclid-shape", version: "0.11.0"
   compile group: "us.ihmc", name: "ihmc-yovariables", version: "0.3.7"
<<<<<<< HEAD
   compile group: "us.ihmc", name: "ihmc-realtime", version: "1.2.2"
   compile group: "us.ihmc", name: "ihmc-commons", version: "0.25.1"
=======
   compile group: "us.ihmc", name: "ihmc-commons", version: "0.25.0"
>>>>>>> aaf736d8
   compile group: "us.ihmc", name: "ihmc-graphics-description", version: "0.12.9"
   compile group: "us.ihmc", name: "ihmc-robot-description", version: "0.12.5"
   compile group: "us.ihmc", name: "ihmc-robot-data-logger", version: "source"
   compile group: "us.ihmc", name: "ihmc-common-walking-control-modules", version: "source"
   compile group: "us.ihmc", name: "ihmc-convex-optimization-adapter", version: "source"
   compile group: "us.ihmc", name: "ihmc-humanoid-robotics", version: "source"
   compile group: "us.ihmc", name: "ihmc-quadruped-basics", version: "source"
   compile group: "us.ihmc", name: "ihmc-quadruped-communication", version: "source"
   compile group: "us.ihmc", name: "ihmc-quadruped-planning", version: "source"
   compile group: "us.ihmc", name: "ihmc-java-toolkit", version: "source"
   compile group: "us.ihmc", name: "ihmc-robotics-toolkit", version: "source"
   compile group: "us.ihmc", name: "ihmc-communication", version: "source"
   compile group: "us.ihmc", name: "ihmc-robot-models", version: "source"
   compile group: "us.ihmc", name: "ihmc-sensor-processing", version: "source"
   compile group: "us.ihmc", name: "ihmc-state-estimation", version: "source"
   compile group: "us.ihmc", name: "ihmc-simulation-toolkit", version: "source"
   compile group: "us.ihmc", name: "ihmc-system-identification", version: "source"
}

testDependencies {
   compile group: "com.google.caliper", name: "caliper", version: "1.0-beta-2"

   compile group: "us.ihmc", name: "ihmc-commons-testing", version: "0.25.1"
   compile group: "us.ihmc", name: "simulation-construction-set", version: "0.12.9"
   compile group: "us.ihmc", name: "simulation-construction-set-test", version: "0.12.9"
   compile group: "us.ihmc", name: "ihmc-robotics-toolkit-test", version: "source"
   compile group: "us.ihmc", name: "simulation-construction-set-tools-test", version: "source"
   compile group: "us.ihmc", name: "ihmc-common-walking-control-modules-test", version: "source"
   compile group: "us.ihmc", name: "ihmc-communication-test", version: "source"
}<|MERGE_RESOLUTION|>--- conflicted
+++ resolved
@@ -23,12 +23,7 @@
    compile group: "us.ihmc", name: "euclid-frame", version: "0.11.0"
    compile group: "us.ihmc", name: "euclid-shape", version: "0.11.0"
    compile group: "us.ihmc", name: "ihmc-yovariables", version: "0.3.7"
-<<<<<<< HEAD
-   compile group: "us.ihmc", name: "ihmc-realtime", version: "1.2.2"
    compile group: "us.ihmc", name: "ihmc-commons", version: "0.25.1"
-=======
-   compile group: "us.ihmc", name: "ihmc-commons", version: "0.25.0"
->>>>>>> aaf736d8
    compile group: "us.ihmc", name: "ihmc-graphics-description", version: "0.12.9"
    compile group: "us.ihmc", name: "ihmc-robot-description", version: "0.12.5"
    compile group: "us.ihmc", name: "ihmc-robot-data-logger", version: "source"
