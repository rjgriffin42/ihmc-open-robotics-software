--- conflicted
+++ resolved
@@ -454,13 +454,8 @@
       double yAmp1 = 0.02, yFreq1 = 0.07, yAmp2 = 0.02, yFreq2 = 0.37;
       BumpyGroundProfile groundProfile = new BumpyGroundProfile(xAmp1, xFreq1, xAmp2, xFreq2, yAmp1, yFreq1, yAmp2, yFreq2, 1.2);
 
-<<<<<<< HEAD
       QuadrupedTestFactory quadrupedTestFactory = createQuadrupedTestFactory();
       quadrupedTestFactory.setControlMode(WholeBodyControllerCoreMode.VIRTUAL_MODEL);
-=======
-      quadrupedTestFactory = createQuadrupedTestFactory();
-      quadrupedTestFactory.setControlMode(QuadrupedControlMode.FORCE);
->>>>>>> 50c1b757
       quadrupedTestFactory.setGroundProfile3D(groundProfile);
       quadrupedTestFactory.setUseNetworking(true);
       conductor = quadrupedTestFactory.createTestConductor();
