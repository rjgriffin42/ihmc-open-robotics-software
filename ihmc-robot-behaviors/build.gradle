--- conflicted
+++ resolved
@@ -27,26 +27,17 @@
    compile group: "com.ibm.watson.developer_cloud", name: "java-sdk", version: "2.10.0"
    compile group: "us.ihmc.thirdparty.org.kc7bfi", name: "jflac", version: "1.4.0"
    compile group: "commons-io", name: "commons-io", version: "2.6"
-<<<<<<< HEAD
 
    compile group: "us.ihmc", name: "ihmc-commons", version: "0.23.0"
-=======
-   compile group: "us.ihmc", name: "ihmc-commons", version: "0.20.1"
->>>>>>> f3b61d37
    compile group: "us.ihmc", name: "ihmc-communication", version: "source"
    compile group: "us.ihmc", name: "ihmc-humanoid-robotics", version: "source"
    compile group: "us.ihmc", name: "ihmc-java-toolkit", version: "source"
 }
 
 testDependencies {
+   compile group: "junit", name: "junit", version: "4.12"
+
    compile group: "us.ihmc", name: "ihmc-ci-core-api", version: "0.18.0"
-   compile group: "junit", name: "junit", version: "4.12"
-<<<<<<< HEAD
-
-   compile group: "us.ihmc", name: "ihmc-ci-core-api", version: "0.17.14"
    compile group: "us.ihmc", name: "ihmc-commons-testing", version: "0.23.0"
-=======
-   compile group: "us.ihmc", name: "ihmc-commons-testing", version: "0.20.1"
->>>>>>> f3b61d37
    compile group: "us.ihmc", name: "ihmc-robotics-toolkit-test", version: "source"
 }