package us.ihmc.avatar.ros;

import org.junit.Test;
import org.reflections.Reflections;
import org.ros.internal.message.Message;
import us.ihmc.commons.PrintTools;
import us.ihmc.communication.packets.Packet;
import us.ihmc.communication.ros.generators.RosMessagePacket;
import us.ihmc.continuousIntegration.ContinuousIntegrationAnnotations.ContinuousIntegrationPlan;
import us.ihmc.continuousIntegration.ContinuousIntegrationAnnotations.ContinuousIntegrationTest;
import us.ihmc.continuousIntegration.IntegrationCategory;

import java.lang.reflect.Constructor;
import java.lang.reflect.Modifier;
import java.util.HashSet;
import java.util.Random;
import java.util.Set;
import java.util.stream.Collectors;
import java.util.stream.Stream;

import static org.junit.Assert.assertTrue;

/**
 * @author Doug Stephen <a href="mailto:dstephen@ihmc.us">(dstephen@ihmc.us)</a>
 */
@ContinuousIntegrationPlan(categories = IntegrationCategory.FAST)
public class IHMCROSTranslationRuntimeToolsTest
{
   @ContinuousIntegrationTest(estimatedDuration = 16.5)
<<<<<<< HEAD
   @Test(timeout = 30000)
=======
   @Test(timeout = 120000)
>>>>>>> 4733df98
   public void testBidirectionalConversionWithRandomConstructors()
   {
      Reflections reflections = new Reflections("us.ihmc");
      Set<Class<?>> concreteTypes = new HashSet<>();
      Set<Class<?>> annotatedTypes = reflections.getTypesAnnotatedWith(RosMessagePacket.class);
      Stream<Class<?>> ihmcPacketClassesStream = annotatedTypes.stream().filter(annotatedType -> annotatedType.getAnnotation(RosMessagePacket.class).isIHMCPacket());
      for (Class<?> aClass : ihmcPacketClassesStream.collect(Collectors.toSet()))
      {
         if(!Modifier.isAbstract(aClass.getModifiers()))
         {
            concreteTypes.add(aClass);
         }
      }

      Message rosMessage = null;
      Packet<?> ihmcMessage = null;
      Random random = new Random(1976L);

      for(int i = 0; i < 5000; i++)
      {
         int packetsFailed = 0;
         for (Class<?> concreteType : concreteTypes)
         {
            Constructor<?> randomConstructor = null;
            try
            {
               randomConstructor = concreteType.getConstructor(Random.class);
               ihmcMessage = (Packet<?>) randomConstructor.newInstance(random);
               rosMessage = IHMCROSTranslationRuntimeTools.convertToRosMessage(ihmcMessage);
               Packet packet = IHMCROSTranslationRuntimeTools.convertToIHMCMessage(rosMessage);
               assertTrue("Problem with packet " + concreteType + ". \n" + ihmcMessage + ", \n" + packet, packet.epsilonEquals(ihmcMessage, 0.1));
            }
            catch (Exception e)
            {
               PrintTools.error("Conversion failed: " + e.getMessage());
               PrintTools.error("Message type: " + concreteType);
               e.printStackTrace();
               ++packetsFailed;
            }
         }
         assertTrue("Conversion(s) failed for " + packetsFailed + " packets.", packetsFailed < 1);
      }
   }
}<|MERGE_RESOLUTION|>--- conflicted
+++ resolved
@@ -27,11 +27,7 @@
 public class IHMCROSTranslationRuntimeToolsTest
 {
    @ContinuousIntegrationTest(estimatedDuration = 16.5)
-<<<<<<< HEAD
-   @Test(timeout = 30000)
-=======
    @Test(timeout = 120000)
->>>>>>> 4733df98
    public void testBidirectionalConversionWithRandomConstructors()
    {
       Reflections reflections = new Reflections("us.ihmc");
