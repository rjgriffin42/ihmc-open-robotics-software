package us.ihmc.avatar.obstacleCourseTests;

import static org.junit.Assert.assertTrue;

import java.io.IOException;
import java.io.InputStream;
import java.util.concurrent.ConcurrentLinkedQueue;

import org.junit.After;
import org.junit.Before;
import org.junit.Test;

import us.ihmc.avatar.DRCObstacleCourseStartingLocation;
import us.ihmc.avatar.MultiRobotTestInterface;
import us.ihmc.avatar.testTools.DRCSimulationTestHelper;
import us.ihmc.avatar.testTools.ScriptedFootstepGenerator;
import us.ihmc.avatar.testTools.ScriptedHandstepGenerator;
import us.ihmc.commonWalkingControlModules.desiredFootStep.Handstep;
import us.ihmc.communication.controllerAPI.command.Command;
import us.ihmc.continuousIntegration.ContinuousIntegrationAnnotations.ContinuousIntegrationTest;
import us.ihmc.continuousIntegration.IntegrationCategory;
import us.ihmc.euclid.tuple3D.Point3D;
import us.ihmc.euclid.tuple3D.Vector3D;
import us.ihmc.euclid.tuple3D.interfaces.Tuple3DBasics;
import us.ihmc.euclid.tuple4D.Quaternion;
import us.ihmc.humanoidRobotics.communication.controllerAPI.command.ChestTrajectoryCommand;
import us.ihmc.humanoidRobotics.communication.controllerAPI.command.FootTrajectoryCommand;
import us.ihmc.humanoidRobotics.communication.controllerAPI.command.FootstepDataCommand;
import us.ihmc.humanoidRobotics.communication.controllerAPI.command.FootstepDataListCommand;
import us.ihmc.humanoidRobotics.communication.packets.walking.FootstepDataListMessage;
import us.ihmc.humanoidRobotics.communication.packets.walking.FootstepDataMessage.FootstepOrigin;
import us.ihmc.robotModels.FullHumanoidRobotModel;
import us.ihmc.robotics.dataStructures.variable.DoubleYoVariable;
import us.ihmc.robotics.geometry.BoundingBox3d;
import us.ihmc.robotics.geometry.FramePoint;
import us.ihmc.robotics.math.trajectories.waypoints.FrameSE3TrajectoryPointList;
import us.ihmc.robotics.math.trajectories.waypoints.FrameSO3TrajectoryPointList;
import us.ihmc.robotics.referenceFrames.ReferenceFrame;
import us.ihmc.robotics.robotSide.RobotSide;
import us.ihmc.simulationToolkit.controllers.OscillateFeetPerturber;
import us.ihmc.simulationconstructionset.HumanoidFloatingRootJointRobot;
import us.ihmc.simulationconstructionset.SimulationConstructionSet;
import us.ihmc.simulationconstructionset.SimulationDoneCriterion;
import us.ihmc.simulationconstructionset.bambooTools.BambooTools;
import us.ihmc.simulationconstructionset.bambooTools.SimulationTestingParameters;
import us.ihmc.simulationconstructionset.util.environments.FlatGroundEnvironment;
import us.ihmc.simulationconstructionset.util.simulationRunner.BlockingSimulationRunner.SimulationExceededMaximumTimeException;
import us.ihmc.tools.MemoryTools;
import us.ihmc.tools.thread.ThreadTools;

public abstract class DRCObstacleCourseFlatTest implements MultiRobotTestInterface
{
   private static final SimulationTestingParameters simulationTestingParameters = SimulationTestingParameters.createFromEnvironmentVariables();

   private DRCSimulationTestHelper drcSimulationTestHelper;

   @Before
   public void showMemoryUsageBeforeTest()
   {
      MemoryTools.printCurrentMemoryUsageAndReturnUsedMemoryInMB(getClass().getSimpleName() + " before test.");
   }

   @After
   public void destroySimulationAndRecycleMemory()
   {
      if (simulationTestingParameters.getKeepSCSUp())
      {
         ThreadTools.sleepForever();
      }

      // Do this here in case a test fails. That way the memory will be recycled.
      if (drcSimulationTestHelper != null)
      {
         drcSimulationTestHelper.destroySimulation();
         drcSimulationTestHelper = null;
      }

      MemoryTools.printCurrentMemoryUsageAndReturnUsedMemoryInMB(getClass().getSimpleName() + " after test.");
   }

   // Invoked manually to test memory & thread leaks
	@ContinuousIntegrationTest(estimatedDuration = 50.0, categoriesOverride = IntegrationCategory.MANUAL)
	@Test(timeout=300000)
   public void testForMemoryLeaks() throws Exception
   {
      for (int i = 0; i < 10; i++)
      {
         showMemoryUsageBeforeTest();
         testStandingForACoupleSeconds();
         destroySimulationAndRecycleMemory();
      }
   }

	@ContinuousIntegrationTest(estimatedDuration = 15.3)
	@Test(timeout = 77000)
   public void testStandingForACoupleSeconds() throws SimulationExceededMaximumTimeException
   {
      BambooTools.reportTestStartedMessage(simulationTestingParameters.getShowWindows());

      DRCObstacleCourseStartingLocation selectedLocation = DRCObstacleCourseStartingLocation.DEFAULT;

      drcSimulationTestHelper = new DRCSimulationTestHelper("DRCStandingTest", selectedLocation, simulationTestingParameters, getRobotModel());

      setupCameraForWalkingUpToRamp();

      ThreadTools.sleep(1000);
      boolean success = drcSimulationTestHelper.simulateAndBlockAndCatchExceptions(2.0);

      ThreadTools.sleep(2000);


      // drcSimulationTestHelper.createVideo(getSimpleRobotName(), simulationConstructionSet, 1);
      drcSimulationTestHelper.checkNothingChanged();

      assertTrue(success);

      Point3D center = new Point3D(-8.956281888358388E-4, -3.722237566790175E-7, 0.8882009563211146);
      Vector3D plusMinusVector = new Vector3D(0.2, 0.2, 0.5);
      BoundingBox3d boundingBox = BoundingBox3d.createUsingCenterAndPlusMinusVector(center, plusMinusVector);
      drcSimulationTestHelper.assertRobotsRootJointIsInBoundingBox(boundingBox);

      BambooTools.reportTestFinishedMessage(simulationTestingParameters.getShowWindows());
   }

	@ContinuousIntegrationTest(estimatedDuration = 19.0)
	@Test(timeout = 95000)
   public void testStandingTooHighToCheckIfSingularityStuffIsWorkingProperly() throws SimulationExceededMaximumTimeException
   {
      BambooTools.reportTestStartedMessage(simulationTestingParameters.getShowWindows());

      DRCObstacleCourseStartingLocation selectedLocation = DRCObstacleCourseStartingLocation.DEFAULT;

      drcSimulationTestHelper = new DRCSimulationTestHelper("DRCStandingTest", selectedLocation, simulationTestingParameters, getRobotModel());

      setupCameraForWalkingUpToRamp();

      ThreadTools.sleep(1000);
      boolean success = drcSimulationTestHelper.simulateAndBlockAndCatchExceptions(0.5);
      assertTrue(success);

      DoubleYoVariable offsetHeightAboveGround = (DoubleYoVariable) drcSimulationTestHelper.getSimulationConstructionSet().getVariable("LookAheadCoMHeightTrajectoryGenerator", "offsetHeightAboveGround");
      offsetHeightAboveGround.set(0.15);
      success = drcSimulationTestHelper.simulateAndBlockAndCatchExceptions(0.5);
      assertTrue(success);

      offsetHeightAboveGround.set(0.30);
      success = drcSimulationTestHelper.simulateAndBlockAndCatchExceptions(0.5);
      assertTrue(success);

      offsetHeightAboveGround.set(0.50);
      success = drcSimulationTestHelper.simulateAndBlockAndCatchExceptions(2.0);
      assertTrue(success);

      ThreadTools.sleep(2000);

      assertTrue(success);

      Point3D center = new Point3D(-8.956281888358388E-4, -3.722237566790175E-7, 0.8882009563211146);
      Vector3D plusMinusVector = new Vector3D(0.2, 0.2, 0.5);
      BoundingBox3d boundingBox = BoundingBox3d.createUsingCenterAndPlusMinusVector(center, plusMinusVector);
      drcSimulationTestHelper.assertRobotsRootJointIsInBoundingBox(boundingBox);

      BambooTools.reportTestFinishedMessage(simulationTestingParameters.getShowWindows());
   }

	@ContinuousIntegrationTest(estimatedDuration = 39.4)
	@Test(timeout = 200000)
   public void testSimpleFlatGroundScriptWithRandomFootSlip() throws SimulationExceededMaximumTimeException
   {
      BambooTools.reportTestStartedMessage(simulationTestingParameters.getShowWindows());

      String name = "DRCSimpleFlatGroundScriptTest";

      FlatGroundEnvironment flatGround = new FlatGroundEnvironment();
      DRCObstacleCourseStartingLocation selectedLocation = DRCObstacleCourseStartingLocation.DEFAULT;

      drcSimulationTestHelper = new DRCSimulationTestHelper(flatGround, name, selectedLocation, simulationTestingParameters, getRobotModel());
      HumanoidFloatingRootJointRobot robot = drcSimulationTestHelper.getRobot();
      setupCameraForWalkingUpToRamp();
      SlipRandomOnNextStepPerturber slipRandomOnEachStepPerturber = new SlipRandomOnNextStepPerturber(robot, 1002L);
      slipRandomOnEachStepPerturber.setTranslationRangeToSlipNextStep(new double[]{0.01, 0.01, 0.0}, new double[]{0.06, 0.06, 0.005});
      slipRandomOnEachStepPerturber.setRotationRangeToSlipNextStep(new double[]{0.03, 0.0, 0.0}, new double[]{0.3, 0.0, 0.0});
      slipRandomOnEachStepPerturber.setSlipAfterStepTimeDeltaRange(0.005, 0.25);
      slipRandomOnEachStepPerturber.setSlipPercentSlipPerTickRange(0.005, 0.5);
      slipRandomOnEachStepPerturber.setProbabilityOfSlip(0.0);

      robot.setController(slipRandomOnEachStepPerturber, 10);

      ThreadTools.sleep(1000);
      boolean success = drcSimulationTestHelper.simulateAndBlockAndCatchExceptions(1.0);
      slipRandomOnEachStepPerturber.setProbabilityOfSlip(0.5);

      String scriptName = "scripts/ExerciseAndJUnitScripts/SimpleFlatGroundScript.xml";
      loadScriptFileInLeftSoleFrame(scriptName);
      success = success && drcSimulationTestHelper.simulateAndBlockAndCatchExceptions(16.0);

      drcSimulationTestHelper.createVideo(getSimpleRobotName(), 1);
      drcSimulationTestHelper.checkNothingChanged();

      assertTrue(success);

      Point3D center = new Point3D(1.2315617729419353, 0.14530717103231391, 0.8358344340816537);
      Vector3D plusMinusVector = new Vector3D(0.2, 0.2, 0.5);
      BoundingBox3d boundingBox = BoundingBox3d.createUsingCenterAndPlusMinusVector(center, plusMinusVector);
      drcSimulationTestHelper.assertRobotsRootJointIsInBoundingBox(boundingBox);

      BambooTools.reportTestFinishedMessage(simulationTestingParameters.getShowWindows());
   }

	  @ContinuousIntegrationTest(estimatedDuration = 39.9)
	   @Test(timeout = 200000)
	   public void testSimpleScripts() throws SimulationExceededMaximumTimeException, IOException
	   {
	      BambooTools.reportTestStartedMessage(simulationTestingParameters.getShowWindows());
	      String name = "DRCSimpleScriptsTest";

	      FlatGroundEnvironment flatGround = new FlatGroundEnvironment();
	      DRCObstacleCourseStartingLocation selectedLocation = DRCObstacleCourseStartingLocation.DEFAULT;

	      drcSimulationTestHelper = new DRCSimulationTestHelper(flatGround, name, selectedLocation, simulationTestingParameters, getRobotModel());
	      setupCameraForWalkingUpToRamp();

	      ThreadTools.sleep(1000);
	      boolean success = drcSimulationTestHelper.simulateAndBlockAndCatchExceptions(0.1); //1.0);


	      FullHumanoidRobotModel controllerFullRobotModel = drcSimulationTestHelper.getControllerFullRobotModel();
         ReferenceFrame leftSoleFrame = controllerFullRobotModel.getSoleFrame(RobotSide.LEFT);
         ReferenceFrame rightSoleFrame = controllerFullRobotModel.getSoleFrame(RobotSide.RIGHT);


	      FramePoint leftSole = new FramePoint(leftSoleFrame);
	      leftSole.changeFrame(ReferenceFrame.getWorldFrame());
	      System.out.println("leftSole = " + leftSole);

	      String scriptName = "scripts/ExerciseAndJUnitScripts/SimpleSingleStepScript.xml";
	      InputStream scriptInputStream = getClass().getClassLoader().getResourceAsStream(scriptName);
	      drcSimulationTestHelper.loadScriptFile(scriptInputStream, leftSoleFrame);
	      success = success && drcSimulationTestHelper.simulateAndBlockAndCatchExceptions(3.0);

	      scriptName = "scripts/ExerciseAndJUnitScripts/SimpleSingleHandTrajectoryScript.xml";
	      scriptInputStream = getClass().getClassLoader().getResourceAsStream(scriptName);
	      drcSimulationTestHelper.loadScriptFile(scriptInputStream, leftSoleFrame);
	      success = success && drcSimulationTestHelper.simulateAndBlockAndCatchExceptions(4.0);

	      scriptName = "scripts/ExerciseAndJUnitScripts/SimpleSingleFootTrajectoryScript.xml";
	      scriptInputStream = getClass().getClassLoader().getResourceAsStream(scriptName);
	      drcSimulationTestHelper.loadScriptFile(scriptInputStream, rightSoleFrame);
	      success = success && drcSimulationTestHelper.simulateAndBlockAndCatchExceptions(4.0);

	      scriptName = "scripts/ExerciseAndJUnitScripts/SimpleSinglePelvisHeightScript.xml";
	      scriptInputStream = getClass().getClassLoader().getResourceAsStream(scriptName);
         drcSimulationTestHelper.loadScriptFile(scriptInputStream, leftSoleFrame);
         success = success && drcSimulationTestHelper.simulateAndBlockAndCatchExceptions(4.0);



	      drcSimulationTestHelper.createVideo(getSimpleRobotName(), 1);
	      drcSimulationTestHelper.checkNothingChanged();

	      assertTrue(success);

	      Point3D center = new Point3D(0.24, 0.18, 0.8358344340816537);
	      Vector3D plusMinusVector = new Vector3D(0.2, 0.2, 0.5);
	      BoundingBox3d boundingBox = BoundingBox3d.createUsingCenterAndPlusMinusVector(center, plusMinusVector);
	      drcSimulationTestHelper.assertRobotsRootJointIsInBoundingBox(boundingBox);

	      BambooTools.reportTestFinishedMessage(simulationTestingParameters.getShowWindows());
	   }


	  @ContinuousIntegrationTest(estimatedDuration = 29.1)
	   @Test(timeout = 150000)
	   public void testACoupleStepsUsingQueuedControllerCommands() throws SimulationExceededMaximumTimeException
	   {
	      BambooTools.reportTestStartedMessage(simulationTestingParameters.getShowWindows());

	      String name = "DRCQueuedControllerCommandTest";

	      FlatGroundEnvironment flatGround = new FlatGroundEnvironment();
	      DRCObstacleCourseStartingLocation selectedLocation = DRCObstacleCourseStartingLocation.DEFAULT;

	      drcSimulationTestHelper = new DRCSimulationTestHelper(flatGround, name, selectedLocation, simulationTestingParameters, getRobotModel());
	      ConcurrentLinkedQueue<Command<?, ?>> queuedControllerCommands = drcSimulationTestHelper.getQueuedControllerCommands();

	      setupCameraForWalkingUpToRamp();

	      ThreadTools.sleep(1000);
	      boolean success = drcSimulationTestHelper.simulateAndBlockAndCatchExceptions(1.0);

//	      BooleanYoVariable walk = (BooleanYoVariable) robot.getVariable("walk");
//	      walk.set(true);

	      FootstepDataListCommand footstepList = new FootstepDataListCommand();
         FootstepDataCommand footstepCommand = new FootstepDataCommand();

         Point3D position = new Point3D(0.0, 0.2, 0.0);
         Quaternion orientation = new Quaternion(0.0, 0.0, 0.0, 1.0);
         footstepCommand.setPose(position, orientation);
         footstepCommand.setOrigin(FootstepOrigin.AT_SOLE_FRAME);
         footstepCommand.setRobotSide(RobotSide.LEFT);
         footstepList.addFootstep(footstepCommand);

         position = new Point3D(0.3, -0.2, 0.0);
         orientation = new Quaternion(0.0, 0.0, 0.0, 1.0);
         footstepCommand.setPose(position, orientation);
         footstepCommand.setOrigin(FootstepOrigin.AT_SOLE_FRAME);
         footstepCommand.setRobotSide(RobotSide.RIGHT);
         footstepList.addFootstep(footstepCommand);

         position = new Point3D(0.8, 0.2, 0.0);
         orientation = new Quaternion(0.0, 0.0, 0.0, 1.0);
         footstepCommand.setPose(position, orientation);
         footstepCommand.setOrigin(FootstepOrigin.AT_SOLE_FRAME);
         footstepCommand.setRobotSide(RobotSide.LEFT);
         footstepList.addFootstep(footstepCommand);

         position = new Point3D(0.8, -0.2, 0.0);
         orientation = new Quaternion(0.0, 0.0, 0.0, 1.0);
         footstepCommand.setPose(position, orientation);
         footstepCommand.setOrigin(FootstepOrigin.AT_SOLE_FRAME);
         footstepCommand.setRobotSide(RobotSide.RIGHT);
         footstepList.addFootstep(footstepCommand);

	      queuedControllerCommands.add(footstepList);



	      footstepList = new FootstepDataListCommand();
         footstepCommand = new FootstepDataCommand();

         position = new Point3D(1.0, 0.2, 0.0);
         orientation = new Quaternion(0.0, 0.0, 0.0, 1.0);
         footstepCommand.setPose(position, orientation);
         footstepCommand.setOrigin(FootstepOrigin.AT_SOLE_FRAME);
         footstepCommand.setRobotSide(RobotSide.LEFT);
         footstepList.addFootstep(footstepCommand);

         position = new Point3D(1.3, -0.2, 0.0);
         orientation = new Quaternion(0.0, 0.0, 0.0, 1.0);
         footstepCommand.setPose(position, orientation);
         footstepCommand.setOrigin(FootstepOrigin.AT_SOLE_FRAME);
         footstepCommand.setRobotSide(RobotSide.RIGHT);
         footstepList.addFootstep(footstepCommand);

         position = new Point3D(1.8, 0.2, 0.0);
         orientation = new Quaternion(0.0, 0.0, 0.0, 1.0);
         footstepCommand.setPose(position, orientation);
         footstepCommand.setOrigin(FootstepOrigin.AT_SOLE_FRAME);
         footstepCommand.setRobotSide(RobotSide.LEFT);
         footstepList.addFootstep(footstepCommand);

         position = new Point3D(1.8, -0.2, 0.0);
         orientation = new Quaternion(0.0, 0.0, 0.0, 1.0);
         footstepCommand.setPose(position, orientation);
         footstepCommand.setOrigin(FootstepOrigin.AT_SOLE_FRAME);
         footstepCommand.setRobotSide(RobotSide.RIGHT);
         footstepList.addFootstep(footstepCommand);


         queuedControllerCommands.add(footstepList);


	      success = success && drcSimulationTestHelper.simulateAndBlockAndCatchExceptions(10.0);


	      drcSimulationTestHelper.createVideo(getSimpleRobotName(), 1);
	      drcSimulationTestHelper.checkNothingChanged();

	      assertTrue(success);

	      Point3D center = new Point3D(1.8, 0.0, 0.78);
	      Vector3D plusMinusVector = new Vector3D(0.2, 0.2, 0.5);
	      BoundingBox3d boundingBox = BoundingBox3d.createUsingCenterAndPlusMinusVector(center, plusMinusVector);
	      drcSimulationTestHelper.assertRobotsRootJointIsInBoundingBox(boundingBox);

	      BambooTools.reportTestFinishedMessage(simulationTestingParameters.getShowWindows());
	   }


     @ContinuousIntegrationTest(estimatedDuration = 31.9)
     @Test(timeout = 160000)
     public void testACoupleQueuedControllerCommands() throws SimulationExceededMaximumTimeException
     {
        BambooTools.reportTestStartedMessage(simulationTestingParameters.getShowWindows());

        String name = "DRCQueuedControllerCommandTest";

        FlatGroundEnvironment flatGround = new FlatGroundEnvironment();
        DRCObstacleCourseStartingLocation selectedLocation = DRCObstacleCourseStartingLocation.DEFAULT;

        drcSimulationTestHelper = new DRCSimulationTestHelper(flatGround, name, selectedLocation, simulationTestingParameters, getRobotModel());
        ConcurrentLinkedQueue<Command<?, ?>> queuedControllerCommands = drcSimulationTestHelper.getQueuedControllerCommands();

        setupCameraForWalkingUpToRamp();

        ThreadTools.sleep(1000);
        boolean success = drcSimulationTestHelper.simulateAndBlockAndCatchExceptions(0.25);

//      BooleanYoVariable walk = (BooleanYoVariable) robot.getVariable("walk");
//      walk.set(true);

        FootstepDataListCommand footstepList = new FootstepDataListCommand();
        FootstepDataCommand footstepCommand = new FootstepDataCommand();

        Point3D position = new Point3D(0.3, 0.2, 0.0);
        Quaternion orientation = new Quaternion(0.0, 0.0, 0.0, 1.0);
        footstepCommand.setPose(position, orientation);
        footstepCommand.setOrigin(FootstepOrigin.AT_SOLE_FRAME);
        footstepCommand.setRobotSide(RobotSide.LEFT);
        footstepList.addFootstep(footstepCommand);

        position = new Point3D(0.3, -0.2, 0.0);
        orientation = new Quaternion(0.0, 0.0, 0.0, 1.0);
        footstepCommand.setPose(position, orientation);
        footstepCommand.setOrigin(FootstepOrigin.AT_SOLE_FRAME);
        footstepCommand.setRobotSide(RobotSide.RIGHT);
        footstepList.addFootstep(footstepCommand);

        queuedControllerCommands.add(footstepList);

        // Some chest motions. These will continue during the steps to come afterwards:
        ChestTrajectoryCommand chestCommand = new ChestTrajectoryCommand();
        FrameSO3TrajectoryPointList chestTrajectoryPointList = new FrameSO3TrajectoryPointList();
<<<<<<< HEAD
        chestTrajectoryPointList.addTrajectoryPoint(0.0, new Quat4d(0.0, 0.0, 0.0, 1.0), new Vector3d());
        chestTrajectoryPointList.addTrajectoryPoint(1.0, new Quat4d(0.2, 0.0, 0.0, 1.0), new Vector3d());
        chestTrajectoryPointList.addTrajectoryPoint(2.0, new Quat4d(-0.2, 0.0, 0.0, 1.0), new Vector3d());
        chestTrajectoryPointList.addTrajectoryPoint(3.0, new Quat4d(0.0, 0.0, 0.0, 1.0), new Vector3d());
        chestCommand.setTrajectoryPointList(chestTrajectoryPointList);
=======
        chestTrajectoryPointList.addTrajectoryPoint(0.0, new Quaternion(0.0, 0.0, 0.0, 1.0), new Vector3D());
        chestTrajectoryPointList.addTrajectoryPoint(1.0, new Quaternion(0.2, 0.0, 0.0, 1.0), new Vector3D());
        chestTrajectoryPointList.addTrajectoryPoint(2.0, new Quaternion(-0.2, 0.0, 0.0, 1.0), new Vector3D());
        chestTrajectoryPointList.addTrajectoryPoint(3.0, new Quaternion(0.0, 0.0, 0.0, 1.0), new Vector3D());
        chestCommand.setIncludingFrame(chestTrajectoryPointList);
>>>>>>> 6b1bc157
        queuedControllerCommands.add(chestCommand);

        // Some more steps:
        footstepList = new FootstepDataListCommand();
        footstepCommand = new FootstepDataCommand();

        position = new Point3D(0.65, 0.2, 0.0);
        orientation = new Quaternion(0.0, 0.0, 0.0, 1.0);
        footstepCommand.setPose(position, orientation);
        footstepCommand.setOrigin(FootstepOrigin.AT_SOLE_FRAME);
        footstepCommand.setRobotSide(RobotSide.LEFT);
        footstepList.addFootstep(footstepCommand);

        position = new Point3D(0.65, -0.2, 0.0);
        orientation = new Quaternion(0.0, 0.0, 0.0, 1.0);
        footstepCommand.setPose(position, orientation);
        footstepCommand.setOrigin(FootstepOrigin.AT_SOLE_FRAME);
        footstepCommand.setRobotSide(RobotSide.RIGHT);
        footstepList.addFootstep(footstepCommand);

        position = new Point3D(1.1, 0.2, 0.0);
        orientation = new Quaternion(0.0, 0.0, 0.0, 1.0);
        footstepCommand.setPose(position, orientation);
        footstepCommand.setOrigin(FootstepOrigin.AT_SOLE_FRAME);
        footstepCommand.setRobotSide(RobotSide.LEFT);
        footstepList.addFootstep(footstepCommand);

        position = new Point3D(1.1, -0.2, 0.0);
        orientation = new Quaternion(0.0, 0.0, 0.0, 1.0);
        footstepCommand.setPose(position, orientation);
        footstepCommand.setOrigin(FootstepOrigin.AT_SOLE_FRAME);
        footstepCommand.setRobotSide(RobotSide.RIGHT);
        footstepList.addFootstep(footstepCommand);

        queuedControllerCommands.add(footstepList);
        success = success && drcSimulationTestHelper.simulateAndBlockAndCatchExceptions(9.0);

        FootTrajectoryCommand footTrajectoryCommand = new FootTrajectoryCommand();

        FrameSE3TrajectoryPointList footPointList = new FrameSE3TrajectoryPointList();
        footPointList.addTrajectoryPoint(0.2, new Point3D(1.1, -0.2, 0.25), new Quaternion(0.0, 0.0, 0.0, 1.0), new Vector3D(), new Vector3D());
        footPointList.addTrajectoryPoint(0.5, new Point3D(1.1, -0.2, 0.35), new Quaternion(0.0, 0.0, 0.0, 1.0), new Vector3D(), new Vector3D());
        footPointList.addTrajectoryPoint(1.0, new Point3D(1.1, -0.2, 0.25), new Quaternion(0.0, 0.0, 0.0, 1.0), new Vector3D(), new Vector3D());
        footPointList.addTrajectoryPoint(2.0, new Point3D(1.1, -0.2, 0.35), new Quaternion(0.0, 0.0, 0.0, 1.0), new Vector3D(), new Vector3D());

        footTrajectoryCommand.setTrajectoryPointList(footPointList);
        footTrajectoryCommand.setRobotSide(RobotSide.RIGHT);
        queuedControllerCommands.add(footTrajectoryCommand);

        success = success && drcSimulationTestHelper.simulateAndBlockAndCatchExceptions(4.0);


        drcSimulationTestHelper.createVideo(getSimpleRobotName(), 1);
        drcSimulationTestHelper.checkNothingChanged();

        assertTrue(success);

        Point3D center = new Point3D(1.1, 0.22, 0.78);
        Vector3D plusMinusVector = new Vector3D(0.2, 0.2, 0.5);
        BoundingBox3d boundingBox = BoundingBox3d.createUsingCenterAndPlusMinusVector(center, plusMinusVector);
        drcSimulationTestHelper.assertRobotsRootJointIsInBoundingBox(boundingBox);

        BambooTools.reportTestFinishedMessage(simulationTestingParameters.getShowWindows());
     }


     @ContinuousIntegrationTest(estimatedDuration = 38.5)
     @Test(timeout = 190000)
     public void testACoupleMoreQueuedControllerCommands() throws SimulationExceededMaximumTimeException
     {
        BambooTools.reportTestStartedMessage(simulationTestingParameters.getShowWindows());

        String name = "DRCQueuedControllerCommandTest";

        FlatGroundEnvironment flatGround = new FlatGroundEnvironment();
        DRCObstacleCourseStartingLocation selectedLocation = DRCObstacleCourseStartingLocation.DEFAULT;

        drcSimulationTestHelper = new DRCSimulationTestHelper(flatGround, name, selectedLocation, simulationTestingParameters, getRobotModel());
        ConcurrentLinkedQueue<Command<?, ?>> queuedControllerCommands = drcSimulationTestHelper.getQueuedControllerCommands();

        setupCameraForWalkingUpToRamp();

        ThreadTools.sleep(1000);
        boolean success = drcSimulationTestHelper.simulateAndBlockAndCatchExceptions(0.25);

//      BooleanYoVariable walk = (BooleanYoVariable) robot.getVariable("walk");
//      walk.set(true);

        FootTrajectoryCommand footTrajectoryCommand = new FootTrajectoryCommand();

        FrameSE3TrajectoryPointList footPointList = new FrameSE3TrajectoryPointList();
        footPointList.addTrajectoryPoint(1.0, new Point3D(0.0, -0.2, 0.25), new Quaternion(0.0, 0.0, 0.0, 1.0), new Vector3D(), new Vector3D());
        footPointList.addTrajectoryPoint(2.0, new Point3D(0.0, -0.2, 0.15), new Quaternion(0.0, 0.0, 0.0, 1.0), new Vector3D(), new Vector3D());
        footPointList.addTrajectoryPoint(3.0, new Point3D(0.0, -0.2, 0.25), new Quaternion(0.0, 0.0, 0.0, 1.0), new Vector3D(), new Vector3D());
        footPointList.addTrajectoryPoint(4.0, new Point3D(0.0, -0.2, 0.15), new Quaternion(0.0, 0.0, 0.0, 1.0), new Vector3D(), new Vector3D());

        footTrajectoryCommand.setTrajectoryPointList(footPointList);
        footTrajectoryCommand.setRobotSide(RobotSide.RIGHT);
        queuedControllerCommands.add(footTrajectoryCommand);

        success = success && drcSimulationTestHelper.simulateAndBlockAndCatchExceptions(6.0);


        footTrajectoryCommand = new FootTrajectoryCommand();

        footPointList = new FrameSE3TrajectoryPointList();
        footPointList.addTrajectoryPoint(1.0, new Point3D(0.0, -0.2, 0.15), new Quaternion(0.1, 0.0, 0.0, 1.0), new Vector3D(), new Vector3D());
        footPointList.addTrajectoryPoint(2.0, new Point3D(0.0, -0.2, 0.15), new Quaternion(0.0, 0.1, 0.0, 1.0), new Vector3D(), new Vector3D());
        footPointList.addTrajectoryPoint(3.0, new Point3D(0.0, -0.2, 0.15), new Quaternion(0.0, 0.0, 0.1, 1.0), new Vector3D(), new Vector3D());
        footPointList.addTrajectoryPoint(4.0, new Point3D(0.0, -0.2, 0.15), new Quaternion(0.0, 0.1, 0.0, 1.0), new Vector3D(), new Vector3D());

        footTrajectoryCommand.setTrajectoryPointList(footPointList);
        footTrajectoryCommand.setRobotSide(RobotSide.RIGHT);
        queuedControllerCommands.add(footTrajectoryCommand);

        success = success && drcSimulationTestHelper.simulateAndBlockAndCatchExceptions(6.0);


        drcSimulationTestHelper.createVideo(getSimpleRobotName(), 1);
        drcSimulationTestHelper.checkNothingChanged();

        assertTrue(success);

        Point3D center = new Point3D(-0.1, 0.18, 0.78);
        Vector3D plusMinusVector = new Vector3D(0.2, 0.2, 0.5);
        BoundingBox3d boundingBox = BoundingBox3d.createUsingCenterAndPlusMinusVector(center, plusMinusVector);
        drcSimulationTestHelper.assertRobotsRootJointIsInBoundingBox(boundingBox);

        BambooTools.reportTestFinishedMessage(simulationTestingParameters.getShowWindows());
     }


	@ContinuousIntegrationTest(estimatedDuration = 52.3)
	@Test(timeout = 260000)
   public void testSimpleFlatGroundScriptWithOscillatingFeet() throws SimulationExceededMaximumTimeException
   {
      BambooTools.reportTestStartedMessage(simulationTestingParameters.getShowWindows());

      FlatGroundEnvironment flatGround = new FlatGroundEnvironment();
      DRCObstacleCourseStartingLocation selectedLocation = DRCObstacleCourseStartingLocation.DEFAULT;

      drcSimulationTestHelper = new DRCSimulationTestHelper(flatGround, "DRCSimpleFlatGroundScriptTest", selectedLocation, simulationTestingParameters, getRobotModel());
      SimulationConstructionSet simulationConstructionSet = drcSimulationTestHelper.getSimulationConstructionSet();
      HumanoidFloatingRootJointRobot robot = drcSimulationTestHelper.getRobot();
      setupCameraForWalkingUpToRamp();

      int ticksPerPerturbation = 10;
      OscillateFeetPerturber oscillateFeetPerturber = new OscillateFeetPerturber(robot, simulationConstructionSet.getDT() * (ticksPerPerturbation));
      oscillateFeetPerturber.setTranslationMagnitude(new double[]{0.008, 0.011, 0.004});
      oscillateFeetPerturber.setRotationMagnitudeYawPitchRoll(new double[]{0.012, 0.047, 0.009});

      oscillateFeetPerturber.setTranslationFrequencyHz(RobotSide.LEFT, new double[]{1.0, 2.5, 3.3});
      oscillateFeetPerturber.setTranslationFrequencyHz(RobotSide.RIGHT, new double[]{2.0, 0.5, 1.3});

      oscillateFeetPerturber.setRotationFrequencyHzYawPitchRoll(RobotSide.LEFT, new double[]{5.0, 0.5, 0.3});
      oscillateFeetPerturber.setRotationFrequencyHzYawPitchRoll(RobotSide.RIGHT, new double[]{0.2, 3.4, 1.11});

      robot.setController(oscillateFeetPerturber, ticksPerPerturbation);

      ThreadTools.sleep(1000);
      boolean success = drcSimulationTestHelper.simulateAndBlockAndCatchExceptions(1.0);

      // Load script file:
      String scriptName = "scripts/ExerciseAndJUnitScripts/SimpleFlatGroundScript.xml";
      loadScriptFileInLeftSoleFrame(scriptName);

      success = success && drcSimulationTestHelper.simulateAndBlockAndCatchExceptions(16.0);

      drcSimulationTestHelper.createVideo(getSimpleRobotName(), 1);
      drcSimulationTestHelper.checkNothingChanged();

      assertTrue(success);

      Point3D center = new Point3D(1.199355605426889, 0.15130115291430654, 0.8414863015120644);
      Vector3D plusMinusVector = new Vector3D(0.2, 0.3, 0.5);
      BoundingBox3d boundingBox = BoundingBox3d.createUsingCenterAndPlusMinusVector(center, plusMinusVector);
      drcSimulationTestHelper.assertRobotsRootJointIsInBoundingBox(boundingBox);

      BambooTools.reportTestFinishedMessage(simulationTestingParameters.getShowWindows());
   }

   private void loadScriptFileInLeftSoleFrame(String scriptName)
   {
      FullHumanoidRobotModel controllerFullRobotModel = drcSimulationTestHelper.getControllerFullRobotModel();
      ReferenceFrame leftSoleFrame = controllerFullRobotModel.getSoleFrame(RobotSide.LEFT);
      InputStream scriptInputStream = getClass().getClassLoader().getResourceAsStream(scriptName);
      drcSimulationTestHelper.loadScriptFile(scriptInputStream, leftSoleFrame);
   }

	@ContinuousIntegrationTest(estimatedDuration = 20.8)
	@Test(timeout = 100000)
   public void testStandingWithOscillatingFeet() throws SimulationExceededMaximumTimeException
   {
      BambooTools.reportTestStartedMessage(simulationTestingParameters.getShowWindows());

      FlatGroundEnvironment flatGround = new FlatGroundEnvironment();
      DRCObstacleCourseStartingLocation selectedLocation = DRCObstacleCourseStartingLocation.DEFAULT;

      drcSimulationTestHelper = new DRCSimulationTestHelper(flatGround, "DRCSimpleFlatGroundScriptTest", selectedLocation, simulationTestingParameters, getRobotModel());
      SimulationConstructionSet simulationConstructionSet = drcSimulationTestHelper.getSimulationConstructionSet();
      HumanoidFloatingRootJointRobot robot = drcSimulationTestHelper.getRobot();
      setupCameraForWalkingUpToRamp();

      int ticksPerPerturbation = 10;
      OscillateFeetPerturber oscillateFeetPerturber = new OscillateFeetPerturber(robot, simulationConstructionSet.getDT() * (ticksPerPerturbation));
      oscillateFeetPerturber.setTranslationMagnitude(new double[]{0.01, 0.015, 0.005});
      oscillateFeetPerturber.setRotationMagnitudeYawPitchRoll(new double[]{0.017, 0.012, 0.011});

      oscillateFeetPerturber.setTranslationFrequencyHz(RobotSide.LEFT, new double[]{5.0, 2.5, 3.3});
      oscillateFeetPerturber.setTranslationFrequencyHz(RobotSide.RIGHT, new double[]{2.0, 6.5, 1.3});

      oscillateFeetPerturber.setRotationFrequencyHzYawPitchRoll(RobotSide.LEFT, new double[]{5.0, 0.5, 7.3});
      oscillateFeetPerturber.setRotationFrequencyHzYawPitchRoll(RobotSide.RIGHT, new double[]{0.2, 3.4, 1.11});

      robot.setController(oscillateFeetPerturber, ticksPerPerturbation);

      ThreadTools.sleep(1000);
      boolean success = drcSimulationTestHelper.simulateAndBlockAndCatchExceptions(6.0);

      drcSimulationTestHelper.createVideo(getSimpleRobotName(), 1);
      drcSimulationTestHelper.checkNothingChanged();

      assertTrue(success);

      Point3D center = new Point3D(0.011508654344298094, -0.005208268357032689, 0.780662368979778);
      Vector3D plusMinusVector = new Vector3D(0.2, 0.2, 0.5);
      BoundingBox3d boundingBox = BoundingBox3d.createUsingCenterAndPlusMinusVector(center, plusMinusVector);
      drcSimulationTestHelper.assertRobotsRootJointIsInBoundingBox(boundingBox);

      BambooTools.reportTestFinishedMessage(simulationTestingParameters.getShowWindows());
   }

	@ContinuousIntegrationTest(estimatedDuration = 42.8)
	@Test(timeout = 210000)
   public void testLongStepsMaxHeightPauseAndResume() throws SimulationExceededMaximumTimeException
   {
      BambooTools.reportTestStartedMessage(simulationTestingParameters.getShowWindows());


      FlatGroundEnvironment flatGround = new FlatGroundEnvironment();
      DRCObstacleCourseStartingLocation selectedLocation = DRCObstacleCourseStartingLocation.DEFAULT;

      drcSimulationTestHelper = new DRCSimulationTestHelper(flatGround, "DRCLongStepsMaxHeightPauseAndRestartTest", selectedLocation, simulationTestingParameters, getRobotModel());
      setupCameraForWalkingUpToRamp();

      ThreadTools.sleep(1000);

      boolean success = drcSimulationTestHelper.simulateAndBlockAndCatchExceptions(1.0);

      String scriptName = "scripts/ExerciseAndJUnitScripts/LongStepsMaxHeightPauseAndRestart_LeftFootTest.xml";
      loadScriptFileInLeftSoleFrame(scriptName);

      success = success & drcSimulationTestHelper.simulateAndBlockAndCatchExceptions(20.0);

      drcSimulationTestHelper.createVideo(getSimpleRobotName(), 1);
      drcSimulationTestHelper.checkNothingChanged();

      assertTrue(success);

      Point3D center = new Point3D(2.36472504931194, 0.012458249442189283, 0.7892313252995141);
      Vector3D plusMinusVector = new Vector3D(0.2, 0.2, 0.5);
      BoundingBox3d boundingBox = BoundingBox3d.createUsingCenterAndPlusMinusVector(center, plusMinusVector);
      drcSimulationTestHelper.assertRobotsRootJointIsInBoundingBox(boundingBox);

      BambooTools.reportTestFinishedMessage(simulationTestingParameters.getShowWindows());
   }

	@ContinuousIntegrationTest(estimatedDuration = 34.4)
	@Test(timeout = 170000)
   public void testSideStepsWithSlipping() throws SimulationExceededMaximumTimeException
   {
      BambooTools.reportTestStartedMessage(simulationTestingParameters.getShowWindows());


      FlatGroundEnvironment flatGround = new FlatGroundEnvironment();
      DRCObstacleCourseStartingLocation selectedLocation = DRCObstacleCourseStartingLocation.DEFAULT;

      drcSimulationTestHelper = new DRCSimulationTestHelper(flatGround, "DRCLongStepsMaxHeightPauseAndRestartTest", selectedLocation, simulationTestingParameters, getRobotModel());

      HumanoidFloatingRootJointRobot robot = drcSimulationTestHelper.getRobot();

      SlipOnNextStepPerturber slipOnEachStepPerturber = new SlipOnNextStepPerturber(robot, RobotSide.LEFT);
      slipOnEachStepPerturber.setAmountToSlipNextStep(getFootSlipVector());
      slipOnEachStepPerturber.setRotationToSlipNextStep(-0.15, 0.0, 0.0);
      slipOnEachStepPerturber.setSlipAfterStepTimeDelta(getFootSlipTimeDeltaAfterTouchdown());
      slipOnEachStepPerturber.setPercentToSlipPerTick(0.1);
      robot.setController(slipOnEachStepPerturber, 10);

      setupCameraForSideStepSlipping();

      ThreadTools.sleep(1000);
      boolean success = drcSimulationTestHelper.simulateAndBlockAndCatchExceptions(0.5);

      String scriptName = "scripts/ExerciseAndJUnitScripts/LongSideStepsLeft.xml";
      loadScriptFileInLeftSoleFrame(scriptName);

      slipOnEachStepPerturber.setSlipNextStep(true);
      success = success && drcSimulationTestHelper.simulateAndBlockAndCatchExceptions(14.0);

      drcSimulationTestHelper.createVideo(getSimpleRobotName(), 1);
      drcSimulationTestHelper.checkNothingChanged();

      assertTrue(success);

      Point3D center = new Point3D(0.09590605437816137, 1.0379918543616593, 0.8383906558584916);
      Vector3D plusMinusVector = new Vector3D(0.2, 0.2, 0.5);
      BoundingBox3d boundingBox = BoundingBox3d.createUsingCenterAndPlusMinusVector(center, plusMinusVector);
      drcSimulationTestHelper.assertRobotsRootJointIsInBoundingBox(boundingBox);

      BambooTools.reportTestFinishedMessage(simulationTestingParameters.getShowWindows());
   }

	@ContinuousIntegrationTest(estimatedDuration = 33.1)
	@Test(timeout = 170000)
   public void testSideStepsWithRandomSlipping() throws SimulationExceededMaximumTimeException
   {
      BambooTools.reportTestStartedMessage(simulationTestingParameters.getShowWindows());


      FlatGroundEnvironment flatGround = new FlatGroundEnvironment();
      DRCObstacleCourseStartingLocation selectedLocation = DRCObstacleCourseStartingLocation.DEFAULT;

      drcSimulationTestHelper = new DRCSimulationTestHelper(flatGround, "DRCSideStepsWithSlippingTest", selectedLocation, simulationTestingParameters, getRobotModel());

      HumanoidFloatingRootJointRobot robot = drcSimulationTestHelper.getRobot();

      SlipRandomOnNextStepPerturber slipRandomOnEachStepPerturber = new SlipRandomOnNextStepPerturber(robot, 1000L);
      slipRandomOnEachStepPerturber.setTranslationRangeToSlipNextStep(new double[]{0.0, 0.0, 0.0}, new double[]{0.04, 0.04, 0.01});
      slipRandomOnEachStepPerturber.setRotationRangeToSlipNextStep(new double[]{0.0, 0.0, 0.0}, new double[]{0.2, 0.05, 0.02});
      slipRandomOnEachStepPerturber.setSlipAfterStepTimeDeltaRange(0.01, 1.0);
      slipRandomOnEachStepPerturber.setSlipPercentSlipPerTickRange(0.02, 1.0);
      slipRandomOnEachStepPerturber.setProbabilityOfSlip(0.0);

      robot.setController(slipRandomOnEachStepPerturber, 10);

      setupCameraForSideStepSlipping();

      ThreadTools.sleep(1000);
      boolean success = drcSimulationTestHelper.simulateAndBlockAndCatchExceptions(0.5);

      String scriptName = "scripts/ExerciseAndJUnitScripts/LongSideStepsLeft.xml";
      loadScriptFileInLeftSoleFrame(scriptName);

      slipRandomOnEachStepPerturber.setProbabilityOfSlip(0.5);
      success = success && drcSimulationTestHelper.simulateAndBlockAndCatchExceptions(14.0);

      drcSimulationTestHelper.createVideo(getSimpleRobotName(), 1);
      drcSimulationTestHelper.checkNothingChanged();

      assertTrue(success);

      Point3D center = new Point3D(0.022704922237925088, 1.0831838988457891, 0.8389256934215261);
      Vector3D plusMinusVector = new Vector3D(0.2, 0.2, 0.5);
      BoundingBox3d boundingBox = BoundingBox3d.createUsingCenterAndPlusMinusVector(center, plusMinusVector);
      drcSimulationTestHelper.assertRobotsRootJointIsInBoundingBox(boundingBox);

      BambooTools.reportTestFinishedMessage(simulationTestingParameters.getShowWindows());
   }

   // TODO re-enable that test when we have polygon to polygon contact model for SCS
	@ContinuousIntegrationTest(estimatedDuration = 50.0, categoriesOverride = IntegrationCategory.EXCLUDE)
	@Test(timeout=300000)
   public void testStandingOnUnevenTerrainForACoupleSeconds() throws SimulationExceededMaximumTimeException
   {
      BambooTools.reportTestStartedMessage(simulationTestingParameters.getShowWindows());

      DRCObstacleCourseStartingLocation selectedLocation = DRCObstacleCourseStartingLocation.TOP_OF_SLOPES;

      drcSimulationTestHelper = new DRCSimulationTestHelper("DRCStandingTest", selectedLocation, simulationTestingParameters, getRobotModel());

      Point3D cameraFix = new Point3D(3.25, 3.25, 1.02);
      Point3D cameraPosition = new Point3D(6.35, 0.18, 0.97);
      drcSimulationTestHelper.setupCameraForUnitTest(cameraFix, cameraPosition);

      setupCameraForWalkingUpToRamp();

      ThreadTools.sleep(1000);
      boolean success = drcSimulationTestHelper.simulateAndBlockAndCatchExceptions(10.0);


      drcSimulationTestHelper.createVideo(getSimpleRobotName(), 1);
      drcSimulationTestHelper.checkNothingChanged();

      assertTrue(success);

      BambooTools.reportTestFinishedMessage(simulationTestingParameters.getShowWindows());
   }

   // @Test(timeout=300000)
   // public void testMemoryStuff()
   // {
   // for (int i=0; i<3; i++)
   // {
   // System.gc();
   // System.runFinalization();
   // ThreadTools.sleep(1000);
   //
   // System.out.println("Sleeping Forever");
   // ThreadTools.sleepForever();
   // }
   // }


   // Added for fixing DRC-866. Does not work for fast walking
	@ContinuousIntegrationTest(estimatedDuration = 50.0)
	@Test(timeout=300000)
   public void testRotatedStepInTheAir() throws SimulationExceededMaximumTimeException
   {
      BambooTools.reportTestStartedMessage(simulationTestingParameters.getShowWindows());

      DRCObstacleCourseStartingLocation selectedLocation = DRCObstacleCourseStartingLocation.DEFAULT;
      drcSimulationTestHelper = new DRCSimulationTestHelper("DRCRotatedStepsInTheAirTest", selectedLocation, simulationTestingParameters, getRobotModel());

      ScriptedFootstepGenerator scriptedFootstepGenerator = drcSimulationTestHelper.createScriptedFootstepGenerator();

      setupCameraForWalkingUpToRamp();

      ThreadTools.sleep(1000);
      boolean success = drcSimulationTestHelper.simulateAndBlockAndCatchExceptions(2.0);

      FootstepDataListMessage footstepDataList = createFootstepsForRotatedStepInTheAir(scriptedFootstepGenerator);
      drcSimulationTestHelper.send(footstepDataList);

      success = success && drcSimulationTestHelper.simulateAndBlockAndCatchExceptions(8.0);

      drcSimulationTestHelper.createVideo(getSimpleRobotName(), 1);
      drcSimulationTestHelper.checkNothingChanged();

      assertTrue(success);

      BambooTools.reportTestFinishedMessage(simulationTestingParameters.getShowWindows());
   }

	@ContinuousIntegrationTest(estimatedDuration = 39.0)
	@Test(timeout = 190000)
   public void testWalkingUpToRampWithShortSteps() throws SimulationExceededMaximumTimeException
   {
      BambooTools.reportTestStartedMessage(simulationTestingParameters.getShowWindows());

      DRCObstacleCourseStartingLocation selectedLocation = DRCObstacleCourseStartingLocation.DEFAULT;

      drcSimulationTestHelper = new DRCSimulationTestHelper("DRCWalkingUpToRampShortStepsTest", selectedLocation, simulationTestingParameters, getRobotModel());

      ScriptedFootstepGenerator scriptedFootstepGenerator = drcSimulationTestHelper.createScriptedFootstepGenerator();

      setupCameraForWalkingUpToRamp();

      ThreadTools.sleep(1000);
      boolean success = drcSimulationTestHelper.simulateAndBlockAndCatchExceptions(2.0);

      FootstepDataListMessage footstepDataList = createFootstepsForWalkingUpToRampShortSteps(scriptedFootstepGenerator);
      drcSimulationTestHelper.send(footstepDataList);
      success = success && drcSimulationTestHelper.simulateAndBlockAndCatchExceptions(15.0);

      drcSimulationTestHelper.createVideo(getSimpleRobotName(), 1);
      drcSimulationTestHelper.checkNothingChanged();

      assertTrue(success);

      Point3D center = new Point3D(3.281440097950577, 0.08837997229569997, 0.7855496116044516);
      Vector3D plusMinusVector = new Vector3D(0.2, 0.2, 0.5);
      BoundingBox3d boundingBox = BoundingBox3d.createUsingCenterAndPlusMinusVector(center, plusMinusVector);
      drcSimulationTestHelper.assertRobotsRootJointIsInBoundingBox(boundingBox);

      BambooTools.reportTestFinishedMessage(simulationTestingParameters.getShowWindows());
   }

	@ContinuousIntegrationTest(estimatedDuration = 36.5)
	@Test(timeout = 180000)
   public void testWalkingUpToRampWithLongStepsAndOccasionallyStraightKnees() throws SimulationExceededMaximumTimeException
   {
      BambooTools.reportTestStartedMessage(simulationTestingParameters.getShowWindows());

      DRCObstacleCourseStartingLocation selectedLocation = DRCObstacleCourseStartingLocation.DEFAULT;

      drcSimulationTestHelper = new DRCSimulationTestHelper("DRCWalkingOccasionallyStraightKneesTest", selectedLocation, simulationTestingParameters, getRobotModel());

      ScriptedFootstepGenerator scriptedFootstepGenerator = drcSimulationTestHelper.createScriptedFootstepGenerator();

      setupCameraForWalkingUpToRamp();

      ThreadTools.sleep(1000);
      boolean success = drcSimulationTestHelper.simulateAndBlockAndCatchExceptions(2.0);

      FootstepDataListMessage footstepDataList = createFootstepsForWalkingOnFlatLongSteps(scriptedFootstepGenerator);

      // FootstepDataList footstepDataList = createFootstepsForTwoLongFlatSteps(scriptedFootstepGenerator);
      drcSimulationTestHelper.send(footstepDataList);
//      drcSimulationTestHelper.send(new ComHeightPacket(0.08, 1.0));


      success = success && drcSimulationTestHelper.simulateAndBlockAndCatchExceptions(12.0);

      drcSimulationTestHelper.createVideo(getSimpleRobotName(), 1);
      drcSimulationTestHelper.checkNothingChanged();

      assertTrue(success);

      Point3D center = new Point3D(3.1200570722246437, 0.017275273114368033, 0.8697236867426688);
      Vector3D plusMinusVector = new Vector3D(0.2, 0.2, 0.5);
      BoundingBox3d boundingBox = BoundingBox3d.createUsingCenterAndPlusMinusVector(center, plusMinusVector);
      drcSimulationTestHelper.assertRobotsRootJointIsInBoundingBox(boundingBox);

      BambooTools.reportTestFinishedMessage(simulationTestingParameters.getShowWindows());
   }

	@ContinuousIntegrationTest(estimatedDuration = 65.6)
	@Test(timeout = 330000)
   public void testTurningInPlaceAndPassingPI() throws SimulationExceededMaximumTimeException
   {
      BambooTools.reportTestStartedMessage(simulationTestingParameters.getShowWindows());

      FlatGroundEnvironment flatGround = new FlatGroundEnvironment();
      DRCObstacleCourseStartingLocation selectedLocation = DRCObstacleCourseStartingLocation.DEFAULT_BUT_ALMOST_PI;

      drcSimulationTestHelper = new DRCSimulationTestHelper(flatGround, "DRCTurningInPlaceAndPassingPITest", selectedLocation, simulationTestingParameters, getRobotModel());

      SimulationConstructionSet simulationConstructionSet = drcSimulationTestHelper.getSimulationConstructionSet();
      ScriptedFootstepGenerator scriptedFootstepGenerator = drcSimulationTestHelper.createScriptedFootstepGenerator();

      setupCameraForTurningInPlaceAndPassingPI();

      ThreadTools.sleep(1000);
      boolean success = drcSimulationTestHelper.simulateAndBlockAndCatchExceptions(2.0);

      FootstepDataListMessage footstepDataList = createFootstepsForTurningInPlaceAndPassingPI(scriptedFootstepGenerator);
      drcSimulationTestHelper.send(footstepDataList);

      final DoubleYoVariable pelvisOrientationError = getPelvisOrientationErrorVariableName(simulationConstructionSet);

      SimulationDoneCriterion checkPelvisOrientationError = new SimulationDoneCriterion()
      {
         @Override
         public boolean isSimulationDone()
         {
            return (Math.abs(pelvisOrientationError.getDoubleValue()) > 0.1);
         }
      };

      simulationConstructionSet.setSimulateDoneCriterion(checkPelvisOrientationError);

      success = success && drcSimulationTestHelper.simulateAndBlockAndCatchExceptions(15.0);

      drcSimulationTestHelper.createVideo(getSimpleRobotName(), 1);
      drcSimulationTestHelper.checkNothingChanged();

      assertTrue(success);

      Point3D center = new Point3D(0.125, 0.03, 0.78);
      Vector3D plusMinusVector = new Vector3D(0.2, 0.2, 0.5);
      BoundingBox3d boundingBox = BoundingBox3d.createUsingCenterAndPlusMinusVector(center, plusMinusVector);
      drcSimulationTestHelper.assertRobotsRootJointIsInBoundingBox(boundingBox);

      BambooTools.reportTestFinishedMessage(simulationTestingParameters.getShowWindows());
   }

   private void setupCameraForWalkingUpToRamp()
   {
      Point3D cameraFix = new Point3D(1.8375, -0.16, 0.89);
      Point3D cameraPosition = new Point3D(1.10, 8.30, 1.37);

      drcSimulationTestHelper.setupCameraForUnitTest(cameraFix, cameraPosition);
   }

   private void setupCameraForSideStepSlipping()
   {
      Point3D cameraFix = new Point3D(2.0, 0.4, 0.75);
      Point3D cameraPosition = new Point3D(6.5, 0.4, 0.75);

      drcSimulationTestHelper.setupCameraForUnitTest(cameraFix, cameraPosition);
   }

   private void setupCameraForTurningInPlaceAndPassingPI()
   {
      Point3D cameraFix = new Point3D(0.036, 0.0, 0.89);
      Point3D cameraPosition = new Point3D(-7, -0.3575, 1.276);

      drcSimulationTestHelper.setupCameraForUnitTest(cameraFix, cameraPosition);
   }

   private FootstepDataListMessage createFootstepsForRotatedStepInTheAir(ScriptedFootstepGenerator scriptedFootstepGenerator)
   {
      double[][][] footstepLocationsAndOrientations = new double[][][]
            {
            {
               {0.4, 0.10, 0.10},
               {0.4, 0.0, 0.0, 0.8}
            },
            {
               {0.48, -0.10329823409587219, 0.08400000000000005},
               {-1.705361817083927E-23, 6.776242118837171E-21, 0.0025166698394258787, 0.9999968331814453}
            }
            };

      RobotSide[] robotSides = drcSimulationTestHelper.createRobotSidesStartingFrom(RobotSide.LEFT, footstepLocationsAndOrientations.length);

      return scriptedFootstepGenerator.generateFootstepsFromLocationsAndOrientations(robotSides, footstepLocationsAndOrientations);
   }

   private Handstep createHandstepForTesting(ScriptedHandstepGenerator scriptedHandstepGenerator)
   {
      RobotSide robotSide = RobotSide.LEFT;
      Tuple3DBasics position = new Point3D(0.6, 0.3, 1.0);
      Vector3D surfaceNormal = new Vector3D(-1.0, 0.0, 0.0);
      double rotationAngleAboutNormal = 0.0;
      double swingTrajectoryTime = 1.0;
      return scriptedHandstepGenerator.createHandstep(robotSide, position, surfaceNormal, rotationAngleAboutNormal, swingTrajectoryTime);
   }

   private FootstepDataListMessage createFootstepsForWalkingUpToRampShortSteps(ScriptedFootstepGenerator scriptedFootstepGenerator)
   {
      double[][][] footstepLocationsAndOrientations = new double[][][]
      {
         {
            {0.2148448504580547, -0.09930268518393547, 0.08399999999999999},
            {3.405174677589428E-21, -6.767715309751755E-21, 0.0025166698394258787, 0.9999968331814453}
         },
         {
            {0.4481532647842352, 0.10329823409587219, 0.08400000000000005},
            {-1.705361817083927E-23, 6.776242118837171E-21, 0.0025166698394258787, 0.9999968331814453}
         },
         {
            {0.6834821762408051, -0.09551979778612019, 0.08399999999999999},
            {3.405174677589428E-21, -6.767715309751755E-21, 0.0025166698394258787, 0.9999968331814453}
         },
         {
            {0.9167977582017036, 0.10565710343022289, 0.08400000000000005},
            {-1.705361817083927E-23, 6.776242118837171E-21, 0.0025166698394258787, 0.9999968331814453}
         },
         {
            {1.1521266696582735, -0.09316092845176947, 0.08399999999999999},
            {3.405174677589428E-21, -6.767715309751755E-21, 0.0025166698394258787, 0.9999968331814453}
         },
         {
            {1.385442251619172, 0.1080159727645736, 0.08400000000000005},
            {-1.705361817083927E-23, 6.776242118837171E-21, 0.0025166698394258787, 0.9999968331814453}
         },
         {
            {1.620771163075742, -0.09080205911741877, 0.08399999999999999},
            {3.405174677589428E-21, -6.767715309751755E-21, 0.0025166698394258787, 0.9999968331814453}
         },
         {
            {1.8540867450366407, 0.11037484209892431, 0.08400000000000005},
            {-1.705361817083927E-23, 6.776242118837171E-21, 0.0025166698394258787, 0.9999968331814453}
         },
         {
            {2.0894156564932107, -0.08844318978306806, 0.08399999999999999},
            {3.405174677589428E-21, -6.767715309751755E-21, 0.0025166698394258787, 0.9999968331814453}
         },
         {
            {2.322731238454109, 0.11273371143327501, 0.08400000000000005},
            {-1.705361817083927E-23, 6.776242118837171E-21, 0.0025166698394258787, 0.9999968331814453}
         },
         {
            {2.558060149910679, -0.08608432044871735, 0.08398952447640476},
            {-5.047008501650524E-21, 4.53358964226292E-22, 0.0025166698394258787, 0.9999968331814453}
         },
         {
            {2.7913757318715775, 0.11509258076762573, 0.08400000000000005},
            {-1.705361817083927E-23, 6.776242118837171E-21, 0.0025166698394258787, 0.9999968331814453}
         },
         {
            {3.0267046433281477, -0.08372545111436663, 0.08398952447640476},
            {-6.38257081820882E-21, -2.5377866560433405E-20, 0.0025166698394258787, 0.9999968331814453}
         },
         {
            {3.260020225289046, 0.11745145010197644, 0.08400000000000005},
            {-1.705361817083927E-23, 6.776242118837171E-21, 0.0025166698394258787, 0.9999968331814453}
         },
         {
            {3.2610268900368817, -0.08254601644719128, 0.08398952447640476},
            {3.49577202412201E-21, 2.923107094657073E-20, 0.0025166698394258787, 0.9999968331814453}
         }
      };

      RobotSide[] robotSides = drcSimulationTestHelper.createRobotSidesStartingFrom(RobotSide.RIGHT, footstepLocationsAndOrientations.length);

      return scriptedFootstepGenerator.generateFootstepsFromLocationsAndOrientations(robotSides, footstepLocationsAndOrientations);
   }

   private FootstepDataListMessage createFootstepsForWalkingOnFlatLongSteps(ScriptedFootstepGenerator scriptedFootstepGenerator)
   {
      double[][][] footstepLocationsAndOrientations = new double[][][]
      {
         {
            {0.5909646234016005, 0.10243127081250579, 0.08400000000000002},
            {3.5805394102331502E-22, -1.0841962601668662E-19, 0.003302464707320093, 0.99999454684856}
         },
         {
            {1.212701966120992, -0.09394691394679651, 0.084}, {1.0806157207566333E-19, 1.0877767995770995E-19, 0.0033024647073200924, 0.99999454684856}
         },
         {
            {1.8317941784239657, 0.11014657591704705, 0.08619322927296164},
            {8.190550851520344E-19, 1.5693991726842814E-18, 0.003302464707320093, 0.99999454684856}
         },
         {
            {2.4535283480857237, -0.08575120920059497, 0.08069788195751608},
            {-2.202407644730947E-19, -8.117149793610565E-19, 0.0033024647073200924, 0.99999454684856}
         },
         {
            {3.073148474156348, 0.11833676240086898, 0.08590468550531082},
            {4.322378465953267E-5, 0.003142233766871708, 0.0033022799833692306, 0.9999896096688056}
         },
         {
            {3.0729346702590505, -0.0816428320664241, 0.0812390388356}, {-8.243740658642556E-5, -0.005993134849034999, 0.003301792738040525, 0.999976586577641}
         }
      };

      RobotSide[] robotSides = drcSimulationTestHelper.createRobotSidesStartingFrom(RobotSide.LEFT, footstepLocationsAndOrientations.length);

      return scriptedFootstepGenerator.generateFootstepsFromLocationsAndOrientations(robotSides, footstepLocationsAndOrientations);
   }


   private FootstepDataListMessage createFootstepsForTurningInPlaceAndPassingPI(ScriptedFootstepGenerator scriptedFootstepGenerator)
   {
      double[][][] footstepLocationsAndOrientations = new double[][][]
      {
         {
            {0.053884346896697966, 0.19273164589134978, 0.08574185103923426},
            {-6.938862977443471E-11, -8.7126898825953E-11, 0.9990480941331229, 0.04362230632342559}
         },
         {
            {0.05388201845443364, -0.20574623329424319, 0.08574185073944539},
            {1.6604742582112774E-10, 1.4170466407843545E-10, 0.9990483490180827, -0.04361646849807009}
         },
         {
            {0.0017235494647287533, 0.19045456181341558, 0.08574185040535603},
            {-5.0383363690493444E-11, -1.0843741493223105E-10, 0.9961949527487116, -0.0871528319562377}
         },
         {
            {0.10485496441611886, -0.19444611557725083, 0.08574185102571344},
            {1.5201027889830733E-10, 1.4860298371617872E-10, 0.9848082603764649, -0.1736453002366632}
         },
         {
            {-0.04807055917333275, 0.17475485972777594, 0.08574185070322422},
            {-3.05160242173266E-11, -1.2789253687750615E-10, 0.976296639469044, -0.21643676157587363}
         },
         {
            {0.15116636401480588, -0.17033827066486662, 0.08574185038049925},
            {1.3537219389951473E-10, 1.5295866511692108E-10, 0.9537178292633579, -0.3007030131960579}
         },
         {
            {-0.09210459251806524, 0.14670244796138915, 0.08574185100111767},
            {-1.0126547178247246E-11, -1.4515938198837407E-10, 0.9396936200915386, -0.3420173977435346}
         },
         {
            {0.18966017152321202, -0.13506560904726644, 0.0857418506668508},
            {1.1641785319333712E-10, 1.5469718133894557E-10, 0.9063090217942931, -0.42261561378428936}
         },
         {
            {-0.12737770450507258, 0.10820905279560836, 0.08574185036731347},
            {-1.0436197890210116E-11, 1.599425098341044E-10, -0.8870121823838428, 0.46174602142590504}
         },
         {
            {0.21771309767509972, -0.09103190305599193, 0.08574185095383173},
            {-9.547157074708167E-11, -1.5378878590499154E-10, -0.8433930157263759, 0.5372971440683164}
         },
         {
            {-0.15148609051286105, 0.061897935068802395, 0.085741850664082},
            {-3.082037679075772E-11, 1.7198897704022203E-10, -0.8191537200820054, 0.573574043063153}
         },
         {
            {0.23341338156809216, -0.0412379781596809, 0.08574185031046283},
            {-7.289174317616828E-11, -1.5024902169235376E-10, -0.7660463210652019, 0.6427853716307409}
         },
         {
            {-0.16278680351003783, 0.010925120900156002, 0.08574185095977704},
            {-5.067721042808702E-11, 1.8109266512133938E-10, -0.7372793107685568, 0.6755880534117237}
         },
         {
            {0.23569107567555475, 0.010922792383292988, 0.08574185059966628},
            {-4.906471775149843E-11, -1.441384550795834E-10, -0.6755923617465286, 0.7372753629070672}
         },
         {
            {-0.1605097194824509, -0.0412356760683499, 0.08574185032282551},
            {-6.966694301257708E-11, 1.87097807520974E-10, -0.6427898477118872, 0.766042565187163}
         },
         {
            {0.20979454839765582, 0.013396779318557463, 0.08574185088931394},
            {-2.91671807071375E-11, -1.3694134194254838E-10, -0.5937694707170026, 0.804635206565342}
         },
         {
            {-0.0496373406094997, -0.06666317759167362, 0.08574185062507425},
            {-7.826318574113734E-11, 1.8865011916447275E-10, -0.5937694705296589, 0.8046352067035897}
         }
      };

      RobotSide[] robotSides = drcSimulationTestHelper.createRobotSidesStartingFrom(RobotSide.RIGHT, footstepLocationsAndOrientations.length);

      return scriptedFootstepGenerator.generateFootstepsFromLocationsAndOrientations(robotSides, footstepLocationsAndOrientations);
   }

   protected abstract Vector3D getFootSlipVector();

   protected abstract double getFootSlipTimeDeltaAfterTouchdown();

   protected abstract DoubleYoVariable getPelvisOrientationErrorVariableName(SimulationConstructionSet scs);
}<|MERGE_RESOLUTION|>--- conflicted
+++ resolved
@@ -422,19 +422,11 @@
         // Some chest motions. These will continue during the steps to come afterwards:
         ChestTrajectoryCommand chestCommand = new ChestTrajectoryCommand();
         FrameSO3TrajectoryPointList chestTrajectoryPointList = new FrameSO3TrajectoryPointList();
-<<<<<<< HEAD
-        chestTrajectoryPointList.addTrajectoryPoint(0.0, new Quat4d(0.0, 0.0, 0.0, 1.0), new Vector3d());
-        chestTrajectoryPointList.addTrajectoryPoint(1.0, new Quat4d(0.2, 0.0, 0.0, 1.0), new Vector3d());
-        chestTrajectoryPointList.addTrajectoryPoint(2.0, new Quat4d(-0.2, 0.0, 0.0, 1.0), new Vector3d());
-        chestTrajectoryPointList.addTrajectoryPoint(3.0, new Quat4d(0.0, 0.0, 0.0, 1.0), new Vector3d());
-        chestCommand.setTrajectoryPointList(chestTrajectoryPointList);
-=======
         chestTrajectoryPointList.addTrajectoryPoint(0.0, new Quaternion(0.0, 0.0, 0.0, 1.0), new Vector3D());
         chestTrajectoryPointList.addTrajectoryPoint(1.0, new Quaternion(0.2, 0.0, 0.0, 1.0), new Vector3D());
         chestTrajectoryPointList.addTrajectoryPoint(2.0, new Quaternion(-0.2, 0.0, 0.0, 1.0), new Vector3D());
         chestTrajectoryPointList.addTrajectoryPoint(3.0, new Quaternion(0.0, 0.0, 0.0, 1.0), new Vector3D());
-        chestCommand.setIncludingFrame(chestTrajectoryPointList);
->>>>>>> 6b1bc157
+        chestCommand.setTrajectoryPointList(chestTrajectoryPointList);
         queuedControllerCommands.add(chestCommand);
 
         // Some more steps:
