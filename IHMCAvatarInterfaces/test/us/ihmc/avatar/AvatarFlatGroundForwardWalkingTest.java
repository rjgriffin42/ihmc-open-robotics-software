package us.ihmc.avatar;

import static org.junit.Assert.assertTrue;

import java.util.ArrayList;
import java.util.Random;

import org.junit.After;
import org.junit.Before;
import org.junit.Test;

import us.ihmc.avatar.drcRobot.DRCRobotModel;
import us.ihmc.avatar.initialSetup.OffsetAndYawRobotInitialSetup;
import us.ihmc.avatar.testTools.DRCSimulationTestHelper;
import us.ihmc.commonWalkingControlModules.controlModules.foot.FootControlModule.ConstraintType;
import us.ihmc.commonWalkingControlModules.highLevelHumanoidControl.highLevelStates.walkingController.states.WalkingStateEnum;
import us.ihmc.commons.PrintTools;
import us.ihmc.euclid.geometry.BoundingBox3D;
import us.ihmc.euclid.referenceFrame.ReferenceFrame;
import us.ihmc.euclid.tuple3D.Point3D;
import us.ihmc.euclid.tuple3D.Vector3D;
import us.ihmc.euclid.tuple4D.Quaternion;
import us.ihmc.humanoidRobotics.communication.packets.walking.FootstepDataListMessage;
import us.ihmc.humanoidRobotics.communication.packets.walking.FootstepDataMessage;
import us.ihmc.robotModels.FullHumanoidRobotModel;
import us.ihmc.robotics.robotSide.RobotSide;
import us.ihmc.robotics.robotSide.SideDependentList;
import us.ihmc.robotics.stateMachines.conditionBasedStateMachine.StateTransitionCondition;
import us.ihmc.simulationConstructionSetTools.robotController.SimpleRobotController;
import us.ihmc.simulationConstructionSetTools.util.environments.FlatGroundEnvironment;
import us.ihmc.simulationToolkit.controllers.PushRobotController;
import us.ihmc.simulationconstructionset.HumanoidFloatingRootJointRobot;
import us.ihmc.simulationconstructionset.SimulationConstructionSet;
import us.ihmc.simulationconstructionset.util.simulationRunner.BlockingSimulationRunner.SimulationExceededMaximumTimeException;
import us.ihmc.simulationconstructionset.util.simulationTesting.SimulationTestingParameters;
import us.ihmc.tools.MemoryTools;
import us.ihmc.tools.thread.ThreadTools;
import us.ihmc.yoVariables.registry.YoVariableRegistry;
import us.ihmc.yoVariables.variable.YoBoolean;
import us.ihmc.yoVariables.variable.YoEnum;

public abstract class AvatarFlatGroundForwardWalkingTest implements MultiRobotTestInterface
{
   private static final ReferenceFrame worldFrame = ReferenceFrame.getWorldFrame();
   private SimulationTestingParameters simulationTestingParameters = SimulationTestingParameters.createFromEnvironmentVariables();
   private OffsetAndYawRobotInitialSetup location = new OffsetAndYawRobotInitialSetup(new Vector3D(0.0, 0.0, 0.0), 0.0);
   private DRCSimulationTestHelper drcSimulationTestHelper;
   private DRCRobotModel robotModel;
   private FullHumanoidRobotModel fullRobotModel;
   Random random = new Random();
   
   private PushRobotController pushRobotController;
   private static final double GRAVITY = 9.81;
   private SideDependentList<StateTransitionCondition> singleSupportStartConditions = new SideDependentList<>();
   private SideDependentList<StateTransitionCondition> doubleSupportStartConditions = new SideDependentList<>();
   
   private int numberOfSteps;
   private double stepLength;
   private double stepWidth;
   private double totalMass;

   private double delay1;
   private double duration1;
   private double percentWeight1;
   private double magnitude1;
   private Vector3D forceDirection1;
   
   private double delay2;
   private double duration2;
   private double percentWeight2;
   private double magnitude2;
   private Vector3D forceDirection2;

   protected int getNumberOfSteps()
   {
      return 10;
   }

   protected double getStepLength()
   {
      return 0.25;
   }

   protected double getStepWidth()
   {
      return 0.08;
   }

   protected double getTotalMass()
   {
      return fullRobotModel.getTotalMass();
   }
   
   protected double getForceDelay1()
   {
      return 0.5 * robotModel.getWalkingControllerParameters().getDefaultSwingTime();
   }
   
   protected double getForcePercentageOfWeight1()
   {
      return 0.13;
   }
   
   protected double getForceDuration1()
   {
      return 0.1;
   }
   
   protected Vector3D getForceDirection1()
   {
      return new Vector3D(0.0, -1.0, 0.0);
   }
   
   protected double getForceDelay2()
   {
      return 2.5 * robotModel.getWalkingControllerParameters().getDefaultSwingTime();
   }
   
   protected double getForcePercentageOfWeight2()
   {
      return 0.13;
   }
   
   protected double getForceDuration2()
   {
      return 0.1;
   }
   
   protected Vector3D getForceDirection2()
   {
      return new Vector3D(1.0, 0.0, 0.0);
   }
   
   protected FootstepDataListMessage getFootstepDataListMessage()
   {
      return new FootstepDataListMessage();
   }

   @Test
   public void testForwardWalk() throws SimulationExceededMaximumTimeException
   {
      setupTest();
      setupCameraSideView();

      RobotSide side = RobotSide.LEFT;
      
      FootstepDataListMessage footMessage = getFootstepDataListMessage();
      ArrayList<Point3D> rootLocations = new ArrayList<>();
      
      ControllerSpy controllerSpy = new ControllerSpy(drcSimulationTestHelper);
      
      for (int currentStep = 0; currentStep < numberOfSteps; currentStep++)
      {
         if (drcSimulationTestHelper.getQueuedControllerCommands().isEmpty())
         {
            Point3D footLocation = new Point3D(stepLength * currentStep, side.negateIfRightSide(stepWidth / 2), 0.0);
            rootLocations.add(new Point3D(stepLength * currentStep, 0.0, 0.0));
            Quaternion footOrientation = new Quaternion(0.0, 0.0, 0.0, 1.0);
            addFootstep(footLocation, footOrientation, side, footMessage);
            side = side.getOppositeSide();
         }
      }
      Point3D footLocation = new Point3D(stepLength * (numberOfSteps-1), side.negateIfRightSide(stepWidth / 2), 0.0);
      rootLocations.add(new Point3D(stepLength * (numberOfSteps-1), 0.0, 0.0));
      Quaternion footOrientation = new Quaternion(0.0, 0.0, 0.0, 1.0);
      addFootstep(footLocation, footOrientation, side, footMessage);

      controllerSpy.setFootStepCheckPoints(rootLocations, getStepLength(), getStepWidth());
      drcSimulationTestHelper.simulateAndBlockAndCatchExceptions(1.0);
      drcSimulationTestHelper.send(footMessage);
      double simulationTime = 1 * footMessage.footstepDataList.size() + 1.0;
      
      assertTrue(drcSimulationTestHelper.simulateAndBlockAndCatchExceptions(simulationTime));
      ArrayList<YoBoolean> footCheckPointFlags = controllerSpy.getFootCheckPointFlag();
      for (int i = 0; i < footCheckPointFlags.size(); i++)
      {
         assertTrue(footCheckPointFlags.get(i).getBooleanValue());
      }
   }
   
   @Test
   public void testForwardWalkWithForceDisturbances() throws SimulationExceededMaximumTimeException
   {
      setupTest();
      setupCameraSideView();

      RobotSide side = RobotSide.LEFT;
      
      FootstepDataListMessage footMessage = getFootstepDataListMessage();
      ArrayList<Point3D> rootLocations = new ArrayList<>();
      
      ControllerSpy controllerSpy = new ControllerSpy(drcSimulationTestHelper);
      
      for (int currentStep = 0; currentStep < numberOfSteps; currentStep++)
      {
         if (drcSimulationTestHelper.getQueuedControllerCommands().isEmpty())
         {
            Point3D footLocation = new Point3D(stepLength * currentStep, side.negateIfRightSide(stepWidth / 2), 0.0);
            rootLocations.add(new Point3D(stepLength * currentStep, 0.0, 0.0));
            Quaternion footOrientation = new Quaternion(0.0, 0.0, 0.0, 1.0);
            addFootstep(footLocation, footOrientation, side, footMessage);
            side = side.getOppositeSide();
         }
      }
      Point3D footLocation = new Point3D(stepLength * (numberOfSteps-1), side.negateIfRightSide(stepWidth / 2), 0.0);
      rootLocations.add(new Point3D(stepLength * (numberOfSteps-1), 0.0, 0.0));
      Quaternion footOrientation = new Quaternion(0.0, 0.0, 0.0, 1.0);
      addFootstep(footLocation, footOrientation, side, footMessage);

      controllerSpy.setFootStepCheckPoints(rootLocations, getStepLength(), getStepWidth());
      drcSimulationTestHelper.simulateAndBlockAndCatchExceptions(1.0);
      drcSimulationTestHelper.send(footMessage);
      double simulationTime = 1 * footMessage.footstepDataList.size() + 1.0;

      boolean success;
      // Push:
      StateTransitionCondition firstPushCondition = singleSupportStartConditions.get(RobotSide.RIGHT);
      StateTransitionCondition secondPushCondition = singleSupportStartConditions.get(RobotSide.RIGHT);

      success = drcSimulationTestHelper.simulateAndBlockAndCatchExceptions(2.0);
      assertTrue(success);
      
      magnitude1 = 40; //TODO: overwritten
      PrintTools.info("Force magnitude = " + magnitude1 + "N along " + forceDirection1.toString());
      pushRobotController.applyForceDelayed(firstPushCondition, delay1, forceDirection1, magnitude1, duration1);       
      success = drcSimulationTestHelper.simulateAndBlockAndCatchExceptions(2.0);
      assertTrue(success);
      
      magnitude2 = 100; //TODO:overwritten
      PrintTools.info("Force magnitude = " + magnitude2 + "N along " + forceDirection2.toString());
      pushRobotController.applyForceDelayed(secondPushCondition, delay2, forceDirection2, magnitude2, duration2);    
      success = drcSimulationTestHelper.simulateAndBlockAndCatchExceptions(2.0);
      assertTrue(success);
      
      assertTrue(drcSimulationTestHelper.simulateAndBlockAndCatchExceptions(simulationTime - 6.0));
      ArrayList<YoBoolean> footCheckPointFlags = controllerSpy.getFootCheckPointFlag();
      for (int i = 0; i < footCheckPointFlags.size(); i++)
      {
         assertTrue(footCheckPointFlags.get(i).getBooleanValue());
      }
   }

   private void addFootstep(Point3D stepLocation, Quaternion orient, RobotSide robotSide, FootstepDataListMessage message)
   {
      FootstepDataMessage footstepData = new FootstepDataMessage();
      footstepData.setLocation(stepLocation);
      footstepData.setOrientation(orient);
      footstepData.setRobotSide(robotSide);
      message.add(footstepData);
   }

<<<<<<< HEAD
   private void setupTest()
   {
//      BambooTools.reportTestStartedMessage(simulationTestingParameters.getShowWindows());

      // create simulation test helper
      FlatGroundEnvironment emptyEnvironment = new FlatGroundEnvironment();
      String className = getClass().getSimpleName();
      DRCStartingLocation startingLocation = new DRCStartingLocation()
      {
         @Override
         public OffsetAndYawRobotInitialSetup getStartingLocationOffset()
         {
            return location;
         }
      };
      robotModel = getRobotModel();
      fullRobotModel = robotModel.createFullRobotModel();
      simulationTestingParameters.setKeepSCSUp(keepSCSUp());
      drcSimulationTestHelper = new DRCSimulationTestHelper(emptyEnvironment, startingLocation, simulationTestingParameters, robotModel);
      drcSimulationTestHelper.createSimulation(className);
      ThreadTools.sleep(1000);
   }

=======
>>>>>>> e8e57ff6
   protected boolean keepSCSUp()
   {
      return false;
   }

   private void setupCameraBackView()
   {
      Point3D cameraFix = new Point3D(0.0, 0.0, 1.0);
      Point3D cameraPosition = new Point3D(-10.0, 0.0, 1.0);
      drcSimulationTestHelper.setupCameraForUnitTest(cameraFix, cameraPosition);
   }

   private void setupCameraSideView()
   {
      Point3D cameraFix = new Point3D(0.0, 0.0, 1.0);
      Point3D cameraPosition = new Point3D(0.0, 10.0, 1.0);
      drcSimulationTestHelper.setupCameraForUnitTest(cameraFix, cameraPosition);
   }

   @Before
   public void showMemoryUsageBeforeTest()
   {
      MemoryTools.printCurrentMemoryUsageAndReturnUsedMemoryInMB(getClass().getSimpleName() + " before test.");
   }

   @After
   public void destroySimulationAndRecycleMemory()
   {
      if (simulationTestingParameters.getKeepSCSUp())
      {
         ThreadTools.sleepForever();
      }

      // Do this here in case a test fails. That way the memory will be recycled.
      if (drcSimulationTestHelper != null)
      {
         drcSimulationTestHelper.destroySimulation();
         drcSimulationTestHelper = null;
      }

      simulationTestingParameters = null;
      MemoryTools.printCurrentMemoryUsageAndReturnUsedMemoryInMB(getClass().getSimpleName() + " after test.");
   }
   
   private void setupTest() throws SimulationExceededMaximumTimeException
   {
      FlatGroundEnvironment flatGround = new FlatGroundEnvironment();
      String className = getClass().getSimpleName();
      DRCStartingLocation startingLocation = new DRCStartingLocation()
      {
         @Override
         public OffsetAndYawRobotInitialSetup getStartingLocationOffset()
         {
            return location;
         }
      };
      simulationTestingParameters.setKeepSCSUp(keepSCSUp());
      drcSimulationTestHelper = new DRCSimulationTestHelper(flatGround, className, startingLocation, simulationTestingParameters, getRobotModel());
      robotModel = getRobotModel();
      fullRobotModel = robotModel.createFullRobotModel();
      
      numberOfSteps = getNumberOfSteps();
      stepLength = getStepLength();
      stepWidth = getStepWidth();
      totalMass = getTotalMass();

      delay1 = getForceDelay1();
      duration1 = getForceDuration1();
      percentWeight1 = getForcePercentageOfWeight1();
      magnitude1 = percentWeight1 * totalMass * GRAVITY;
      forceDirection1 = getForceDirection1();
      
      delay2 = getForceDelay2();
      duration2 = getForceDuration2();
      percentWeight2 = getForcePercentageOfWeight2();
      magnitude2 = percentWeight2 * totalMass * GRAVITY;
      forceDirection2 = getForceDirection2();
      
      double z = getForcePointOffsetZInChestFrame();
      
      pushRobotController = new PushRobotController(drcSimulationTestHelper.getRobot(), fullRobotModel.getChest().getParentJoint().getName(), new Vector3D(0, 0, z));
      SimulationConstructionSet scs = drcSimulationTestHelper.getSimulationConstructionSet();
      scs.addYoGraphic(pushRobotController.getForceVisualizer());

      for (RobotSide robotSide : RobotSide.values)
      {
         String sidePrefix = robotSide.getCamelCaseNameForStartOfExpression();
         String footPrefix = sidePrefix + "Foot";
         @SuppressWarnings("unchecked")
         final YoEnum<ConstraintType> footConstraintType = (YoEnum<ConstraintType>) scs.getVariable(sidePrefix + "FootControlModule",
               footPrefix + "State");
         @SuppressWarnings("unchecked")
         final YoEnum<WalkingStateEnum> walkingState = (YoEnum<WalkingStateEnum>) scs.getVariable("WalkingHighLevelHumanoidController",
               "walkingState");
         singleSupportStartConditions.put(robotSide, new SingleSupportStartCondition(footConstraintType));
         doubleSupportStartConditions.put(robotSide, new DoubleSupportStartCondition(walkingState, robotSide));
      }

      ThreadTools.sleep(1000);
   }
   
   protected double getForcePointOffsetZInChestFrame()
   {
      return 0.3;
   }
   
   private class SingleSupportStartCondition implements StateTransitionCondition
   {
      private final YoEnum<ConstraintType> footConstraintType;

      public SingleSupportStartCondition(YoEnum<ConstraintType> footConstraintType)
      {
         this.footConstraintType = footConstraintType;
      }

      @Override
      public boolean checkCondition()
      {
         return footConstraintType.getEnumValue() == ConstraintType.SWING;
      }
   }

   private class DoubleSupportStartCondition implements StateTransitionCondition
   {
      private final YoEnum<WalkingStateEnum> walkingState;

      private final RobotSide side;

      public DoubleSupportStartCondition(YoEnum<WalkingStateEnum> walkingState, RobotSide side)
      {
         this.walkingState = walkingState;
         this.side = side;
      }

      @Override
      public boolean checkCondition()
      {
         if (side == RobotSide.LEFT)
         {
            return (walkingState.getEnumValue() == WalkingStateEnum.TO_STANDING) || (walkingState.getEnumValue() == WalkingStateEnum.TO_WALKING_LEFT_SUPPORT);
         }
         else
         {
            return (walkingState.getEnumValue() == WalkingStateEnum.TO_STANDING) || (walkingState.getEnumValue() == WalkingStateEnum.TO_WALKING_RIGHT_SUPPORT);
         }
      }
   }

   private class ControllerSpy extends SimpleRobotController
   {
      private final HumanoidFloatingRootJointRobot humanoidRobotModel;

      private ArrayList<YoBoolean> footCheckPointFlag;
      private ArrayList<BoundingBox3D> footCheckPoint;
      private Point3D position;
      private int footStepCheckPointIndex;

      private YoVariableRegistry circleWalkRegistry;

      public ControllerSpy(DRCSimulationTestHelper drcSimulationTestHelper)
      {
         humanoidRobotModel = drcSimulationTestHelper.getRobot();
         position = new Point3D();
         footStepCheckPointIndex = 0;

         circleWalkRegistry = new YoVariableRegistry("CircleWalkTest");
      }

      @Override
      public void doControl()
      {
         checkFootCheckPoints();
      }

      private void checkFootCheckPoints()
      {
         humanoidRobotModel.getRootJoint().getPosition(position);
         if (footStepCheckPointIndex < footCheckPoint.size() && footCheckPoint.get(footStepCheckPointIndex).isInsideInclusive(position))
         {
            footCheckPointFlag.get(footStepCheckPointIndex).set(true);
            if (footStepCheckPointIndex < footCheckPoint.size())
               footStepCheckPointIndex++;
         }
      }

      public void setFootStepCheckPoints(ArrayList<Point3D> locations, double xRange, double yRange)
      {
         footCheckPointFlag = new ArrayList<>(locations.size());
         footCheckPoint = new ArrayList<>(locations.size());

         for (int i = 0; i < locations.size(); i++)
         {
            Point3D minBound = new Point3D(locations.get(i));
            minBound.add(-xRange / 2.0, -yRange / 2.0, -10.0);
            Point3D maxBound = new Point3D(locations.get(i));
            maxBound.add(xRange / 2.0, yRange / 2.0, 10.0);
            footCheckPoint.add(new BoundingBox3D(minBound, maxBound));
            YoBoolean newFlag = new YoBoolean("FootstepCheckPointFlag" + Integer.toString(i), circleWalkRegistry);
            footCheckPointFlag.add(newFlag);
         }
      }

      public ArrayList<YoBoolean> getFootCheckPointFlag()
      {
         return footCheckPointFlag;
      }
   }
}<|MERGE_RESOLUTION|>--- conflicted
+++ resolved
@@ -249,32 +249,6 @@
       message.add(footstepData);
    }
 
-<<<<<<< HEAD
-   private void setupTest()
-   {
-//      BambooTools.reportTestStartedMessage(simulationTestingParameters.getShowWindows());
-
-      // create simulation test helper
-      FlatGroundEnvironment emptyEnvironment = new FlatGroundEnvironment();
-      String className = getClass().getSimpleName();
-      DRCStartingLocation startingLocation = new DRCStartingLocation()
-      {
-         @Override
-         public OffsetAndYawRobotInitialSetup getStartingLocationOffset()
-         {
-            return location;
-         }
-      };
-      robotModel = getRobotModel();
-      fullRobotModel = robotModel.createFullRobotModel();
-      simulationTestingParameters.setKeepSCSUp(keepSCSUp());
-      drcSimulationTestHelper = new DRCSimulationTestHelper(emptyEnvironment, startingLocation, simulationTestingParameters, robotModel);
-      drcSimulationTestHelper.createSimulation(className);
-      ThreadTools.sleep(1000);
-   }
-
-=======
->>>>>>> e8e57ff6
    protected boolean keepSCSUp()
    {
       return false;
