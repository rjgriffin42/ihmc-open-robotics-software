package us.ihmc.avatar.controllerAPI;

import static org.junit.Assert.assertTrue;

import java.util.Random;

import org.junit.After;
import org.junit.Before;
import org.junit.Test;

import us.ihmc.avatar.DRCObstacleCourseStartingLocation;
import us.ihmc.avatar.MultiRobotTestInterface;
import us.ihmc.avatar.testTools.DRCSimulationTestHelper;
import us.ihmc.commons.RandomNumbers;
import us.ihmc.continuousIntegration.ContinuousIntegrationAnnotations.ContinuousIntegrationTest;
import us.ihmc.euclid.tuple3D.Point3D;
import us.ihmc.euclid.tuple3D.Vector3D;
import us.ihmc.euclid.tuple4D.Quaternion;
import us.ihmc.humanoidRobotics.communication.packets.manipulation.BaseForControl;
import us.ihmc.humanoidRobotics.communication.packets.manipulation.HandTrajectoryMessage;
import us.ihmc.humanoidRobotics.communication.packets.walking.ChestTrajectoryMessage;
import us.ihmc.humanoidRobotics.communication.packets.walking.FootTrajectoryMessage;
import us.ihmc.humanoidRobotics.communication.packets.walking.PelvisTrajectoryMessage;
import us.ihmc.humanoidRobotics.communication.packets.wholebody.WholeBodyTrajectoryMessage;
import us.ihmc.humanoidRobotics.frames.HumanoidReferenceFrames;
import us.ihmc.robotModels.FullHumanoidRobotModel;
import us.ihmc.robotics.geometry.FrameOrientation;
import us.ihmc.robotics.geometry.FramePose;
import us.ihmc.robotics.random.RandomGeometry;
import us.ihmc.robotics.referenceFrames.ReferenceFrame;
import us.ihmc.robotics.robotSide.RobotSide;
import us.ihmc.robotics.robotSide.SideDependentList;
import us.ihmc.robotics.screwTheory.OneDoFJoint;
import us.ihmc.robotics.screwTheory.RigidBody;
import us.ihmc.robotics.screwTheory.ScrewTools;
import us.ihmc.simulationconstructionset.SimulationConstructionSet;
import us.ihmc.simulationconstructionset.bambooTools.BambooTools;
import us.ihmc.simulationconstructionset.bambooTools.SimulationTestingParameters;
import us.ihmc.tools.MemoryTools;
import us.ihmc.tools.thread.ThreadTools;

public abstract class EndToEndWholeBodyTrajectoryMessageTest implements MultiRobotTestInterface
{
   private static final SimulationTestingParameters simulationTestingParameters = SimulationTestingParameters.createFromEnvironmentVariables();

   private DRCSimulationTestHelper drcSimulationTestHelper;

   @ContinuousIntegrationTest(estimatedDuration = 19.1)
   @Test(timeout = 95000)
   public void testSingleWaypoint() throws Exception
   {
      BambooTools.reportTestStartedMessage(simulationTestingParameters.getShowWindows());

      Random random = new Random(564574L);

      DRCObstacleCourseStartingLocation selectedLocation = DRCObstacleCourseStartingLocation.DEFAULT;

      drcSimulationTestHelper = new DRCSimulationTestHelper(getClass().getSimpleName(), selectedLocation, simulationTestingParameters, getRobotModel());

      ThreadTools.sleep(1000);
      boolean success = drcSimulationTestHelper.simulateAndBlockAndCatchExceptions(0.5);
      assertTrue(success);

      WholeBodyTrajectoryMessage wholeBodyTrajectoryMessage = new WholeBodyTrajectoryMessage();

      FullHumanoidRobotModel fullRobotModel = drcSimulationTestHelper.getControllerFullRobotModel();

      RobotSide footSide = RobotSide.LEFT;
      // First need to pick up the foot:
      RigidBody foot = fullRobotModel.getFoot(footSide);
      FramePose footPoseCloseToActual = new FramePose(foot.getBodyFixedFrame());
      footPoseCloseToActual.setPosition(0.0, 0.0, 0.10);
      footPoseCloseToActual.changeFrame(ReferenceFrame.getWorldFrame());
      Point3D desiredPosition = new Point3D();
      Quaternion desiredOrientation = new Quaternion();
      footPoseCloseToActual.getPose(desiredPosition, desiredOrientation);

      FootTrajectoryMessage footTrajectoryMessage = new FootTrajectoryMessage(footSide, 0.0, desiredPosition, desiredOrientation);
      drcSimulationTestHelper.send(footTrajectoryMessage);

      success = drcSimulationTestHelper.simulateAndBlockAndCatchExceptions(1.0 + getRobotModel().getWalkingControllerParameters().getDefaultInitialTransferTime());
      assertTrue(success);

      // Now we can do the usual test.
      double trajectoryTime = 1.0;
      FramePose desiredFootPose = new FramePose(foot.getBodyFixedFrame());
      desiredFootPose.setOrientation(RandomGeometry.nextQuaternion(random, 1.0));
      desiredFootPose.setPosition(RandomGeometry.nextPoint3D(random, -0.1, -0.1, 0.05, 0.1, 0.2, 0.3));
      desiredFootPose.changeFrame(ReferenceFrame.getWorldFrame());
      desiredFootPose.getPose(desiredPosition, desiredOrientation);
      wholeBodyTrajectoryMessage.setFootTrajectoryMessage(new FootTrajectoryMessage(footSide, trajectoryTime, desiredPosition, desiredOrientation));

      SideDependentList<FramePose> desiredHandPoses = new SideDependentList<>();

      for (RobotSide robotSide : RobotSide.values)
      {
         RigidBody chest = fullRobotModel.getChest();
         RigidBody hand = fullRobotModel.getHand(robotSide);
         OneDoFJoint[] arm = ScrewTools.createOneDoFJointPath(chest, hand);
         OneDoFJoint[] armClone = ScrewTools.cloneOneDoFJointPath(chest, hand);
         for (int i = 0; i < armClone.length; i++)
         {
            OneDoFJoint joint = armClone[i];
            joint.setQ(arm[i].getQ() + RandomNumbers.nextDouble(random, -0.2, 0.2));
         }
         RigidBody handClone = armClone[armClone.length - 1].getSuccessor();
         FramePose desiredRandomHandPose = new FramePose(handClone.getBodyFixedFrame());
         desiredRandomHandPose.changeFrame(ReferenceFrame.getWorldFrame());
         desiredHandPoses.put(robotSide, desiredRandomHandPose);
         desiredPosition = new Point3D();
         desiredOrientation = new Quaternion();
         desiredRandomHandPose.getPose(desiredPosition, desiredOrientation);
         wholeBodyTrajectoryMessage.setHandTrajectoryMessage(new HandTrajectoryMessage(robotSide, BaseForControl.WORLD, trajectoryTime, desiredPosition, desiredOrientation));
      }


      HumanoidReferenceFrames humanoidReferenceFrames = new HumanoidReferenceFrames(fullRobotModel);
      RigidBody pelvis = fullRobotModel.getPelvis();
      ReferenceFrame pelvisZUpFrame = humanoidReferenceFrames.getPelvisZUpFrame();
      FramePose desiredPelvisPose = new FramePose(pelvis.getBodyFixedFrame());
      desiredPelvisPose.setOrientation(RandomGeometry.nextQuaternion(random, 1.0));
      desiredPelvisPose.setPosition(RandomGeometry.nextPoint3D(random, 0.05, 0.03, 0.05));
      desiredPelvisPose.setZ(desiredPelvisPose.getZ() - 0.1);
      desiredPosition = new Point3D();
      desiredOrientation = new Quaternion();
      desiredPelvisPose.changeFrame(ReferenceFrame.getWorldFrame());
      desiredPelvisPose.getPose(desiredPosition, desiredOrientation);
      wholeBodyTrajectoryMessage.setPelvisTrajectoryMessage(new PelvisTrajectoryMessage(trajectoryTime, desiredPosition, desiredOrientation));

      FrameOrientation desiredChestOrientation = new FrameOrientation(ReferenceFrame.getWorldFrame(), RandomGeometry.nextQuaternion(random, 0.5));
      desiredChestOrientation.changeFrame(ReferenceFrame.getWorldFrame());
      desiredOrientation = new Quaternion();
      desiredChestOrientation.getQuaternion(desiredOrientation);
      wholeBodyTrajectoryMessage.setChestTrajectoryMessage(new ChestTrajectoryMessage(trajectoryTime, desiredOrientation, ReferenceFrame.getWorldFrame(), pelvisZUpFrame));

      drcSimulationTestHelper.send(wholeBodyTrajectoryMessage);

      success = drcSimulationTestHelper.simulateAndBlockAndCatchExceptions(getRobotModel().getControllerDT()); // Trick to get frames synchronized with the controller.
      assertTrue(success);

      humanoidReferenceFrames.updateFrames();
<<<<<<< HEAD
      desiredChestOrientation.changeFrame(pelvisZUpFrame);

=======
      desiredChestOrientation.changeFrame(humanoidReferenceFrames.getPelvisZUpFrame());
      for (RobotSide robotSide : RobotSide.values)
         desiredHandPoses.get(robotSide).changeFrame(fullRobotModel.getChest().getBodyFixedFrame());
>>>>>>> 03eb1305

      success = drcSimulationTestHelper.simulateAndBlockAndCatchExceptions(1.0 + trajectoryTime);
      assertTrue(success);

      SimulationConstructionSet scs = drcSimulationTestHelper.getSimulationConstructionSet();
      RigidBody chest = fullRobotModel.getChest();
      humanoidReferenceFrames.updateFrames();
      desiredChestOrientation.changeFrame(ReferenceFrame.getWorldFrame());
      EndToEndChestTrajectoryMessageTest.assertSingleWaypointExecuted(desiredChestOrientation, scs, chest);
//      EndToEndPelvisTrajectoryMessageTest.assertSingleWaypointExecuted(desiredPosition, desiredOrientation, scs);
      EndToEndFootTrajectoryMessageTest.assertSingleWaypointExecuted(footSide, desiredFootPose.getFramePointCopy().getPoint(), desiredFootPose.getFrameOrientationCopy().getQuaternion(), scs);
      for (RobotSide robotSide : RobotSide.values)
      {
         String handName = drcSimulationTestHelper.getControllerFullRobotModel().getHand(robotSide).getName();
         desiredHandPoses.get(robotSide).changeFrame(ReferenceFrame.getWorldFrame());
         Point3D desiredHandPosition = desiredHandPoses.get(robotSide).getFramePointCopy().getPoint();
         Quaternion desiredHandOrientation = desiredHandPoses.get(robotSide).getFrameOrientationCopy().getQuaternion();

         EndToEndHandTrajectoryMessageTest.assertSingleWaypointExecuted(handName, desiredHandPosition, desiredHandOrientation, scs);
      }
   }

   @ContinuousIntegrationTest(estimatedDuration = 10.9)
   @Test(timeout = 55000)
   public void testIssue47BadChestTrajectoryMessage() throws Exception
   {
      BambooTools.reportTestStartedMessage(simulationTestingParameters.getShowWindows());

      DRCObstacleCourseStartingLocation selectedLocation = DRCObstacleCourseStartingLocation.DEFAULT;

      drcSimulationTestHelper = new DRCSimulationTestHelper(getClass().getSimpleName(), selectedLocation, simulationTestingParameters, getRobotModel());

      ThreadTools.sleep(1000);
      
      FullHumanoidRobotModel fullRobotModel = drcSimulationTestHelper.getControllerFullRobotModel();
      HumanoidReferenceFrames referenceFrames = new HumanoidReferenceFrames(fullRobotModel);
      ReferenceFrame pelvisZUpFrame = referenceFrames.getPelvisZUpFrame();

      WholeBodyTrajectoryMessage wholeBodyTrajectoryMessage = new WholeBodyTrajectoryMessage();
      ChestTrajectoryMessage chestTrajectoryMessage = new ChestTrajectoryMessage(5);
      chestTrajectoryMessage.setExpressedInReferenceFrameId(ReferenceFrame.getWorldFrame());
      chestTrajectoryMessage.setTrajectoryReferenceFrameId(pelvisZUpFrame);
      chestTrajectoryMessage.setTrajectoryPoint(0, 0.00, new Quaternion(), new Vector3D(), ReferenceFrame.getWorldFrame());
      chestTrajectoryMessage.setTrajectoryPoint(1, 0.10, new Quaternion(), new Vector3D(), ReferenceFrame.getWorldFrame());
      chestTrajectoryMessage.setTrajectoryPoint(2, 0.20, new Quaternion(), new Vector3D(), ReferenceFrame.getWorldFrame());
      chestTrajectoryMessage.setTrajectoryPoint(3, 0.10, new Quaternion(), new Vector3D(), ReferenceFrame.getWorldFrame());
      chestTrajectoryMessage.setTrajectoryPoint(4, 0.00, new Quaternion(), new Vector3D(), ReferenceFrame.getWorldFrame());
      
      
      
      
      wholeBodyTrajectoryMessage.setChestTrajectoryMessage(chestTrajectoryMessage);
      drcSimulationTestHelper.send(wholeBodyTrajectoryMessage);

      boolean success = drcSimulationTestHelper.simulateAndBlockAndCatchExceptions(0.5);
      assertTrue(success);
   }

   @ContinuousIntegrationTest(estimatedDuration = 10.8)
   @Test(timeout = 54000)
   public void testIssue47BadPelvisTrajectoryMessage() throws Exception
   {
      BambooTools.reportTestStartedMessage(simulationTestingParameters.getShowWindows());

      DRCObstacleCourseStartingLocation selectedLocation = DRCObstacleCourseStartingLocation.DEFAULT;

      drcSimulationTestHelper = new DRCSimulationTestHelper(getClass().getSimpleName(), selectedLocation, simulationTestingParameters, getRobotModel());

      ThreadTools.sleep(1000);

      WholeBodyTrajectoryMessage wholeBodyTrajectoryMessage = new WholeBodyTrajectoryMessage();
      PelvisTrajectoryMessage pelvisTrajectoryMessage = new PelvisTrajectoryMessage(5);
      pelvisTrajectoryMessage.setTrajectoryPoint(0, 0.00, new Point3D(), new Quaternion(), new Vector3D(), new Vector3D());
      pelvisTrajectoryMessage.setTrajectoryPoint(1, 0.10, new Point3D(), new Quaternion(), new Vector3D(), new Vector3D());
      pelvisTrajectoryMessage.setTrajectoryPoint(2, 0.20, new Point3D(), new Quaternion(), new Vector3D(), new Vector3D());
      pelvisTrajectoryMessage.setTrajectoryPoint(3, 0.10, new Point3D(), new Quaternion(), new Vector3D(), new Vector3D());
      pelvisTrajectoryMessage.setTrajectoryPoint(4, 0.00, new Point3D(), new Quaternion(), new Vector3D(), new Vector3D());
      wholeBodyTrajectoryMessage.setPelvisTrajectoryMessage(pelvisTrajectoryMessage);
      drcSimulationTestHelper.send(wholeBodyTrajectoryMessage);

      boolean success = drcSimulationTestHelper.simulateAndBlockAndCatchExceptions(0.5);
      assertTrue(success);
   }

   @Before
   public void showMemoryUsageBeforeTest()
   {
      MemoryTools.printCurrentMemoryUsageAndReturnUsedMemoryInMB(getClass().getSimpleName() + " before test.");
   }

   @After
   public void destroySimulationAndRecycleMemory()
   {
      if (simulationTestingParameters.getKeepSCSUp())
      {
         ThreadTools.sleepForever();
      }

      // Do this here in case a test fails. That way the memory will be recycled.
      if (drcSimulationTestHelper != null)
      {
         drcSimulationTestHelper.destroySimulation();
         drcSimulationTestHelper = null;
      }

      MemoryTools.printCurrentMemoryUsageAndReturnUsedMemoryInMB(getClass().getSimpleName() + " after test.");
   }
}<|MERGE_RESOLUTION|>--- conflicted
+++ resolved
@@ -139,14 +139,9 @@
       assertTrue(success);
 
       humanoidReferenceFrames.updateFrames();
-<<<<<<< HEAD
       desiredChestOrientation.changeFrame(pelvisZUpFrame);
-
-=======
-      desiredChestOrientation.changeFrame(humanoidReferenceFrames.getPelvisZUpFrame());
       for (RobotSide robotSide : RobotSide.values)
          desiredHandPoses.get(robotSide).changeFrame(fullRobotModel.getChest().getBodyFixedFrame());
->>>>>>> 03eb1305
 
       success = drcSimulationTestHelper.simulateAndBlockAndCatchExceptions(1.0 + trajectoryTime);
       assertTrue(success);
