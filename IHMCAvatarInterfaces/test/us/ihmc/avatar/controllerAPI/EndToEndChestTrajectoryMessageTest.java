--- conflicted
+++ resolved
@@ -32,7 +32,6 @@
 import us.ihmc.robotics.dataStructures.variable.IntegerYoVariable;
 import us.ihmc.robotics.geometry.FrameOrientation;
 import us.ihmc.robotics.geometry.FrameVector;
-import us.ihmc.robotics.geometry.RotationTools;
 import us.ihmc.robotics.math.trajectories.waypoints.MultipleWaypointsOrientationTrajectoryGenerator;
 import us.ihmc.robotics.math.trajectories.waypoints.SimpleSO3TrajectoryPoint;
 import us.ihmc.robotics.referenceFrames.ReferenceFrame;
@@ -69,16 +68,20 @@
       humanoidReferenceFrames.updateFrames();
 
       double trajectoryTime = 1.0;
-      FrameOrientation lookStraightAhead = new FrameOrientation(humanoidReferenceFrames.getPelvisZUpFrame(), new Quat4d(0.0, 0.0, 0.0, 1.0));
+      FrameOrientation lookStraightAhead = new FrameOrientation(humanoidReferenceFrames.getPelvisZUpFrame(), new Quaternion());
       lookStraightAhead.changeFrame(ReferenceFrame.getWorldFrame());
 
-      Quat4d lookLeftQuat = new Quat4d();
-      RotationTools.convertYawPitchRollToQuaternion(Math.PI / 8.0, Math.PI / 16.0, -Math.PI / 16.0, lookLeftQuat);
+      Quaternion lookLeftQuat = new Quaternion();
+      lookLeftQuat.appendYawRotation(Math.PI / 8.0);
+      lookLeftQuat.appendPitchRotation(Math.PI / 16.0);
+      lookLeftQuat.appendRollRotation(-Math.PI / 16.0);
       FrameOrientation lookLeft = new FrameOrientation(humanoidReferenceFrames.getPelvisZUpFrame(), lookLeftQuat);
       lookLeft.changeFrame(ReferenceFrame.getWorldFrame());
 
-      Quat4d lookRightQuat = new Quat4d();
-      RotationTools.convertYawPitchRollToQuaternion(-Math.PI / 8.0, -Math.PI / 16.0, Math.PI / 16.0, lookRightQuat);
+      Quaternion lookRightQuat = new Quaternion();
+      lookRightQuat.appendYawRotation(-Math.PI / 8.0);
+      lookRightQuat.appendPitchRotation(-Math.PI / 16.0);
+      lookRightQuat.appendRollRotation(Math.PI / 16.0);
       FrameOrientation lookRight = new FrameOrientation(humanoidReferenceFrames.getPelvisZUpFrame(), lookRightQuat);
       lookRight.changeFrame(ReferenceFrame.getWorldFrame());
 
@@ -453,8 +456,8 @@
       SimpleSO3TrajectoryPoint controllerTrajectoryPoint = findCurrentDesiredTrajectoryPoint(scs);
       desiredOrientation.changeFrame(ReferenceFrame.getWorldFrame());
       desiredAngularVelocity.changeFrame(ReferenceFrame.getWorldFrame());
-      JUnitTools.assertQuaternionsEqual(desiredOrientation.getQuaternion(), controllerTrajectoryPoint.getOrientationCopy(), 1.0e-3);
-      JUnitTools.assertVector3dEquals("", desiredAngularVelocity.getVector(), controllerTrajectoryPoint.getAngularVelocityCopy(), 1.0e-3);
+      EuclidCoreTestTools.assertQuaternionEquals(desiredOrientation.getQuaternion(), controllerTrajectoryPoint.getOrientationCopy(), 1.0e-3);
+      EuclidCoreTestTools.assertTuple3DEquals(desiredAngularVelocity.getVector(), controllerTrajectoryPoint.getAngularVelocityCopy(), 1.0e-3);
 
       int maxPointsInGenerator = RigidBodyTaskspaceControlState.maxPointsInGenerator;
       int pointsInLastTrajectory = totalPoints - Math.min((numberOfTrajectoryPoints + 1), maxPointsInGenerator); // fist set in generator
@@ -733,12 +736,8 @@
       Quaternion desiredOrientationAfterStop = findControllerDesiredOrientation(scs);
 
       assertTrue(findControllerStopBoolean(scs));
-<<<<<<< HEAD
-      JUnitTools.assertQuaternionsEqual(desiredOrientationBeforeStop, desiredOrientationAfterStop, 1.0e-3);
+      EuclidCoreTestTools.assertQuaternionEquals(desiredOrientationBeforeStop, desiredOrientationAfterStop, 1.0e-3);
       assertControlErrorIsLow(scs, chest, 1.0e-2);
-=======
-      EuclidCoreTestTools.assertQuaternionEquals(desiredOrientationBeforeStop, desiredOrientationAfterStop, 5.0e-2);
->>>>>>> 260c98d9
    }
 
    public static Quaternion findControllerDesiredOrientation(SimulationConstructionSet scs)
@@ -813,16 +812,11 @@
    {
       assertNumberOfWaypoints(2, scs);
 
-<<<<<<< HEAD
-      Quat4d controllerDesiredOrientation = findControllerDesiredOrientation(scs);
+      Quaternion controllerDesiredOrientation = findControllerDesiredOrientation(scs);
       FrameOrientation controllerDesiredFrameOrientation = new FrameOrientation(ReferenceFrame.getWorldFrame(), controllerDesiredOrientation);
       controllerDesiredFrameOrientation.changeFrame(desiredChestOrientation.getReferenceFrame());
 
-      JUnitTools.assertQuaternionsEqual(desiredChestOrientation.getQuaternion(), controllerDesiredFrameOrientation.getQuaternion(), EPSILON_FOR_DESIREDS);
-=======
-      Quaternion controllerDesiredOrientation = findControllerDesiredOrientation(scs);
-      EuclidCoreTestTools.assertQuaternionEquals(desiredChestOrientation.getQuaternion(), controllerDesiredOrientation, EPSILON_FOR_DESIREDS);
->>>>>>> 260c98d9
+      EuclidCoreTestTools.assertQuaternionEquals(desiredChestOrientation.getQuaternion(), controllerDesiredFrameOrientation.getQuaternion(), EPSILON_FOR_DESIREDS);
    }
 
    public static void assertNumberOfWaypoints(int expectedNumberOfTrajectoryPoints, SimulationConstructionSet scs)
