package us.ihmc.avatar.controllerAPI;

import static org.junit.Assert.assertEquals;
import static org.junit.Assert.assertFalse;
import static org.junit.Assert.assertTrue;

import java.util.HashMap;
import java.util.Map;
import java.util.Random;

import org.ejml.data.DenseMatrix64F;
import org.junit.After;
import org.junit.Before;

import us.ihmc.avatar.DRCObstacleCourseStartingLocation;
import us.ihmc.avatar.MultiRobotTestInterface;
import us.ihmc.avatar.testTools.DRCSimulationTestHelper;
<<<<<<< HEAD
import us.ihmc.commonWalkingControlModules.controlModules.rigidBody.RigidBodyJointspaceControlState;
=======
import us.ihmc.commons.RandomNumbers;
>>>>>>> fd3e0a55
import us.ihmc.euclid.tools.EuclidCoreTestTools;
import us.ihmc.euclid.tuple3D.Vector3D;
import us.ihmc.euclid.tuple4D.Quaternion;
import us.ihmc.euclid.tuple4D.Vector4D;
import us.ihmc.humanoidRobotics.communication.packets.ExecutionMode;
import us.ihmc.humanoidRobotics.communication.packets.manipulation.OneDoFJointTrajectoryMessage;
import us.ihmc.humanoidRobotics.communication.packets.walking.ChestTrajectoryMessage;
import us.ihmc.humanoidRobotics.communication.packets.walking.SpineTrajectoryMessage;
import us.ihmc.robotModels.FullHumanoidRobotModel;
import us.ihmc.robotics.dataStructures.variable.BooleanYoVariable;
import us.ihmc.robotics.dataStructures.variable.DoubleYoVariable;
import us.ihmc.robotics.dataStructures.variable.IntegerYoVariable;
import us.ihmc.robotics.dataStructures.variable.YoVariable;
import us.ihmc.robotics.geometry.FrameOrientation;
import us.ihmc.robotics.math.QuaternionCalculus;
import us.ihmc.robotics.math.frames.YoFrameQuaternion;
import us.ihmc.robotics.referenceFrames.ReferenceFrame;
import us.ihmc.robotics.screwTheory.OneDoFJoint;
import us.ihmc.robotics.screwTheory.RigidBody;
import us.ihmc.robotics.screwTheory.ScrewTestTools;
import us.ihmc.robotics.screwTheory.ScrewTools;
import us.ihmc.simulationconstructionset.SimulationConstructionSet;
import us.ihmc.simulationconstructionset.bambooTools.BambooTools;
import us.ihmc.simulationconstructionset.bambooTools.SimulationTestingParameters;
import us.ihmc.simulationconstructionset.robotController.SimpleRobotController;
import us.ihmc.simulationconstructionset.util.simulationRunner.BlockingSimulationRunner.SimulationExceededMaximumTimeException;
import us.ihmc.tools.MemoryTools;
import us.ihmc.tools.io.printing.PrintTools;
import us.ihmc.tools.thread.ThreadTools;

public abstract class EndToEndSpineJointTrajectoryMessageTest implements MultiRobotTestInterface
{
   private static final double DESIRED_EPSILON = 1.0E-10;
   private static final double DESIRED_QUAT_EPSILON = 0.01;
   private static final double MAX_SPEED_FOR_CONTINOUS = 10.0;

   private static final SimulationTestingParameters simulationTestingParameters = SimulationTestingParameters.createFromEnvironmentVariables();

   private final Random random = new Random(1991L);
   private DRCSimulationTestHelper drcSimulationTestHelper;

   private RigidBody pelvis;
   private RigidBody chest;
   private OneDoFJoint[] spineJoints;
   private int numberOfJoints;
   private ControllerSpy controllerSpy;

   /**
    * This tests the execution of a single spine waypoint.
    * @throws SimulationExceededMaximumTimeException
    */
   public void testSingleWaypoint() throws SimulationExceededMaximumTimeException
   {
      setupTest();

      double trajectoryTime = 1.0;
      SpineTrajectoryMessage message = createRandomSpineMessage(trajectoryTime, random);

      executeMessage(message);

      assertControlWasConsistent(controllerSpy);
      assertDesiredsContinous(controllerSpy);
   }

   /**
    * This tests that the switching between jointspace and taskspace control modes works properly.
    * It does not test that the desired joint positions are continuous over the state switches anymore.
    * @throws SimulationExceededMaximumTimeException
    */
   public void testSwitchingBetweenControlModes() throws SimulationExceededMaximumTimeException
   {
      setupTest();

      double trajectoryTime = 1.0;
      SpineTrajectoryMessage message1 = createRandomSpineMessage(trajectoryTime, random);
      ChestTrajectoryMessage message2 = createRandomChestMessage(trajectoryTime, random);
      SpineTrajectoryMessage message3 = createRandomSpineMessage(trajectoryTime, random);

      executeMessage(message1);
      executeMessage(message2);
      executeMessage(message3);

      assertControlWasConsistent(controllerSpy);
   }

   /**
    * This tests that the joint desireds are continuous when sending multiple joint space messages.
    * @throws SimulationExceededMaximumTimeException
    */
   public void testDesiredsAreContinuous() throws SimulationExceededMaximumTimeException
   {
      setupTest();

      double trajectoryTime = 1.0;
      for (int i = 0; i < 10; i++)
      {
         SpineTrajectoryMessage message = createRandomSpineMessage(trajectoryTime, random);
         executeMessage(message);
      }

      assertControlWasConsistent(controllerSpy);
      assertDesiredsContinous(controllerSpy);
   }

   /**
    * This tests a trajectory with multiple waypoints. This will execute a spine yaw sine wave.
    * @throws SimulationExceededMaximumTimeException
    */
   public void testMultipleWaypoints() throws SimulationExceededMaximumTimeException
   {
      setupTest();

      double amplitude = 0.2;
      double frequency = 0.25;
      double totalTime = 10.0;
      int waypoints = 20;

      SpineTrajectoryMessage message = new SpineTrajectoryMessage(numberOfJoints, waypoints);
      for (int waypoint = 0; waypoint < waypoints; waypoint++)
      {
         double timeAtWaypoint = totalTime * (double) waypoint / (double) waypoints;
         double desiredPosition = amplitude * Math.sin(2.0 * Math.PI * frequency * timeAtWaypoint);
         double desiredVelocity = 2.0 * Math.PI * frequency * amplitude * Math.cos(2.0 * Math.PI * frequency * timeAtWaypoint);

         if (waypoint == 0 || waypoint == waypoints - 1)
            desiredVelocity = 0.0;

         for (int jointIdx = 0; jointIdx < numberOfJoints; jointIdx++)
         {
            if (jointIdx == 0)
               message.setTrajectoryPoint(jointIdx, waypoint, timeAtWaypoint, desiredPosition, desiredVelocity);
            else
               message.setTrajectoryPoint(jointIdx, waypoint, timeAtWaypoint, 0.0, 0.0);
         }
      }

      executeMessage(message);

      assertControlWasConsistent(controllerSpy);
      assertDesiredsContinous(controllerSpy);
   }

   /**
    * This tests a trajectory a lot of waypoints. The message does not do anything except testing that
    * the controller does not blow up.
    * @throws SimulationExceededMaximumTimeException
    */
   public void testLongMessage() throws SimulationExceededMaximumTimeException
   {
      setupTest();

      int waypoints = 100;
      SpineTrajectoryMessage message = new SpineTrajectoryMessage(numberOfJoints, waypoints);
      for (int waypoint = 0; waypoint < waypoints; waypoint++)
         for (int jointIdx = 0; jointIdx < numberOfJoints; jointIdx++)
            message.setTrajectoryPoint(jointIdx, waypoint, 0.1 * (double) waypoint, 0.0, 0.0);
      executeMessage(message);

      assertControlWasConsistent(controllerSpy);
      assertDesiredsContinous(controllerSpy);
   }

   /**
    * Tests that messages queue properly and the body manager has the correct number of waypoints after
    * queuing.
    * @throws SimulationExceededMaximumTimeException
    */
   public void testMessageQueuing() throws SimulationExceededMaximumTimeException
   {
      setupTest();

      int numberOfMessages = 10;
      int numberOfPoints = 5;

      // same wave for all back joints
      double amplitude = 0.1;
      double frequency = 0.25;

      double timePerWaypoint = 0.05;
      double totalTime = timePerWaypoint;

      // create messages
      SpineTrajectoryMessage[] messages = new SpineTrajectoryMessage[numberOfMessages];
      for (int msgIdx = 0; msgIdx < numberOfMessages; msgIdx++)
      {
         SpineTrajectoryMessage message = new SpineTrajectoryMessage(numberOfJoints, numberOfPoints);
         double timeInMessage = timePerWaypoint;

         for (int pointIdx = 0; pointIdx < numberOfPoints; pointIdx++)
         {
            double desiredPosition = amplitude * Math.sin(2.0 * Math.PI * frequency * totalTime);
            double desiredVelocity = 2.0 * Math.PI * frequency * amplitude * Math.cos(2.0 * Math.PI * frequency * totalTime);

            if (msgIdx == 0 && pointIdx == 0)
               desiredVelocity = 0.0;
            if (msgIdx == numberOfMessages - 1 && pointIdx == numberOfPoints - 1)
               desiredVelocity = 0.0;

            for (int jointIdx = 0; jointIdx < numberOfJoints; jointIdx++)
               message.setTrajectoryPoint(jointIdx, pointIdx, timeInMessage, desiredPosition, desiredVelocity);

            totalTime += timePerWaypoint;
            timeInMessage += timePerWaypoint;
         }

         message.setUniqueId(msgIdx + 1);
         message.setExecutionMode(ExecutionMode.QUEUE, msgIdx);
         messages[msgIdx] = message;
      }

      // send messages
      SimulationConstructionSet scs = drcSimulationTestHelper.getSimulationConstructionSet();
      double controllerDT = getRobotModel().getControllerDT();
      for (int msgIdx = 0; msgIdx < numberOfMessages; msgIdx++)
      {
         drcSimulationTestHelper.send(messages[msgIdx]);
         drcSimulationTestHelper.simulateAndBlockAndCatchExceptions(2.0 * controllerDT);

         for (int jointIdx = 0; jointIdx < numberOfJoints; jointIdx++)
            assertNumberOfTrajectoryPoints((msgIdx + 1) * numberOfPoints + 1, spineJoints[jointIdx], scs);
      }

      int expectedPointsInGenerator = Math.min(numberOfPoints + 1, RigidBodyJointspaceControlState.maxPointsInGenerator);
      for (int jointIdx = 0; jointIdx < numberOfJoints; jointIdx++)
         assertNumberOfTrajectoryPointsInGenerator(expectedPointsInGenerator, spineJoints[jointIdx], scs);

      int expectedPointsInQueue = numberOfMessages * numberOfPoints - expectedPointsInGenerator + 1;
      for (int jointIdx = 0; jointIdx < numberOfJoints; jointIdx++)
         assertNumberOfTrajectoryPointsInQueue(expectedPointsInQueue, spineJoints[jointIdx], scs);

      drcSimulationTestHelper.simulateAndBlockAndCatchExceptions(totalTime + 1.0);
      assertControlWasConsistent(controllerSpy);
      assertDesiredsContinous(controllerSpy);
   }

   /**
    * Tests that messages queue properly and the body manager has the correct number of waypoints after
    * queuing.
    * @throws SimulationExceededMaximumTimeException
    */
   public void testMessageWithDifferentTrajectoryLengthsPerJoint() throws SimulationExceededMaximumTimeException
   {
      setupTest();
      Random random = new Random(845278L);
      double maxTime = 5.0;

      int[] numberOfPoints = new int[numberOfJoints];
      double[] trajectoryTime = new double[numberOfJoints];
      for (int jointIdx = 0; jointIdx < numberOfJoints; jointIdx++)
      {
         numberOfPoints[jointIdx] = random.nextInt(10);
         trajectoryTime[jointIdx] = random.nextDouble() * maxTime;
      }

      SpineTrajectoryMessage message = new SpineTrajectoryMessage(numberOfJoints);
      for (int jointIdx = 0; jointIdx < numberOfJoints; jointIdx++)
      {
         int numberOfPoinsForJoint = numberOfPoints[jointIdx];
         double timePerPoint = trajectoryTime[jointIdx] / (double) numberOfPoinsForJoint;
         double time = timePerPoint;

         OneDoFJointTrajectoryMessage jointTrajectoryMessage = new OneDoFJointTrajectoryMessage(numberOfPoinsForJoint);
         for (int pointIdx = 0; pointIdx < numberOfPoinsForJoint; pointIdx++)
         {
            double position = getRandomJointAngleInRange(random, spineJoints[jointIdx]);
            jointTrajectoryMessage.setTrajectoryPoint(pointIdx, time, position, 0.0);
            time += timePerPoint;
         }
         message.setTrajectory1DMessage(jointIdx, jointTrajectoryMessage);
      }

      // send message
      SimulationConstructionSet scs = drcSimulationTestHelper.getSimulationConstructionSet();
      double controllerDT = getRobotModel().getControllerDT();
      drcSimulationTestHelper.send(message);
      drcSimulationTestHelper.simulateAndBlockAndCatchExceptions(2.0 * controllerDT);

      for (int jointIdx = 0; jointIdx < numberOfJoints; jointIdx++)
      {
         OneDoFJoint joint = spineJoints[jointIdx];
         assertNumberOfTrajectoryPoints(numberOfPoints[jointIdx] + 1, joint, scs);
      }

      drcSimulationTestHelper.simulateAndBlockAndCatchExceptions(maxTime);

      for (int jointIdx = 0; jointIdx < numberOfJoints; jointIdx++)
      {
         int maxPointsInGenerator = RigidBodyJointspaceControlState.maxPointsInGenerator;
         int totalPointsForJoint = numberOfPoints[jointIdx] + 1;

         if (totalPointsForJoint <= maxPointsInGenerator)
         {
            assertNumberOfTrajectoryPointsInGenerator(totalPointsForJoint, spineJoints[jointIdx], scs);
         }
         else
         {
            int pointsInLastTrajectory = totalPointsForJoint - maxPointsInGenerator; // fist set in generator
            while (pointsInLastTrajectory > (maxPointsInGenerator - 1))
               pointsInLastTrajectory -= (maxPointsInGenerator - 1); // keep filling the generator
            pointsInLastTrajectory++;
            assertNumberOfTrajectoryPointsInGenerator(pointsInLastTrajectory, spineJoints[jointIdx], scs);
         }
      }

      assertDesiredsMatchAfterExecution(message, spineJoints, scs);
      assertControlWasConsistent(controllerSpy);
      assertDesiredsContinous(controllerSpy);
   }

   private static void assertNumberOfTrajectoryPoints(int points, OneDoFJoint joint, SimulationConstructionSet scs)
   {
      String bodyName = "utorso";
      String prefix = bodyName + "Jointspace";
      String jointName = joint.getName();
      IntegerYoVariable numberOfPoints = getIntegerYoVariable(scs, prefix + "_" + jointName + "_numberOfPoints", prefix + "ControlModule");
      assertEquals("Unexpected number of trajectory points for " + jointName, points, numberOfPoints.getIntegerValue());
   }

   private static void assertNumberOfTrajectoryPointsInGenerator(int points, OneDoFJoint joint, SimulationConstructionSet scs)
   {
      String bodyName = "utorso";
      String prefix = bodyName + "Jointspace";
      String jointName = joint.getName();
      IntegerYoVariable numberOfPoints = getIntegerYoVariable(scs, prefix + "_" + jointName + "_numberOfPointsInGenerator", prefix + "ControlModule");
      assertEquals("Unexpected number of trajectory points for " + jointName, points, numberOfPoints.getIntegerValue());
   }

   private static void assertNumberOfTrajectoryPointsInQueue(int points, OneDoFJoint joint, SimulationConstructionSet scs)
   {
      String bodyName = "utorso";
      String prefix = bodyName + "Jointspace";
      String jointName = joint.getName();
      IntegerYoVariable numberOfPoints = getIntegerYoVariable(scs, prefix + "_" + jointName + "_numberOfPointsInQueue", prefix + "ControlModule");
      assertEquals("Unexpected number of trajectory points for " + jointName, points, numberOfPoints.getIntegerValue());
   }

   private SpineTrajectoryMessage createRandomSpineMessage(double trajectoryTime, Random random)
   {
      double[] jointDesireds = new double[numberOfJoints];
      for (int jointIdx = 0; jointIdx < numberOfJoints; jointIdx++)
      {
         OneDoFJoint joint = spineJoints[jointIdx];
<<<<<<< HEAD
         double desired = getRandomJointAngleInRange(random, joint);
=======
         double jointLimitUpper = joint.getJointLimitUpper();
         double jointLimitLower = joint.getJointLimitLower();
         double desired = RandomNumbers.nextDouble(random, jointLimitLower, jointLimitUpper);
>>>>>>> fd3e0a55
         jointDesireds[jointIdx] = desired;
      }
      return new SpineTrajectoryMessage(trajectoryTime, jointDesireds);
   }

   private double getRandomJointAngleInRange(Random random, OneDoFJoint joint)
   {
      double jointLimitUpper = joint.getJointLimitUpper();
      double jointLimitLower = joint.getJointLimitLower();
      return RandomTools.generateRandomDouble(random, jointLimitLower, jointLimitUpper);
   }

   private ChestTrajectoryMessage createRandomChestMessage(double trajectoryTime, Random random)
   {
      OneDoFJoint[] spineClone = ScrewTools.cloneOneDoFJointPath(pelvis, chest);
      ScrewTestTools.setRandomPositionsWithinJointLimits(spineClone, random);
      RigidBody chestClone = spineClone[spineClone.length - 1].getSuccessor();
      FrameOrientation desiredRandomChestOrientation = new FrameOrientation(chestClone.getBodyFixedFrame());
      desiredRandomChestOrientation.changeFrame(ReferenceFrame.getWorldFrame());
      Quaternion desiredOrientation = new Quaternion();
      desiredRandomChestOrientation.getQuaternion(desiredOrientation);
      return new ChestTrajectoryMessage(trajectoryTime, desiredOrientation);
   }

   private static void assertControlWasConsistent(ControllerSpy controllerSpy)
   {
      assertFalse("Joint and Taskspace control was inconsistent.", controllerSpy.wasControlInconsistent());
   }

   private static void assertDesiredsContinous(ControllerSpy controllerSpy)
   {
      double maxSpeed = controllerSpy.getMaxSpeed();
      String errorMessage = "The maximum speed along the trajectory was " + maxSpeed + " this was probably caused by a discontinous desired value.";
      assertTrue(errorMessage, maxSpeed < MAX_SPEED_FOR_CONTINOUS);
   }

   private void executeMessage(SpineTrajectoryMessage message) throws SimulationExceededMaximumTimeException
   {
      double controllerDT = getRobotModel().getControllerDT();
      drcSimulationTestHelper.send(message);

      double trajectoryTime = 0.0;
      for (int jointIdx = 0; jointIdx < numberOfJoints; jointIdx++)
      {
         OneDoFJointTrajectoryMessage jointTrajectory = message.getTrajectoryPointsLists()[jointIdx];
         double jointTrajectoryTime = jointTrajectory.getLastTrajectoryPoint().getTime();
         if (jointTrajectoryTime > trajectoryTime)
            trajectoryTime = jointTrajectoryTime;
      }
      assertTrue(drcSimulationTestHelper.simulateAndBlockAndCatchExceptions(trajectoryTime + 5.0 * controllerDT));
      assertDesiredsMatchAfterExecution(message, spineJoints, drcSimulationTestHelper.getSimulationConstructionSet());
   }

   private static void assertDesiredsMatchAfterExecution(SpineTrajectoryMessage message, OneDoFJoint[] spineJoints, SimulationConstructionSet scs)
   {
      for (int jointIdx = 0; jointIdx < spineJoints.length; jointIdx++)
      {
         OneDoFJointTrajectoryMessage jointTrajectory = message.getTrajectoryPointsLists()[jointIdx];
         double desired = jointTrajectory.getLastTrajectoryPoint().getPosition();
         OneDoFJoint joint = spineJoints[jointIdx];
         assertJointDesired(scs, joint, desired);
      }
   }

   private void executeMessage(ChestTrajectoryMessage message) throws SimulationExceededMaximumTimeException
   {
      double controllerDT = getRobotModel().getControllerDT();
      drcSimulationTestHelper.send(message);

      double trajectoryTime = message.getLastTrajectoryPoint().getTime();
      assertTrue(drcSimulationTestHelper.simulateAndBlockAndCatchExceptions(trajectoryTime + 5.0 * controllerDT));

      Quaternion desired = new Quaternion();
      message.getLastTrajectoryPoint().getOrientation(desired);
      assertChestDesired(drcSimulationTestHelper.getSimulationConstructionSet(), desired);
   }

   private static void assertChestDesired(SimulationConstructionSet scs, Quaternion desired)
   {
      Quaternion controllerDesired = EndToEndChestTrajectoryMessageTest.findControllerDesiredOrientation(scs);
      EuclidCoreTestTools.assertQuaternionEquals(desired, controllerDesired, DESIRED_QUAT_EPSILON);
   }

   private static void assertJointDesired(SimulationConstructionSet scs, OneDoFJoint joint, double desired)
   {
      DoubleYoVariable scsDesired = findJointDesired(scs, joint);
      assertEquals(desired, scsDesired.getDoubleValue(), DESIRED_EPSILON);
   }

   private static DoubleYoVariable findJointDesired(SimulationConstructionSet scs, OneDoFJoint joint)
   {
      String jointName = joint.getName();
      String namespace = jointName + "PDController";
      String variable = "q_d_" + jointName;
      return getDoubleYoVariable(scs, variable, namespace);
   }

   private static BooleanYoVariable findOrientationControlEnabled(SimulationConstructionSet scs, RigidBody body)
   {
      String bodyName = body.getName();
      String namespace = bodyName + "SpatialFBController";
      String variable = bodyName + "IsSpatialFBControllerEnabled";
      return getBooleanYoVariable(scs, variable, namespace);
   }

   private static BooleanYoVariable findJointControlEnabled(SimulationConstructionSet scs, OneDoFJoint joint)
   {
      String jointName = joint.getName();
      String namespace = jointName + "PDController";
      String variable = "control_enabled_" + jointName;
      return getBooleanYoVariable(scs, variable, namespace);
   }

   private static YoFrameQuaternion findOrientationDesired(SimulationConstructionSet scs, RigidBody body)
   {
      String bodyName = body.getName();
      String namespace = "FeedbackControllerToolbox";
      DoubleYoVariable qx = getDoubleYoVariable(scs, bodyName + "DesiredOrientationQx", namespace);
      DoubleYoVariable qy = getDoubleYoVariable(scs, bodyName + "DesiredOrientationQy", namespace);
      DoubleYoVariable qz = getDoubleYoVariable(scs, bodyName + "DesiredOrientationQz", namespace);
      DoubleYoVariable qs = getDoubleYoVariable(scs, bodyName + "DesiredOrientationQs", namespace);
      return new YoFrameQuaternion(qx, qy, qz, qs, ReferenceFrame.getWorldFrame());
   }

   private static BooleanYoVariable getBooleanYoVariable(SimulationConstructionSet scs, String name, String namespace)
   {
      return getYoVariable(scs, name, namespace, BooleanYoVariable.class);
   }

   private static IntegerYoVariable getIntegerYoVariable(SimulationConstructionSet scs, String name, String namespace)
   {
      return getYoVariable(scs, name, namespace, IntegerYoVariable.class);
   }

   private static DoubleYoVariable getDoubleYoVariable(SimulationConstructionSet scs, String name, String namespace)
   {
      return getYoVariable(scs, name, namespace, DoubleYoVariable.class);
   }

   private static <T extends YoVariable<T>> T getYoVariable(SimulationConstructionSet scs, String name, String namespace, Class<T> clazz)
   {
      YoVariable<?> uncheckedVariable = scs.getVariable(namespace, name);
      if (uncheckedVariable == null)
         throw new RuntimeException("Could not find yo variable: " + namespace + "/" + name + ".");
      if (!clazz.isInstance(uncheckedVariable))
         throw new RuntimeException("YoVariable " + name + " is not of type " + clazz.getSimpleName());
      return clazz.cast(uncheckedVariable);
   }

   private void setupTest() throws SimulationExceededMaximumTimeException
   {
      BambooTools.reportTestStartedMessage(simulationTestingParameters.getShowWindows());
      DRCObstacleCourseStartingLocation selectedLocation = DRCObstacleCourseStartingLocation.DEFAULT;
      drcSimulationTestHelper = new DRCSimulationTestHelper(getClass().getSimpleName(), selectedLocation, simulationTestingParameters, getRobotModel());
      ThreadTools.sleep(1000);
      FullHumanoidRobotModel fullRobotModel = drcSimulationTestHelper.getControllerFullRobotModel();
      pelvis = fullRobotModel.getPelvis();
      chest = fullRobotModel.getChest();
      spineJoints = ScrewTools.createOneDoFJointPath(pelvis, chest);
      numberOfJoints = spineJoints.length;
      assertTrue(drcSimulationTestHelper.simulateAndBlockAndCatchExceptions(1.0));

      SimulationConstructionSet scs = drcSimulationTestHelper.getSimulationConstructionSet();
      controllerSpy = new ControllerSpy(spineJoints, scs, getRobotModel().getControllerDT());
      drcSimulationTestHelper.addRobotControllerOnControllerThread(controllerSpy);
   }

   @Before
   public void showMemoryUsageBeforeTest()
   {
      MemoryTools.printCurrentMemoryUsageAndReturnUsedMemoryInMB(getClass().getSimpleName() + " before test.");
   }

   @After
   public void destroySimulationAndRecycleMemory()
   {
      if (simulationTestingParameters.getKeepSCSUp())
      {
         ThreadTools.sleepForever();
      }

      // Do this here in case a test fails. That way the memory will be recycled.
      if (drcSimulationTestHelper != null)
      {
         drcSimulationTestHelper.destroySimulation();
         drcSimulationTestHelper = null;
      }

      MemoryTools.printCurrentMemoryUsageAndReturnUsedMemoryInMB(getClass().getSimpleName() + " after test.");
   }

   private class ControllerSpy extends SimpleRobotController
   {
      private final double controllerDT;
      private final OneDoFJoint[] spineJoints;
      private final OneDoFJoint[] spineJointClones;
      private final RigidBody chestClone;

      private final Map<OneDoFJoint, BooleanYoVariable> jointControlEnabled = new HashMap<>();
      private final Map<OneDoFJoint, DoubleYoVariable> jointDesiredsMap = new HashMap<>();

      private final BooleanYoVariable orientationControlEnabled;
      private final YoFrameQuaternion desiredOrientation;

      private final YoFrameQuaternion currentDesiredOrientation = new YoFrameQuaternion("CurrentDesired", ReferenceFrame.getWorldFrame(), registry);
      private final YoFrameQuaternion previousDesiredOrientation = new YoFrameQuaternion("PreviousDesired", ReferenceFrame.getWorldFrame(), registry);

      private final BooleanYoVariable inconsistentControl = new BooleanYoVariable("InconsistentControl", registry);
      private final DoubleYoVariable maxSpeed = new DoubleYoVariable("maxSpeed", registry);

      private final QuaternionCalculus quaternionCalculus = new QuaternionCalculus();

      public ControllerSpy(OneDoFJoint[] spineJoints, SimulationConstructionSet scs, double controllerDT)
      {
         this.spineJoints = spineJoints;
         this.controllerDT = controllerDT;
         spineJointClones = ScrewTools.cloneOneDoFJointPath(spineJoints);
         chestClone = spineJointClones[spineJointClones.length - 1].getSuccessor();

         for (int jointIdx = 0; jointIdx < numberOfJoints; jointIdx++)
         {
            OneDoFJoint joint = spineJoints[jointIdx];
            jointDesiredsMap.put(joint, findJointDesired(scs, joint));
            jointControlEnabled.put(joint, findJointControlEnabled(scs, joint));
         }
         orientationControlEnabled = findOrientationControlEnabled(scs, chest);
         desiredOrientation = findOrientationDesired(scs, chest);
         inconsistentControl.set(false);
         maxSpeed.set(0.0);
      }

      @Override
      public void doControl()
      {
         if (spineJoints.length == 0)
            return;

         boolean jointControl = jointControlEnabled.get(spineJoints[0]).getBooleanValue();
         for (int jointIdx = 1; jointIdx < numberOfJoints; jointIdx++)
         {
            boolean thisJointControl = jointControlEnabled.get(spineJoints[jointIdx]).getBooleanValue();
            if (thisJointControl != jointControl)
               inconsistentControl.set(true);
         }
         if (jointControl && orientationControlEnabled.getBooleanValue())
            inconsistentControl.set(true);
         if (!jointControl && !orientationControlEnabled.getBooleanValue())
            inconsistentControl.set(true);

         if (jointControl)
         {
            DenseMatrix64F jointPositions = new DenseMatrix64F(spineJoints.length, 1);
            for (int jointIdx = 0; jointIdx < numberOfJoints; jointIdx++)
               jointPositions.set(jointIdx, jointDesiredsMap.get(spineJoints[jointIdx]).getDoubleValue());
            ScrewTools.setJointPositions(spineJointClones, jointPositions);
            FrameOrientation chestOrientation = new FrameOrientation(chestClone.getBodyFixedFrame());
            chestOrientation.changeFrame(ReferenceFrame.getWorldFrame());
            currentDesiredOrientation.set(chestOrientation);
         }
         else
         {
            currentDesiredOrientation.set(desiredOrientation);
         }

         if (!currentDesiredOrientation.containsNaN() && !previousDesiredOrientation.containsNaN())
         {
            Quaternion previous = previousDesiredOrientation.getQuaternionCopy();
            Quaternion current = currentDesiredOrientation.getQuaternionCopy();
            Vector4D derivative = new Vector4D();
            quaternionCalculus.computeQDotByFiniteDifferenceCentral(previous, current, controllerDT, derivative);
            Vector3D angularVelocity = new Vector3D();
            quaternionCalculus.computeAngularVelocityInWorldFrame(current, derivative, angularVelocity);
            double speed = angularVelocity.length();
            if (speed > maxSpeed.getDoubleValue())
               maxSpeed.set(speed);
         }

         previousDesiredOrientation.set(currentDesiredOrientation);
      }

      public double getMaxSpeed()
      {
         PrintTools.info("Max Speed: " + maxSpeed.getDoubleValue());
         return maxSpeed.getDoubleValue();
      }

      public boolean wasControlInconsistent()
      {
         return inconsistentControl.getBooleanValue();
      }
   }

}<|MERGE_RESOLUTION|>--- conflicted
+++ resolved
@@ -15,11 +15,8 @@
 import us.ihmc.avatar.DRCObstacleCourseStartingLocation;
 import us.ihmc.avatar.MultiRobotTestInterface;
 import us.ihmc.avatar.testTools.DRCSimulationTestHelper;
-<<<<<<< HEAD
 import us.ihmc.commonWalkingControlModules.controlModules.rigidBody.RigidBodyJointspaceControlState;
-=======
 import us.ihmc.commons.RandomNumbers;
->>>>>>> fd3e0a55
 import us.ihmc.euclid.tools.EuclidCoreTestTools;
 import us.ihmc.euclid.tuple3D.Vector3D;
 import us.ihmc.euclid.tuple4D.Quaternion;
@@ -362,13 +359,7 @@
       for (int jointIdx = 0; jointIdx < numberOfJoints; jointIdx++)
       {
          OneDoFJoint joint = spineJoints[jointIdx];
-<<<<<<< HEAD
          double desired = getRandomJointAngleInRange(random, joint);
-=======
-         double jointLimitUpper = joint.getJointLimitUpper();
-         double jointLimitLower = joint.getJointLimitLower();
-         double desired = RandomNumbers.nextDouble(random, jointLimitLower, jointLimitUpper);
->>>>>>> fd3e0a55
          jointDesireds[jointIdx] = desired;
       }
       return new SpineTrajectoryMessage(trajectoryTime, jointDesireds);
@@ -378,7 +369,7 @@
    {
       double jointLimitUpper = joint.getJointLimitUpper();
       double jointLimitLower = joint.getJointLimitLower();
-      return RandomTools.generateRandomDouble(random, jointLimitLower, jointLimitUpper);
+      return RandomNumbers.nextDouble(random, jointLimitLower, jointLimitUpper);
    }
 
    private ChestTrajectoryMessage createRandomChestMessage(double trajectoryTime, Random random)
