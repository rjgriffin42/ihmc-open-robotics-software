--- conflicted
+++ resolved
@@ -172,71 +172,7 @@
 
       setupKinematicsToolboxModule();
    }
-      
-<<<<<<< HEAD
-   //@Test
-=======
-      
-      
-      handControlFrame = drcBehaviorTestHelper.getReferenceFrames().getHandFrame(robotSide);
-      desiredHandPose = new FramePose(handControlFrame);
-      desiredHandPose.changeFrame(ReferenceFrame.getWorldFrame());
-      desiredHandPose.setPosition(new Point3D(1.0, -0.05, 1.0));
-      desiredHandPose.setOrientation(new Quaternion());
-      
-      tester.holdCurrentChestOrientation();
-      tester.holdCurrentPelvisOrientation();
-      tester.holdCurrentPelvisHeight();
-      tester.setDesiredHandPose(RobotSide.RIGHT, desiredHandPose);
-      
-      PrintTools.info("");
-      PrintTools.info("Final Result is "+tester.getIKResult());
-      PrintTools.info("IN "+ desiredHandPose.getPosition().getX() +" "+ desiredHandPose.getPosition().getY() +" "+ desiredHandPose.getPosition().getZ() +" ");
-      PrintTools.info("");
-      
-      
-      handControlFrame = drcBehaviorTestHelper.getReferenceFrames().getHandFrame(robotSide);
-      desiredHandPose = new FramePose(handControlFrame);
-      desiredHandPose.changeFrame(ReferenceFrame.getWorldFrame());
-      desiredHandPose.setPosition(new Point3D(0.8, -0.35, 1.2));
-      desiredHandPose.setOrientation(new Quaternion());
-      
-      tester.holdCurrentChestOrientation();
-      tester.holdCurrentPelvisOrientation();
-      tester.holdCurrentPelvisHeight();
-      tester.setDesiredHandPose(RobotSide.RIGHT, desiredHandPose);
-      
-      PrintTools.info("");      
-      PrintTools.info("Final Result is "+tester.getIKResult());
-      PrintTools.info("IN "+ desiredHandPose.getPosition().getX() +" "+ desiredHandPose.getPosition().getY() +" "+ desiredHandPose.getPosition().getZ() +" ");
-      PrintTools.info("");
-      
-      
-      
-      handControlFrame = drcBehaviorTestHelper.getReferenceFrames().getHandFrame(robotSide);
-      desiredHandPose = new FramePose(handControlFrame);
-      desiredHandPose.changeFrame(ReferenceFrame.getWorldFrame());
-      desiredHandPose.setPosition(new Point3D(0.9, -0.4, 0.9));
-      desiredHandPose.setOrientation(new Quaternion());
-      
-      tester.holdCurrentChestOrientation();
-      tester.holdCurrentPelvisOrientation();
-      tester.holdCurrentPelvisHeight();
-      tester.setDesiredHandPose(RobotSide.RIGHT, desiredHandPose);
-      
-      PrintTools.info("");      
-      PrintTools.info("Final Result is "+tester.getIKResult());
-      PrintTools.info("IN "+ desiredHandPose.getPosition().getX() +" "+ desiredHandPose.getPosition().getY() +" "+ desiredHandPose.getPosition().getZ() +" ");
-      PrintTools.info("");
-      
-      
-      tester.onBehaviorExited();
-      success = drcBehaviorTestHelper.simulateAndBlockAndCatchExceptions(2.4);
-   }
-   
-   @ContinuousIntegrationTest(estimatedDuration = 100.0)
-   @Test
->>>>>>> 16cecc9c
+    
    public void testACleaningMotion() throws SimulationExceededMaximumTimeException, IOException
    {
       boolean success = drcBehaviorTestHelper.simulateAndBlockAndCatchExceptions(1.0);
