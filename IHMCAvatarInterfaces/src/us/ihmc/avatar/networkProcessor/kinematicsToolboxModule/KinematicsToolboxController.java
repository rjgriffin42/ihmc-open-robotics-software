--- conflicted
+++ resolved
@@ -736,12 +736,6 @@
       FramePoint position = new FramePoint();
       FrameOrientation orientation = new FrameOrientation();
 
-<<<<<<< HEAD
-      RobotConfigurationData robotConfigurationData = latestRobotConfigurationDataReference.get();
-      //RobotConfigurationData robotConfigurationData = latestRobotConfigurationDataReference.getAndSet(null);
-      if (robotConfigurationData == null)
-         return false;
-=======
       for (RigidBody endEffector : desiredCoodinateSystems.keySet())
       {
          YoGraphicCoordinateSystem coordinateSystem = desiredCoodinateSystems.get(endEffector);
@@ -750,7 +744,6 @@
             coordinateSystem.hide();
          else
             coordinateSystem.setPosition(position);
->>>>>>> 4f017486
 
          hasData = feedbackControllerDataHolder.getOrientationData(endEffector, orientation, Type.DESIRED);
          if (!hasData)
