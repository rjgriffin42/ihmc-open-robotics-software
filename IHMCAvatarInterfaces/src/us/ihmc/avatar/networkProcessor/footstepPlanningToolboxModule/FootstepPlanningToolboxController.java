--- conflicted
+++ resolved
@@ -21,11 +21,7 @@
 import us.ihmc.footstepPlanning.FootstepPlannerGoal;
 import us.ihmc.footstepPlanning.FootstepPlannerGoalType;
 import us.ihmc.footstepPlanning.FootstepPlanningResult;
-<<<<<<< HEAD
-=======
-import us.ihmc.footstepPlanning.SimpleFootstep;
 import us.ihmc.footstepPlanning.graphSearch.PlanarRegionBipedalFootstepPlanner;
->>>>>>> 8827fcfa
 import us.ihmc.footstepPlanning.simplePlanners.PlanThenSnapPlanner;
 import us.ihmc.footstepPlanning.simplePlanners.TurnWalkTurnPlanner;
 import us.ihmc.humanoidRobotics.communication.packets.ExecutionMode;
@@ -230,31 +226,6 @@
       FootstepPlanningToolboxOutputStatus result = new FootstepPlanningToolboxOutputStatus();
       result.footstepDataList = FootstepDataMessageConverter.createFootstepDataListFromPlan(footstepPlan, 0.0, 0.0, ExecutionMode.OVERRIDE);
       result.planningResult = status;
-<<<<<<< HEAD
-=======
-
-      if (footstepPlan == null)
-         return result;
-
-      int numberOfSteps = footstepPlan.getNumberOfSteps();
-
-      for (int i = 0; i < numberOfSteps; i++)
-      {
-         SimpleFootstep footstep = footstepPlan.getFootstep(i);
-
-         FramePose footstepPose = new FramePose();
-         footstep.getSoleFramePose(footstepPose);
-
-         Point3d location = new Point3d();
-         Quat4d orientation = new Quat4d();
-         footstepPose.getPosition(location);
-         footstepPose.getOrientation(orientation);
-         FootstepDataMessage footstepData = new FootstepDataMessage(footstep.getRobotSide(), location, orientation);
-         footstepData.setOrigin(FootstepOrigin.AT_SOLE_FRAME);
-         result.footstepDataList.add(footstepData);
-      }
-
->>>>>>> 8827fcfa
       return result;
    }
 
