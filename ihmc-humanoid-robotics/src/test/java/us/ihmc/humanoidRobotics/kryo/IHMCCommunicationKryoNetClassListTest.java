--- conflicted
+++ resolved
@@ -12,15 +12,9 @@
 import org.junit.Test;
 import org.reflections.Reflections;
 
-import gnu.trove.list.array.TDoubleArrayList;
 import us.ihmc.communication.packets.Packet;
-<<<<<<< HEAD
 import us.ihmc.continuousIntegration.ContinuousIntegrationAnnotations.ContinuousIntegrationTest;
 
-public class IHMCCommunicationKryoNetClassListTest
-{
-   @ContinuousIntegrationTest(estimatedDuration = 0.1)
-=======
 import us.ihmc.idl.PreallocatedList;
 import us.ihmc.idl.RecyclingArrayListPubSub;
 import us.ihmc.pubsub.TopicDataType;
@@ -31,12 +25,12 @@
    {
       Reflections ref = new Reflections();
       Set<Class<? extends TopicDataType>> subTypesOf = ref.getSubTypesOf(TopicDataType.class);
-      
+
       for (Class<? extends TopicDataType> subTypeOf : subTypesOf)
          System.out.println("                         registerPacketField(" + subTypeOf.getSimpleName() + ".class);");
    }
 
->>>>>>> ce228b7d
+   @ContinuousIntegrationTest(estimatedDuration = 0.1)
    @Test(timeout = 30000)
    public void testAllClassesRegisteredArePackets()
    {
