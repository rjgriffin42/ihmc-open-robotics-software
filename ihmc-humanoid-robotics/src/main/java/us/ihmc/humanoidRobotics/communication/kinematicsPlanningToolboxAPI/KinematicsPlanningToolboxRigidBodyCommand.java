package us.ihmc.humanoidRobotics.communication.kinematicsPlanningToolboxAPI;

import java.util.Map;

import controller_msgs.msg.dds.KinematicsPlanningToolboxRigidBodyMessage;
import controller_msgs.msg.dds.SelectionMatrix3DMessage;
import controller_msgs.msg.dds.WeightMatrix3DMessage;
import gnu.trove.list.array.TDoubleArrayList;
import us.ihmc.commons.lists.RecyclingArrayList;
import us.ihmc.communication.controllerAPI.command.Command;
import us.ihmc.euclid.geometry.Pose3D;
import us.ihmc.euclid.referenceFrame.FramePose3D;
import us.ihmc.euclid.referenceFrame.ReferenceFrame;
<<<<<<< HEAD
import us.ihmc.euclid.utils.NameBasedHashCodeTools;
import us.ihmc.robotics.screwTheory.RigidBody;
import us.ihmc.robotics.screwTheory.SelectionMatrix3D;
=======
import us.ihmc.mecano.multiBodySystem.interfaces.RigidBodyBasics;
>>>>>>> 30d61a41
import us.ihmc.robotics.screwTheory.SelectionMatrix6D;
import us.ihmc.robotics.weightMatrices.WeightMatrix3D;
import us.ihmc.robotics.weightMatrices.WeightMatrix6D;
import us.ihmc.sensorProcessing.frames.ReferenceFrameHashCodeResolver;

public class KinematicsPlanningToolboxRigidBodyCommand implements Command<KinematicsPlanningToolboxRigidBodyCommand, KinematicsPlanningToolboxRigidBodyMessage>
{
   /** This is the unique hash code of the end-effector to be solved for. */
   private int endEffectorHashCode;
   /** This is the end-effector to be solved for. */
   private RigidBodyBasics endEffector;

   private final TDoubleArrayList waypointTimes = new TDoubleArrayList();
   private final RecyclingArrayList<Pose3D> waypoints = new RecyclingArrayList<>(Pose3D.class);
   private final SelectionMatrix6D selectionMatrix = new SelectionMatrix6D();
   private final WeightMatrix6D weightMatrix = new WeightMatrix6D();

   private final FramePose3D controlFramePose = new FramePose3D();
   private TDoubleArrayList allowablePositionDisplacement = new TDoubleArrayList();
   private TDoubleArrayList allowableOrientationDisplacement = new TDoubleArrayList();

   @Override
   public void set(KinematicsPlanningToolboxRigidBodyCommand other)
   {
      endEffectorHashCode = other.endEffectorHashCode;
      endEffector = other.endEffector;

      for (int i = 0; i < other.waypoints.size(); i++)
      {
         waypoints.add().set(other.waypoints.get(i));
         waypointTimes.add(other.waypointTimes.get(i));
      }
      selectionMatrix.set(other.selectionMatrix);
      weightMatrix.set(other.weightMatrix);

      controlFramePose.setIncludingFrame(other.controlFramePose);

      for (int i = 0; i < other.waypoints.size(); i++)
      {
         allowablePositionDisplacement.add(other.allowablePositionDisplacement.get(i));
         allowableOrientationDisplacement.add(other.allowableOrientationDisplacement.get(i));
      }
   }

   public void set(KinematicsPlanningToolboxRigidBodyMessage message, Map<Integer, RigidBodyBasics> rigidBodyHashMap,
                   ReferenceFrameHashCodeResolver referenceFrameResolver)
   {
      endEffectorHashCode = message.getEndEffectorHashCode();
      if (rigidBodyHashMap == null)
         endEffector = null;
      else
         endEffector = rigidBodyHashMap.get(endEffectorHashCode);

      for (int i = 0; i < message.getKeyFramePoses().size(); i++)
      {
         waypoints.add().set(message.getKeyFramePoses().get(i));
         waypointTimes.add(message.getKeyFrameTimes().get(i));
      }

      selectionMatrix.clearSelectionFrame();
      SelectionMatrix3DMessage angularSelection = message.getAngularSelectionMatrix();
      SelectionMatrix3DMessage linearSelection = message.getLinearSelectionMatrix();
      selectionMatrix.setAngularAxisSelection(angularSelection.getXSelected(), angularSelection.getYSelected(), angularSelection.getZSelected());
      selectionMatrix.setLinearAxisSelection(linearSelection.getXSelected(), linearSelection.getYSelected(), linearSelection.getZSelected());

      weightMatrix.clear();
      WeightMatrix3DMessage angularWeight = message.getAngularWeightMatrix();
      WeightMatrix3DMessage linearWeight = message.getLinearWeightMatrix();
      weightMatrix.setAngularWeights(angularWeight.getXWeight(), angularWeight.getYWeight(), angularWeight.getZWeight());
      weightMatrix.setLinearWeights(linearWeight.getXWeight(), linearWeight.getYWeight(), linearWeight.getZWeight());

      if (referenceFrameResolver != null)
      {
         ReferenceFrame angularSelectionFrame = referenceFrameResolver.getReferenceFrameFromHashCode(angularSelection.getSelectionFrameId());
         ReferenceFrame linearSelectionFrame = referenceFrameResolver.getReferenceFrameFromHashCode(linearSelection.getSelectionFrameId());
         selectionMatrix.setSelectionFrames(angularSelectionFrame, linearSelectionFrame);
         ReferenceFrame angularWeightFrame = referenceFrameResolver.getReferenceFrameFromHashCode(angularWeight.getWeightFrameId());
         ReferenceFrame linearWeightFrame = referenceFrameResolver.getReferenceFrameFromHashCode(linearWeight.getWeightFrameId());
         weightMatrix.setWeightFrames(angularWeightFrame, linearWeightFrame);
      }

      ReferenceFrame referenceFrame = endEffector == null ? null : endEffector.getBodyFixedFrame();
      controlFramePose.setIncludingFrame(referenceFrame, message.getControlFramePositionInEndEffector(), message.getControlFrameOrientationInEndEffector());

      for (int i = 0; i < message.getAllowablePositionDisplacement().size(); i++)
      {
         allowablePositionDisplacement.add(message.getAllowablePositionDisplacement().get(i));
         allowableOrientationDisplacement.add(message.getAllowableOrientationDisplacement().get(i));
      }
   }

   @Override
   public void clear()
   {
      endEffectorHashCode = 0;
      endEffector = null;
      waypoints.clear();
      waypointTimes.clear();
      selectionMatrix.resetSelection();
      weightMatrix.clear();

      controlFramePose.setToNaN(ReferenceFrame.getWorldFrame());

      allowablePositionDisplacement.clear();
      allowableOrientationDisplacement.clear();
   }

   @Override
   public void setFromMessage(KinematicsPlanningToolboxRigidBodyMessage message)
   {
      set(message, null, null);
   }

   @Override
   public Class<KinematicsPlanningToolboxRigidBodyMessage> getMessageClass()
   {
      return KinematicsPlanningToolboxRigidBodyMessage.class;
   }

   @Override
   public boolean isCommandValid()
   {
      return endEffector != null && waypoints.size() > 0 && waypoints.size() == waypointTimes.size()
            && waypointTimes.size() == allowablePositionDisplacement.size() && allowablePositionDisplacement.size() == allowableOrientationDisplacement.size();
   }
   
   public RigidBody getEndEffector()
   {
      return endEffector;
   }

   public int getNumberOfWayPoints()
   {
      return waypoints.size();
   }
   
   public double getWayPointTime(int i)
   {
      return waypointTimes.get(i);
   }
   
   public Pose3D getWayPoint(int i)
   {
      return waypoints.get(i);
   }
   
   public SelectionMatrix6D getSelectionMatrix()
   {
      return selectionMatrix;
   }
   
   public WeightMatrix6D getWeightMatrix()
   {
      return weightMatrix;
   }

   public FramePose3D getControlFramePose()
   {
      return controlFramePose;
   }
   
   public double getAllowablePositionDisplacement(int i)
   {
      return allowablePositionDisplacement.get(i);
   }
   
   public double getAllowableOrientationDisplacement(int i)
   {
      return allowableOrientationDisplacement.get(i);
   }
}<|MERGE_RESOLUTION|>--- conflicted
+++ resolved
@@ -11,15 +11,8 @@
 import us.ihmc.euclid.geometry.Pose3D;
 import us.ihmc.euclid.referenceFrame.FramePose3D;
 import us.ihmc.euclid.referenceFrame.ReferenceFrame;
-<<<<<<< HEAD
-import us.ihmc.euclid.utils.NameBasedHashCodeTools;
-import us.ihmc.robotics.screwTheory.RigidBody;
-import us.ihmc.robotics.screwTheory.SelectionMatrix3D;
-=======
 import us.ihmc.mecano.multiBodySystem.interfaces.RigidBodyBasics;
->>>>>>> 30d61a41
 import us.ihmc.robotics.screwTheory.SelectionMatrix6D;
-import us.ihmc.robotics.weightMatrices.WeightMatrix3D;
 import us.ihmc.robotics.weightMatrices.WeightMatrix6D;
 import us.ihmc.sensorProcessing.frames.ReferenceFrameHashCodeResolver;
 
@@ -143,8 +136,8 @@
       return endEffector != null && waypoints.size() > 0 && waypoints.size() == waypointTimes.size()
             && waypointTimes.size() == allowablePositionDisplacement.size() && allowablePositionDisplacement.size() == allowableOrientationDisplacement.size();
    }
-   
-   public RigidBody getEndEffector()
+
+   public RigidBodyBasics getEndEffector()
    {
       return endEffector;
    }
@@ -153,22 +146,22 @@
    {
       return waypoints.size();
    }
-   
+
    public double getWayPointTime(int i)
    {
       return waypointTimes.get(i);
    }
-   
+
    public Pose3D getWayPoint(int i)
    {
       return waypoints.get(i);
    }
-   
+
    public SelectionMatrix6D getSelectionMatrix()
    {
       return selectionMatrix;
    }
-   
+
    public WeightMatrix6D getWeightMatrix()
    {
       return weightMatrix;
@@ -178,12 +171,12 @@
    {
       return controlFramePose;
    }
-   
+
    public double getAllowablePositionDisplacement(int i)
    {
       return allowablePositionDisplacement.get(i);
    }
-   
+
    public double getAllowableOrientationDisplacement(int i)
    {
       return allowableOrientationDisplacement.get(i);
