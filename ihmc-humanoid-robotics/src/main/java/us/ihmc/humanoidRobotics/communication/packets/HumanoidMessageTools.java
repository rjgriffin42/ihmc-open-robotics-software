package us.ihmc.humanoidRobotics.communication.packets;

import static us.ihmc.euclid.tools.EuclidCoreTools.zeroVector3D;

import java.awt.image.BufferedImage;
import java.util.Arrays;
import java.util.List;
import java.util.stream.Collectors;

import boofcv.struct.calib.IntrinsicParameters;
import controller_msgs.msg.dds.AdjustFootstepMessage;
import controller_msgs.msg.dds.ArmDesiredAccelerationsMessage;
import controller_msgs.msg.dds.ArmTrajectoryMessage;
import controller_msgs.msg.dds.AtlasDesiredPumpPSIPacket;
import controller_msgs.msg.dds.AtlasElectricMotorAutoEnableFlagPacket;
import controller_msgs.msg.dds.AtlasElectricMotorEnablePacket;
import controller_msgs.msg.dds.AtlasLowLevelControlModeMessage;
import controller_msgs.msg.dds.AtlasWristSensorCalibrationRequestPacket;
import controller_msgs.msg.dds.AutomaticManipulationAbortMessage;
import controller_msgs.msg.dds.BDIBehaviorCommandPacket;
import controller_msgs.msg.dds.BDIBehaviorStatusPacket;
import controller_msgs.msg.dds.BehaviorControlModePacket;
import controller_msgs.msg.dds.BehaviorControlModeResponsePacket;
import controller_msgs.msg.dds.BehaviorStatusPacket;
import controller_msgs.msg.dds.BlackFlyParameterPacket;
import controller_msgs.msg.dds.CapturabilityBasedStatus;
import controller_msgs.msg.dds.ChestHybridJointspaceTaskspaceTrajectoryMessage;
import controller_msgs.msg.dds.ChestTrajectoryMessage;
import controller_msgs.msg.dds.ClearDelayQueueMessage;
import controller_msgs.msg.dds.DesiredAccelerationsMessage;
import controller_msgs.msg.dds.DetectedObjectPacket;
import controller_msgs.msg.dds.DoorLocationPacket;
import controller_msgs.msg.dds.EuclideanTrajectoryMessage;
import controller_msgs.msg.dds.EuclideanTrajectoryPointMessage;
import controller_msgs.msg.dds.FisheyePacket;
import controller_msgs.msg.dds.FootLoadBearingMessage;
import controller_msgs.msg.dds.FootTrajectoryMessage;
import controller_msgs.msg.dds.FootstepDataListMessage;
import controller_msgs.msg.dds.FootstepDataMessage;
import controller_msgs.msg.dds.FootstepPathPlanPacket;
import controller_msgs.msg.dds.FootstepPlanRequestPacket;
import controller_msgs.msg.dds.FootstepStatusMessage;
import controller_msgs.msg.dds.FrameInformation;
import controller_msgs.msg.dds.GoHomeMessage;
import controller_msgs.msg.dds.HandCollisionDetectedPacket;
import controller_msgs.msg.dds.HandDesiredConfigurationMessage;
import controller_msgs.msg.dds.HandHybridJointspaceTaskspaceTrajectoryMessage;
import controller_msgs.msg.dds.HandJointAnglePacket;
import controller_msgs.msg.dds.HandLoadBearingMessage;
import controller_msgs.msg.dds.HandPowerCyclePacket;
import controller_msgs.msg.dds.HandTrajectoryMessage;
import controller_msgs.msg.dds.HeadHybridJointspaceTaskspaceTrajectoryMessage;
import controller_msgs.msg.dds.HeadTrajectoryMessage;
import controller_msgs.msg.dds.HeightQuadTreeToolboxRequestMessage;
import controller_msgs.msg.dds.HighLevelStateChangeStatusMessage;
import controller_msgs.msg.dds.HighLevelStateMessage;
import controller_msgs.msg.dds.HumanoidBehaviorTypePacket;
import controller_msgs.msg.dds.IntrinsicParametersMessage;
import controller_msgs.msg.dds.JointspaceTrajectoryMessage;
import controller_msgs.msg.dds.KinematicsPlanningToolboxCenterOfMassMessage;
import controller_msgs.msg.dds.KinematicsPlanningToolboxOutputStatus;
import controller_msgs.msg.dds.KinematicsPlanningToolboxRigidBodyMessage;
import controller_msgs.msg.dds.KinematicsToolboxOutputStatus;
import controller_msgs.msg.dds.LegCompliancePacket;
import controller_msgs.msg.dds.LocalizationPacket;
import controller_msgs.msg.dds.LocalizationPointMapPacket;
import controller_msgs.msg.dds.LocalizationStatusPacket;
import controller_msgs.msg.dds.ManualHandControlPacket;
import controller_msgs.msg.dds.MultisenseParameterPacket;
import controller_msgs.msg.dds.NeckDesiredAccelerationsMessage;
import controller_msgs.msg.dds.NeckTrajectoryMessage;
import controller_msgs.msg.dds.ObjectWeightPacket;
import controller_msgs.msg.dds.OneDoFJointTrajectoryMessage;
import controller_msgs.msg.dds.PauseWalkingMessage;
import controller_msgs.msg.dds.PelvisHeightTrajectoryMessage;
import controller_msgs.msg.dds.PelvisOrientationTrajectoryMessage;
import controller_msgs.msg.dds.PelvisPoseErrorPacket;
import controller_msgs.msg.dds.PelvisTrajectoryMessage;
import controller_msgs.msg.dds.PlanOffsetStatus;
import controller_msgs.msg.dds.PointCloudWorldPacket;
import controller_msgs.msg.dds.PrepareForLocomotionMessage;
import controller_msgs.msg.dds.ReachingManifoldMessage;
import controller_msgs.msg.dds.RigidBodyExplorationConfigurationMessage;
import controller_msgs.msg.dds.SE3TrajectoryMessage;
import controller_msgs.msg.dds.SE3TrajectoryPointMessage;
import controller_msgs.msg.dds.SO3TrajectoryMessage;
import controller_msgs.msg.dds.SO3TrajectoryPointMessage;
import controller_msgs.msg.dds.SimpleCoactiveBehaviorDataPacket;
import controller_msgs.msg.dds.SnapFootstepPacket;
import controller_msgs.msg.dds.SpineDesiredAccelerationsMessage;
import controller_msgs.msg.dds.SpineTrajectoryMessage;
import controller_msgs.msg.dds.StampedPosePacket;
import controller_msgs.msg.dds.StateEstimatorModePacket;
import controller_msgs.msg.dds.TrajectoryPoint1DMessage;
import controller_msgs.msg.dds.ValveLocationPacket;
import controller_msgs.msg.dds.VehiclePosePacket;
import controller_msgs.msg.dds.VideoPacket;
import controller_msgs.msg.dds.WalkOverTerrainGoalPacket;
import controller_msgs.msg.dds.WalkToGoalBehaviorPacket;
import controller_msgs.msg.dds.WalkingControllerFailureStatusMessage;
import controller_msgs.msg.dds.WallPosePacket;
import controller_msgs.msg.dds.WaypointBasedTrajectoryMessage;
import controller_msgs.msg.dds.WholeBodyTrajectoryToolboxConfigurationMessage;
import controller_msgs.msg.dds.WholeBodyTrajectoryToolboxMessage;
import controller_msgs.msg.dds.WrenchTrajectoryPointMessage;
import gnu.trove.list.array.TDoubleArrayList;
import us.ihmc.commons.MathTools;
import us.ihmc.communication.packets.ExecutionMode;
import us.ihmc.communication.packets.MessageTools;
import us.ihmc.communication.packets.Packet;
import us.ihmc.communication.packets.PacketDestination;
import us.ihmc.communication.producers.VideoSource;
import us.ihmc.euclid.geometry.Pose3D;
import us.ihmc.euclid.geometry.interfaces.ConvexPolygon2DReadOnly;
import us.ihmc.euclid.geometry.interfaces.Pose3DReadOnly;
import us.ihmc.euclid.geometry.interfaces.Vertex3DSupplier;
import us.ihmc.euclid.matrix.interfaces.RotationMatrixReadOnly;
import us.ihmc.euclid.orientation.interfaces.Orientation3DReadOnly;
import us.ihmc.euclid.referenceFrame.FrameConvexPolygon2D;
import us.ihmc.euclid.referenceFrame.FramePoint3D;
import us.ihmc.euclid.referenceFrame.FrameQuaternion;
import us.ihmc.euclid.referenceFrame.ReferenceFrame;
import us.ihmc.euclid.referenceFrame.exceptions.ReferenceFrameMismatchException;
import us.ihmc.euclid.transform.RigidBodyTransform;
import us.ihmc.euclid.tuple2D.Point2D;
import us.ihmc.euclid.tuple2D.Vector2D;
import us.ihmc.euclid.tuple2D.interfaces.Point2DReadOnly;
import us.ihmc.euclid.tuple3D.Point3D;
import us.ihmc.euclid.tuple3D.Point3D32;
import us.ihmc.euclid.tuple3D.Vector3D;
import us.ihmc.euclid.tuple3D.interfaces.Point3DReadOnly;
import us.ihmc.euclid.tuple3D.interfaces.Tuple3DReadOnly;
import us.ihmc.euclid.tuple3D.interfaces.Vector3DReadOnly;
import us.ihmc.euclid.tuple4D.Quaternion;
import us.ihmc.euclid.utils.NameBasedHashCodeTools;
import us.ihmc.humanoidRobotics.communication.kinematicsPlanningToolboxAPI.KinematicsPlanningToolboxMessageFactory;
import us.ihmc.humanoidRobotics.communication.packets.atlas.AtlasLowLevelControlMode;
import us.ihmc.humanoidRobotics.communication.packets.bdi.BDIRobotBehavior;
import us.ihmc.humanoidRobotics.communication.packets.behaviors.BehaviorControlModeEnum;
import us.ihmc.humanoidRobotics.communication.packets.behaviors.CurrentBehaviorStatus;
import us.ihmc.humanoidRobotics.communication.packets.behaviors.HumanoidBehaviorType;
import us.ihmc.humanoidRobotics.communication.packets.behaviors.WalkToGoalAction;
import us.ihmc.humanoidRobotics.communication.packets.dataobjects.HandConfiguration;
import us.ihmc.humanoidRobotics.communication.packets.dataobjects.HandJointName;
import us.ihmc.humanoidRobotics.communication.packets.dataobjects.HighLevelControllerName;
import us.ihmc.humanoidRobotics.communication.packets.manipulation.AtlasElectricMotorPacketEnum;
import us.ihmc.humanoidRobotics.communication.packets.manipulation.wholeBodyTrajectory.ConfigurationSpaceName;
import us.ihmc.humanoidRobotics.communication.packets.manipulation.wholeBodyTrajectory.WholeBodyTrajectoryToolboxMessageTools;
import us.ihmc.humanoidRobotics.communication.packets.sensing.StateEstimatorMode;
import us.ihmc.humanoidRobotics.communication.packets.walking.FootstepPlanRequestType;
import us.ihmc.humanoidRobotics.communication.packets.walking.FootstepStatus;
import us.ihmc.humanoidRobotics.communication.packets.walking.HumanoidBodyPart;
import us.ihmc.humanoidRobotics.communication.packets.walking.LoadBearingRequest;
import us.ihmc.humanoidRobotics.footstep.Footstep;
import us.ihmc.mecano.multiBodySystem.interfaces.RigidBodyBasics;
import us.ihmc.mecano.spatial.interfaces.SpatialVectorReadOnly;
import us.ihmc.robotModels.FullHumanoidRobotModel;
import us.ihmc.robotModels.FullRobotModelUtils;
import us.ihmc.robotics.kinematics.TimeStampedTransform3D;
import us.ihmc.robotics.math.trajectories.trajectorypoints.OneDoFTrajectoryPoint;
import us.ihmc.robotics.math.trajectories.trajectorypoints.interfaces.OneDoFTrajectoryPointBasics;
import us.ihmc.robotics.math.trajectories.trajectorypoints.lists.OneDoFTrajectoryPointList;
import us.ihmc.robotics.robotSide.RobotSide;
import us.ihmc.robotics.screwTheory.SelectionMatrix6D;
import us.ihmc.robotics.trajectories.TrajectoryType;

public class HumanoidMessageTools
{
   public static final int CAPTURABILITY_BASED_STATUS_MAXIMUM_NUMBER_OF_VERTICES = 8;

   private HumanoidMessageTools()
   {
   }

   public static BlackFlyParameterPacket createBlackFlyParameterPacket(boolean fromUI, double gain, double exposure, double frameRate, double shutter,
                                                                       boolean autoExposure, boolean autoGain, boolean autoShutter, RobotSide side)
   {
      BlackFlyParameterPacket message = new BlackFlyParameterPacket();
      message.setFromUi(fromUI);
      message.setExposure(exposure);
      message.setShutter(shutter);
      message.setGain(gain);
      message.setFrameRate(frameRate);
      message.setAutoExposure(autoExposure);
      message.setAutoGain(autoGain);
      message.setAutoShutter(autoShutter);
      message.setRobotSide(side.toByte());
      return message;
   }

   public static DesiredAccelerationsMessage createDesiredAccelerationsMessage(double[] desiredJointAccelerations)
   {
      DesiredAccelerationsMessage message = new DesiredAccelerationsMessage();
      message.getDesiredJointAccelerations().add(desiredJointAccelerations);
      return message;
   }

   public static NeckDesiredAccelerationsMessage createNeckDesiredAccelerationsMessage(double[] desiredJointAccelerations)
   {
      NeckDesiredAccelerationsMessage message = new NeckDesiredAccelerationsMessage();
      message.getDesiredAccelerations().set(HumanoidMessageTools.createDesiredAccelerationsMessage(desiredJointAccelerations));
      return message;
   }

   public static ChestHybridJointspaceTaskspaceTrajectoryMessage createChestHybridJointspaceTaskspaceTrajectoryMessage(SO3TrajectoryMessage taskspaceTrajectoryMessage,
                                                                                                                       JointspaceTrajectoryMessage jointspaceTrajectoryMessage)
   {
      ChestHybridJointspaceTaskspaceTrajectoryMessage message = new ChestHybridJointspaceTaskspaceTrajectoryMessage();
      message.getTaskspaceTrajectoryMessage().set(taskspaceTrajectoryMessage);
      message.getJointspaceTrajectoryMessage().set(jointspaceTrajectoryMessage);
      return message;
   }

   public static HeadHybridJointspaceTaskspaceTrajectoryMessage createHeadHybridJointspaceTaskspaceTrajectoryMessage(SO3TrajectoryMessage taskspaceTrajectoryMessage,
                                                                                                                     JointspaceTrajectoryMessage jointspaceTrajectoryMessage)
   {
      HeadHybridJointspaceTaskspaceTrajectoryMessage message = new HeadHybridJointspaceTaskspaceTrajectoryMessage();
      message.getTaskspaceTrajectoryMessage().set(taskspaceTrajectoryMessage);
      message.getJointspaceTrajectoryMessage().set(jointspaceTrajectoryMessage);
      return message;
   }

   public static HandHybridJointspaceTaskspaceTrajectoryMessage createHandHybridJointspaceTaskspaceTrajectoryMessage(RobotSide robotSide,
                                                                                                                     SE3TrajectoryMessage taskspaceTrajectoryMessage,
                                                                                                                     JointspaceTrajectoryMessage jointspaceTrajectoryMessage)
   {
      HandHybridJointspaceTaskspaceTrajectoryMessage message = new HandHybridJointspaceTaskspaceTrajectoryMessage();
      message.setRobotSide(robotSide.toByte());
      message.getTaskspaceTrajectoryMessage().set(taskspaceTrajectoryMessage);
      message.getJointspaceTrajectoryMessage().set(jointspaceTrajectoryMessage);
      return message;
   }

   public static ArmTrajectoryMessage createArmTrajectoryMessage(RobotSide robotSide, JointspaceTrajectoryMessage jointspaceTrajectoryMessage)
   {
      ArmTrajectoryMessage message = new ArmTrajectoryMessage();
      message.getJointspaceTrajectory().set(new JointspaceTrajectoryMessage(jointspaceTrajectoryMessage));
      message.setRobotSide(robotSide.toByte());
      return message;
   }

   /**
    * Use this constructor to go straight to the given end points. Set the id of the message to
    * {@link Packet#VALID_MESSAGE_DEFAULT_ID}.
    *
    * @param robotSide             is used to define which arm is performing the trajectory.
    * @param trajectoryTime        how long it takes to reach the desired pose.
    * @param desiredJointPositions desired joint positions. The array length should be equal to the
    *                              number of arm joints.
    */
   public static ArmTrajectoryMessage createArmTrajectoryMessage(RobotSide robotSide, double trajectoryTime, double[] desiredJointPositions)
   {
      return createArmTrajectoryMessage(robotSide, trajectoryTime, desiredJointPositions, null, null);
   }

   /**
    * Use this constructor to go straight to the given end points using the specified qp weights. Set
    * the id of the message to {@link Packet#VALID_MESSAGE_DEFAULT_ID}.
    *
    * @param robotSide             is used to define which arm is performing the trajectory.
    * @param trajectoryTime        how long it takes to reach the desired pose.
    * @param desiredJointPositions desired joint positions. The array length should be equal to the
    *                              number of arm joints.
    * @param weights               the qp weights for the joint accelerations. If any index is set to
    *                              NaN, that joint will use the controller default weight
    */
   public static ArmTrajectoryMessage createArmTrajectoryMessage(RobotSide robotSide, double trajectoryTime, double[] desiredJointPositions, double[] weights)
   {
      return createArmTrajectoryMessage(robotSide, trajectoryTime, desiredJointPositions, null, weights);
   }

   /**
    * Use this constructor to go straight to the given end points with final velocity using the
    * specified qp weights. Set the id of the message to {@link Packet#VALID_MESSAGE_DEFAULT_ID}.
    *
    * @param robotSide              is used to define which arm is performing the trajectory.
    * @param trajectoryTime         how long it takes to reach the desired pose.
    * @param desiredJointPositions  desired joint positions. The array length should be equal to the
    *                               number of arm joints.
    * @param desiredJointVelocities desired final joint velocities. The array length should be equal to
    *                               the number of arm joints. Can be {@code null}.
    * @param weights                the qp weights for the joint accelerations. If any index is set to
    *                               NaN, that joint will use the controller default weight. Can be
    *                               {@code null}.
    */
   public static ArmTrajectoryMessage createArmTrajectoryMessage(RobotSide robotSide, double trajectoryTime, double[] desiredJointPositions,
                                                                 double[] desiredJointVelocities, double[] weights)
   {
      ArmTrajectoryMessage message = new ArmTrajectoryMessage();
      message.getJointspaceTrajectory().set(createJointspaceTrajectoryMessage(trajectoryTime, desiredJointPositions, desiredJointVelocities, weights));
      message.setRobotSide(robotSide.toByte());
      return message;
   }

   /**
    * Create a message using the given joint trajectory points. Set the id of the message to
    * {@link Packet#VALID_MESSAGE_DEFAULT_ID}.
    *
    * @param robotSide                     is used to define which arm is performing the trajectory.
    * @param jointTrajectory1DListMessages joint trajectory points to be executed.
    */
   public static ArmTrajectoryMessage createArmTrajectoryMessage(RobotSide robotSide, OneDoFJointTrajectoryMessage[] jointTrajectory1DListMessages)
   {
      ArmTrajectoryMessage message = new ArmTrajectoryMessage();
      message.getJointspaceTrajectory().set(createJointspaceTrajectoryMessage(jointTrajectory1DListMessages));
      message.setRobotSide(robotSide.toByte());
      return message;
   }

   /**
    * Use this constructor to build a message with more than one trajectory point. This constructor
    * only allocates memory for the trajectories, you need to call
    * {@link #setTrajectory1DMessage(int, OneDoFJointTrajectoryMessage)} for each joint afterwards. Set
    * the id of the message to {@link Packet#VALID_MESSAGE_DEFAULT_ID}.
    *
    * @param robotSide is used to define which arm is performing the trajectory.
    */
   public static ArmTrajectoryMessage createArmTrajectoryMessage(RobotSide robotSide)
   {
      ArmTrajectoryMessage message = new ArmTrajectoryMessage();
      message.setRobotSide(robotSide.toByte());
      return message;
   }

   public static HandTrajectoryMessage createHandTrajectoryMessage(RobotSide robotSide, SE3TrajectoryMessage trajectoryMessage)
   {
      HandTrajectoryMessage message = new HandTrajectoryMessage();
      message.getSe3Trajectory().set(trajectoryMessage);
      message.setRobotSide(robotSide.toByte());
      return message;
   }

   /**
    * Use this constructor to execute a straight line trajectory in taskspace. The chest is used as the
    * base for the control. Set the id of the message to {@link Packet#VALID_MESSAGE_DEFAULT_ID}.
    *
    * @param robotSide          is used to define which hand is performing the trajectory.
    * @param trajectoryTime     how long it takes to reach the desired pose.
    * @param desiredPosition    desired hand position expressed in world frame.
    * @param desiredOrientation desired hand orientation expressed in world frame.
    */
   public static HandTrajectoryMessage createHandTrajectoryMessage(RobotSide robotSide, double trajectoryTime, Point3DReadOnly desiredPosition,
                                                                   Orientation3DReadOnly desiredOrientation, long trajectoryReferenceFrameId)
   {
      HandTrajectoryMessage message = new HandTrajectoryMessage();
      message.getSe3Trajectory().set(createSE3TrajectoryMessage(trajectoryTime, desiredPosition, desiredOrientation, trajectoryReferenceFrameId));
      message.setRobotSide(robotSide.toByte());
      return message;
   }

   /**
    * Use this constructor to execute a straight line trajectory in taskspace. The chest is used as the
    * base for the control. Set the id of the message to {@link Packet#VALID_MESSAGE_DEFAULT_ID}.
    *
    * @param robotSide          is used to define which hand is performing the trajectory.
    * @param trajectoryTime     how long it takes to reach the desired pose.
    * @param desiredPosition    desired hand position expressed in world frame.
    * @param desiredOrientation desired hand orientation expressed in world frame.
    */
   public static HandTrajectoryMessage createHandTrajectoryMessage(RobotSide robotSide, double trajectoryTime, Point3DReadOnly desiredPosition,
<<<<<<< HEAD
                                                                   QuaternionReadOnly desiredOrientation, ReferenceFrame trajectoryReferenceFrame)
=======
                                                                   Orientation3DReadOnly desiredOrientation, ReferenceFrame trajectoryReferenceFrame)
>>>>>>> 3ad42ed0
   {
      HandTrajectoryMessage message = new HandTrajectoryMessage();
      message.getSe3Trajectory().set(createSE3TrajectoryMessage(trajectoryTime, desiredPosition, desiredOrientation, trajectoryReferenceFrame));
      message.setRobotSide(robotSide.toByte());
      return message;
   }

   public static HandTrajectoryMessage createHandTrajectoryMessage(RobotSide robotSide, double trajectoryTime, Pose3DReadOnly desiredPose,
                                                                   ReferenceFrame trajectoryReferenceFrame)
   {
      HandTrajectoryMessage message = new HandTrajectoryMessage();
      message.getSe3Trajectory().set(createSE3TrajectoryMessage(trajectoryTime, desiredPose, trajectoryReferenceFrame));
      message.setRobotSide(robotSide.toByte());
      return message;
   }

   public static HandTrajectoryMessage createHandTrajectoryMessage(RobotSide robotSide, double trajectoryTime, Pose3DReadOnly desiredPose,
                                                                   SpatialVectorReadOnly desiredVelocity, ReferenceFrame trajectoryReferenceFrame)
   {
      HandTrajectoryMessage message = new HandTrajectoryMessage();
      message.getSe3Trajectory().set(createSE3TrajectoryMessage(trajectoryTime, desiredPose, desiredVelocity, trajectoryReferenceFrame));
      message.setRobotSide(robotSide.toByte());
      return message;
   }

   public static BehaviorStatusPacket createBehaviorStatusPacket(CurrentBehaviorStatus requestedControl)
   {
      BehaviorStatusPacket message = new BehaviorStatusPacket();
      message.setCurrentBehaviorStatus(requestedControl.toByte());
      return message;
   }

   public static LegCompliancePacket createLegCompliancePacket(float[] maxVelocityDeltas, RobotSide robotSide)
   {
      LegCompliancePacket message = new LegCompliancePacket();
      message.getMaxVelocityDeltas().add(maxVelocityDeltas);
      message.setRobotSide(robotSide.toByte());
      return message;
   }

   public static SnapFootstepPacket createSnapFootstepPacket(List<FootstepDataMessage> data, int[] footstepOrder, byte[] flag)
   {
      SnapFootstepPacket message = new SnapFootstepPacket();
      MessageTools.copyData(data, message.getFootstepData());
      message.getFootstepOrder().add(footstepOrder);
      message.getFlag().add(flag);
      return message;
   }

   public static BehaviorControlModePacket createBehaviorControlModePacket(BehaviorControlModeEnum requestedControl)
   {
      BehaviorControlModePacket message = new BehaviorControlModePacket();
      message.setBehaviorControlModeEnumRequest(requestedControl.toByte());
      return message;
   }

   /**
    * Create a message to request one end-effector to switch to load bearing. Set the id of the message
    * to {@link Packet#VALID_MESSAGE_DEFAULT_ID}.
    *
    * @param robotSide refers to the side of the end-effector if necessary.
    */
   public static FootLoadBearingMessage createFootLoadBearingMessage(RobotSide robotSide, LoadBearingRequest request)
   {
      FootLoadBearingMessage message = new FootLoadBearingMessage();
      message.setRobotSide(robotSide.toByte());
      message.setLoadBearingRequest(request.toByte());
      return message;
   }

   // joint values should be in the range [0,1]
   public static ManualHandControlPacket createManualHandControlPacket(RobotSide robotSide, double index, double middle, double thumb, double spread,
                                                                       int controlType)
   {
      ManualHandControlPacket message = new ManualHandControlPacket();
      message.setRobotSide(robotSide.toByte());
      message.setIndex(index);
      message.setMiddle(middle);
      message.setThumb(thumb);
      message.setSpread(spread);
      message.setControlType(controlType);
      return message;
   }

   public static MultisenseParameterPacket createMultisenseParameterPacket(boolean initialize, double gain, double motorSpeed, double dutyCycle,
                                                                           boolean ledEnable, boolean flashEnable, boolean autoExposure,
                                                                           boolean autoWhiteBalance)
   {
      MultisenseParameterPacket message = new MultisenseParameterPacket();
      message.setInitialize(initialize);
      message.setGain(gain);
      message.setFlashEnable(flashEnable);
      message.setMotorSpeed(motorSpeed);
      message.setLedEnable(ledEnable);
      message.setDutyCycle(dutyCycle);
      message.setAutoExposure(autoExposure);
      message.setAutoWhiteBalance(autoWhiteBalance);
      return message;
   }

   public static DoorLocationPacket createDoorLocationPacket(RigidBodyTransform doorTransformToWorld)
   {
      return createDoorLocationPacket(new Pose3D(doorTransformToWorld));
   }

   public static DoorLocationPacket createDoorLocationPacket(Pose3D doorTransformToWorld)
   {
      DoorLocationPacket message = new DoorLocationPacket();
      message.getDoorTransformToWorld().set(doorTransformToWorld);
      return message;
   }

   public static VehiclePosePacket createVehiclePosePacket(Point3D position, Quaternion orientation)
   {
      VehiclePosePacket message = new VehiclePosePacket();
      message.getPosition().set(position);
      message.getOrientation().set(orientation);
      return message;
   }

   public static VehiclePosePacket createVehiclePosePacket(RigidBodyTransform transformFromVehicleToWorld)
   {
      VehiclePosePacket message = new VehiclePosePacket();
      message.getOrientation().set(transformFromVehicleToWorld.getRotation());
      message.getPosition().set(transformFromVehicleToWorld.getTranslation());
      return message;
   }

   public static HighLevelStateChangeStatusMessage createHighLevelStateChangeStatusMessage(HighLevelControllerName initialState,
                                                                                           HighLevelControllerName endState)
   {
      HighLevelStateChangeStatusMessage message = new HighLevelStateChangeStatusMessage();
      message.setInitialHighLevelControllerName(initialState == null ? -1 : initialState.toByte());
      message.setEndHighLevelControllerName(endState == null ? -1 : endState.toByte());
      return message;
   }

   /**
    * To set disable exploration on this rigid body.
    */
   public static RigidBodyExplorationConfigurationMessage createRigidBodyExplorationConfigurationMessage(RigidBodyBasics rigidBody)
   {
      ConfigurationSpaceName[] configurations = {ConfigurationSpaceName.X, ConfigurationSpaceName.Y, ConfigurationSpaceName.Z, ConfigurationSpaceName.YAW,
            ConfigurationSpaceName.PITCH, ConfigurationSpaceName.ROLL};
      double[] regionAmplitude = new double[] {0, 0, 0, 0, 0, 0};

      return createRigidBodyExplorationConfigurationMessage(rigidBody, configurations, regionAmplitude);
   }

   /**
    * To set enable exploration on this rigid body with following order of ConfigurationSpaceName.
    */
   public static RigidBodyExplorationConfigurationMessage createRigidBodyExplorationConfigurationMessage(RigidBodyBasics rigidBody,
                                                                                                         ConfigurationSpaceName[] degreesOfFreedomToExplore)
   {
      return createRigidBodyExplorationConfigurationMessage(rigidBody,
                                                            degreesOfFreedomToExplore,
                                                            WholeBodyTrajectoryToolboxMessageTools.createDefaultExplorationAmplitudeArray(degreesOfFreedomToExplore));
   }

   public static RigidBodyExplorationConfigurationMessage createRigidBodyExplorationConfigurationMessage(RigidBodyBasics rigidBody,
                                                                                                         ConfigurationSpaceName[] degreesOfFreedomToExplore,
                                                                                                         double[] explorationRangeAmplitudes)
   {
      RigidBodyExplorationConfigurationMessage message = new RigidBodyExplorationConfigurationMessage();
      if (degreesOfFreedomToExplore.length != explorationRangeAmplitudes.length)
         throw new RuntimeException("Inconsistent array lengths: unconstrainedDegreesOfFreedom.length = " + degreesOfFreedomToExplore.length);

      message.setRigidBodyHashCode(rigidBody.hashCode());
      byte[] degreesOfFreedomToExplore1 = ConfigurationSpaceName.toBytes(degreesOfFreedomToExplore);
      if (degreesOfFreedomToExplore1.length != explorationRangeAmplitudes.length)
         throw new RuntimeException("Inconsistent array lengths: unconstrainedDegreesOfFreedom.length = " + degreesOfFreedomToExplore1.length
               + ", explorationRangeLowerLimits.length = ");

      message.getConfigurationSpaceNamesToExplore().reset();
      message.getExplorationRangeUpperLimits().reset();
      message.getExplorationRangeLowerLimits().reset();

      message.getConfigurationSpaceNamesToExplore().add(degreesOfFreedomToExplore1);

      for (int i = 0; i < degreesOfFreedomToExplore1.length; i++)
      {
         message.getExplorationRangeUpperLimits().add(explorationRangeAmplitudes[i]);
         message.getExplorationRangeLowerLimits().add(-explorationRangeAmplitudes[i]);
      }

      return message;
   }

   public static RigidBodyExplorationConfigurationMessage createRigidBodyExplorationConfigurationMessage(RigidBodyBasics rigidBody,
                                                                                                         ConfigurationSpaceName[] degreesOfFreedomToExplore,
                                                                                                         double[] explorationRangeUpperLimits,
                                                                                                         double[] explorationRangeLowerLimits)
   {
      RigidBodyExplorationConfigurationMessage message = new RigidBodyExplorationConfigurationMessage();
      if (degreesOfFreedomToExplore.length != explorationRangeUpperLimits.length || degreesOfFreedomToExplore.length != explorationRangeLowerLimits.length)
         throw new RuntimeException("Inconsistent array lengths: unconstrainedDegreesOfFreedom.length = " + degreesOfFreedomToExplore.length);

      message.setRigidBodyHashCode(rigidBody.hashCode());
      byte[] degreesOfFreedomToExplore1 = ConfigurationSpaceName.toBytes(degreesOfFreedomToExplore);
      if (degreesOfFreedomToExplore1.length != explorationRangeUpperLimits.length || degreesOfFreedomToExplore1.length != explorationRangeLowerLimits.length)
         throw new RuntimeException("Inconsistent array lengths: unconstrainedDegreesOfFreedom.length = " + degreesOfFreedomToExplore1.length
               + ", explorationRangeLowerLimits.length = ");

      message.getConfigurationSpaceNamesToExplore().reset();
      message.getExplorationRangeUpperLimits().reset();
      message.getExplorationRangeLowerLimits().reset();

      message.getConfigurationSpaceNamesToExplore().add(degreesOfFreedomToExplore1);
      message.getExplorationRangeUpperLimits().add(explorationRangeUpperLimits);
      message.getExplorationRangeLowerLimits().add(explorationRangeLowerLimits);

      return message;
   }

   public static FootstepPathPlanPacket createFootstepPathPlanPacket(boolean goalsValid, FootstepDataMessage start, List<FootstepDataMessage> originalGoals,
                                                                     List<FootstepDataMessage> ADStarPathPlan, List<Boolean> footstepUnknown,
                                                                     double subOptimality, double cost)
   {
      FootstepPathPlanPacket message = new FootstepPathPlanPacket();
      message.setGoalsValid(goalsValid);
      message.getStart().set(start);
      MessageTools.copyData(originalGoals, message.getOriginalGoals());
      MessageTools.copyData(ADStarPathPlan, message.getPathPlan());
      footstepUnknown.stream().forEach(message.getFootstepUnknown()::add);
      message.setSubOptimality(subOptimality);
      message.setPathCost(cost);
      return message;
   }

   public static ObjectWeightPacket createObjectWeightPacket(RobotSide robotSide, double weight)
   {
      ObjectWeightPacket message = new ObjectWeightPacket();
      message.setRobotSide(robotSide.toByte());
      message.setWeight(weight);
      return message;
   }

   public static HandPowerCyclePacket createHandPowerCyclePacket(RobotSide robotSide)
   {
      HandPowerCyclePacket message = new HandPowerCyclePacket();
      message.setRobotSide(robotSide.toByte());
      return message;
   }

   public static WaypointBasedTrajectoryMessage createWaypointBasedTrajectoryMessage(RigidBodyBasics endEffector, double[] waypointTimes, Pose3D[] waypoints)
   {
      return createWaypointBasedTrajectoryMessage(endEffector, waypointTimes, waypoints);
   }

   public static WaypointBasedTrajectoryMessage createWaypointBasedTrajectoryMessage(RigidBodyBasics endEffector, double[] waypointTimes, Pose3D[] waypoints,
                                                                                     SelectionMatrix6D selectionMatrix)
   {
      WaypointBasedTrajectoryMessage message = new WaypointBasedTrajectoryMessage();
      message.setEndEffectorHashCode(endEffector.hashCode());
      if (waypointTimes.length != waypoints.length)
         throw new RuntimeException("Inconsistent array lengths.");

      message.getWaypointTimes().reset();
      message.getWaypointTimes().add(waypointTimes);
      MessageTools.copyData(waypoints, message.getWaypoints());
      if (selectionMatrix != null)
      {
         message.getAngularSelectionMatrix().setSelectionFrameId(MessageTools.toFrameId(selectionMatrix.getAngularSelectionFrame()));
         message.getAngularSelectionMatrix().setXSelected(selectionMatrix.isAngularXSelected());
         message.getAngularSelectionMatrix().setYSelected(selectionMatrix.isAngularYSelected());
         message.getAngularSelectionMatrix().setZSelected(selectionMatrix.isAngularZSelected());
         message.getLinearSelectionMatrix().setSelectionFrameId(MessageTools.toFrameId(selectionMatrix.getLinearSelectionFrame()));
         message.getLinearSelectionMatrix().setXSelected(selectionMatrix.isLinearXSelected());
         message.getLinearSelectionMatrix().setYSelected(selectionMatrix.isLinearYSelected());
         message.getLinearSelectionMatrix().setZSelected(selectionMatrix.isLinearZSelected());
      }
      return message;
   }

   /**
    * Use this constructor to execute a straight line trajectory in taskspace. Set the id of the
    * message to {@link Packet#VALID_MESSAGE_DEFAULT_ID}.
    *
    * @param trajectoryTime     how long it takes to reach the desired pose.
    * @param desiredPosition    desired pelvis position expressed in world frame.
    * @param desiredOrientation desired pelvis orientation expressed in world frame.
    */
   public static PelvisTrajectoryMessage createPelvisTrajectoryMessage(double trajectoryTime, Point3DReadOnly desiredPosition,
                                                                       Orientation3DReadOnly desiredOrientation)
   {
      PelvisTrajectoryMessage message = new PelvisTrajectoryMessage();
      message.getSe3Trajectory().set(createSE3TrajectoryMessage(trajectoryTime, desiredPosition, desiredOrientation, ReferenceFrame.getWorldFrame()));
      return message;
   }

   public static PelvisTrajectoryMessage createPelvisTrajectoryMessage(double trajectoryTime, Pose3DReadOnly desiredPose)
   {
      return createPelvisTrajectoryMessage(trajectoryTime, desiredPose.getPosition(), desiredPose.getOrientation());
   }

   public static PelvisTrajectoryMessage createPelvisTrajectoryMessage(double trajectoryTime, Pose3DReadOnly desiredPose, SpatialVectorReadOnly desiredVelocity)
   {
      PelvisTrajectoryMessage message = new PelvisTrajectoryMessage();
      message.getSe3Trajectory().set(createSE3TrajectoryMessage(trajectoryTime, desiredPose, desiredVelocity, ReferenceFrame.getWorldFrame()));
      return message;
   }

   public static PelvisPoseErrorPacket createPelvisPoseErrorPacket(float residualError, float totalError, boolean hasMapBeenReset)
   {
      PelvisPoseErrorPacket message = new PelvisPoseErrorPacket();
      message.setResidualError(residualError);
      message.setTotalError(totalError);
      message.setHasMapBeenReset(hasMapBeenReset);
      return message;
   }

   public static AdjustFootstepMessage createAdjustFootstepMessage(RobotSide robotSide, Point3D location, Quaternion orientation,
                                                                   List<Point2D> predictedContactPoints, TrajectoryType trajectoryType, double swingHeight)
   {
      AdjustFootstepMessage message = new AdjustFootstepMessage();
      message.setRobotSide(robotSide.toByte());
      message.getLocation().set(location);
      message.getOrientation().set(orientation);
      if (predictedContactPoints != null)
         MessageTools.copyData(predictedContactPoints.stream().map(Point3D::new).collect(Collectors.toList()), message.getPredictedContactPoints2d());
      return message;
   }

   public static AdjustFootstepMessage createAdjustFootstepMessage(RobotSide robotSide, Point3D location, Quaternion orientation, TrajectoryType trajectoryType,
                                                                   double swingHeight)
   {
      return createAdjustFootstepMessage(robotSide, location, orientation, null, trajectoryType, swingHeight);
   }

   public static AdjustFootstepMessage createAdjustFootstepMessage(RobotSide robotSide, Point3D location, Quaternion orientation,
                                                                   List<Point2D> predictedContactPoints)
   {
      return createAdjustFootstepMessage(robotSide, location, orientation, predictedContactPoints, TrajectoryType.DEFAULT, 0.0);
   }

   public static AdjustFootstepMessage createAdjustFootstepMessage(RobotSide robotSide, Point3D location, Quaternion orientation)
   {
      return createAdjustFootstepMessage(robotSide, location, orientation, null);
   }

   public static AdjustFootstepMessage createAdjustFootstepMessage(Footstep footstep)
   {
      AdjustFootstepMessage message = new AdjustFootstepMessage();
      message.setRobotSide(footstep.getRobotSide().toByte());

      FramePoint3D location = new FramePoint3D();
      FrameQuaternion orientation = new FrameQuaternion();
      footstep.getPose(location, orientation);
      footstep.getFootstepPose().checkReferenceFrameMatch(ReferenceFrame.getWorldFrame());
      message.getLocation().set(location);
      message.getOrientation().set(orientation);
      MessageTools.copyData(footstep.getPredictedContactPoints().stream().map(Point3D::new).collect(Collectors.toList()),
                            message.getPredictedContactPoints2d());
      return message;
   }

   public static NeckTrajectoryMessage createNeckTrajectoryMessage(JointspaceTrajectoryMessage jointspaceTrajectoryMessage)
   {
      NeckTrajectoryMessage message = new NeckTrajectoryMessage();
      message.getJointspaceTrajectory().set(jointspaceTrajectoryMessage);
      return message;
   }

   /**
    * Use this constructor to go straight to the given end points. Set the id of the message to
    * {@link Packet#VALID_MESSAGE_DEFAULT_ID}.
    *
    * @param trajectoryTime        how long it takes to reach the desired pose.
    * @param desiredJointPositions desired joint positions. The array length should be equal to the
    *                              number of joints.
    */
   public static NeckTrajectoryMessage createNeckTrajectoryMessage(double trajectoryTime, double[] desiredJointPositions)
   {
      return createNeckTrajectoryMessage(trajectoryTime, desiredJointPositions, null, null);
   }

   /**
    * Use this constructor to go straight to the given end points. Set the id of the message to
    * {@link Packet#VALID_MESSAGE_DEFAULT_ID}.
    *
    * @param trajectoryTime        how long it takes to reach the desired pose.
    * @param desiredJointPositions desired joint positions. The array length should be equal to the
    *                              number of joints.
    * @param weights               the qp weights for the joint accelerations. If any index is set to
    *                              NaN, that joint will use the controller default weight
    */
   public static NeckTrajectoryMessage createNeckTrajectoryMessage(double trajectoryTime, double[] desiredJointPositions, double[] weights)
   {
      return createNeckTrajectoryMessage(trajectoryTime, desiredJointPositions, null, weights);
   }

   /**
    * Use this constructor to go straight to the given end points with final velocity using the given
    * weights. Set the id of the message to {@link Packet#VALID_MESSAGE_DEFAULT_ID}.
    *
    * @param trajectoryTime        how long it takes to reach the desired pose.
    * @param desiredJointPositions desired joint positions. The array length should be equal to the
    *                              number of joints. Can be {@code null}.
    * @param weights               the qp weights for the joint accelerations. If any index is set to
    *                              NaN, that joint will use the controller default weight. Can be
    *                              {@code null}.
    */
   public static NeckTrajectoryMessage createNeckTrajectoryMessage(double trajectoryTime, double[] desiredJointPositions, double[] desiredJointVelocities,
                                                                   double[] weights)
   {
      NeckTrajectoryMessage message = new NeckTrajectoryMessage();
      message.getJointspaceTrajectory().set(createJointspaceTrajectoryMessage(trajectoryTime, desiredJointPositions, desiredJointVelocities, weights));
      return message;
   }

   /**
    * Create a message using the given joint trajectory points. Set the id of the message to
    * {@link Packet#VALID_MESSAGE_DEFAULT_ID}.
    *
    * @param jointTrajectory1DListMessages joint trajectory points to be executed.
    */
   public static NeckTrajectoryMessage createNeckTrajectoryMessage(OneDoFJointTrajectoryMessage[] jointTrajectory1DListMessages)
   {
      NeckTrajectoryMessage message = new NeckTrajectoryMessage();
      message.getJointspaceTrajectory().set(createJointspaceTrajectoryMessage(jointTrajectory1DListMessages));
      return message;
   }

   /**
    * Use this constructor to execute a simple interpolation towards the given endpoint. Set the id of
    * the message to {@link Packet#VALID_MESSAGE_DEFAULT_ID}.
    *
    * @param trajectoryTime     how long it takes to reach the desired pose.
    * @param desiredOrientation desired pelvis orientation expressed in world frame.
    */
   public static PelvisOrientationTrajectoryMessage createPelvisOrientationTrajectoryMessage(double trajectoryTime, Orientation3DReadOnly desiredOrientation)
   {
      PelvisOrientationTrajectoryMessage message = new PelvisOrientationTrajectoryMessage();
      message.getSo3Trajectory().set(createSO3TrajectoryMessage(trajectoryTime, desiredOrientation, zeroVector3D, ReferenceFrame.getWorldFrame()));
      return message;
   }

   public static PelvisOrientationTrajectoryMessage createPelvisOrientationTrajectoryMessage(double trajectoryTime, Orientation3DReadOnly desiredOrientation,
                                                                                             ReferenceFrame trajectoryFrame)
   {
      PelvisOrientationTrajectoryMessage message = new PelvisOrientationTrajectoryMessage();
      message.getSo3Trajectory().set(createSO3TrajectoryMessage(trajectoryTime, desiredOrientation, zeroVector3D, trajectoryFrame));
      return message;
   }

   public static PelvisOrientationTrajectoryMessage createPelvisOrientationTrajectoryMessage(double trajectoryTime, QuaternionReadOnly desiredOrientation,
                                                                                             Vector3DReadOnly desiredAngularVelocity, ReferenceFrame trajectoryFrame)
   {
      PelvisOrientationTrajectoryMessage message = new PelvisOrientationTrajectoryMessage();
      message.getSo3Trajectory().set(createSO3TrajectoryMessage(trajectoryTime, desiredOrientation, desiredAngularVelocity, trajectoryFrame));
      return message;
   }

   public static WholeBodyTrajectoryToolboxMessage createWholeBodyTrajectoryToolboxMessage(WholeBodyTrajectoryToolboxConfigurationMessage configuration,
                                                                                           List<WaypointBasedTrajectoryMessage> endEffectorTrajectories,
                                                                                           List<ReachingManifoldMessage> reachingManifolds,
                                                                                           List<RigidBodyExplorationConfigurationMessage> explorationConfigurations)
   {
      WholeBodyTrajectoryToolboxMessage message = new WholeBodyTrajectoryToolboxMessage();
      message.getConfiguration().set(configuration);
      MessageTools.copyData(endEffectorTrajectories, message.getEndEffectorTrajectories());
      MessageTools.copyData(reachingManifolds, message.getReachingManifolds());
      MessageTools.copyData(explorationConfigurations, message.getExplorationConfigurations());
      return message;
   }

   public static BDIBehaviorCommandPacket createBDIBehaviorCommandPacket(BDIRobotBehavior atlasRobotBehavior)
   {
      BDIBehaviorCommandPacket message = new BDIBehaviorCommandPacket();
      message.setAtlasBdiRobotBehavior(atlasRobotBehavior.toByte());
      return message;
   }

   public static AtlasElectricMotorEnablePacket createAtlasElectricMotorEnablePacket(AtlasElectricMotorPacketEnum motorEnableEnum, boolean enable)
   {
      AtlasElectricMotorEnablePacket message = new AtlasElectricMotorEnablePacket();
      message.setAtlasElectricMotorPacketEnumEnable(motorEnableEnum.toByte());
      message.setEnable(enable);
      return message;
   }

   public static ChestTrajectoryMessage createChestTrajectoryMessage(SO3TrajectoryMessage so3Trajectory)
   {
      ChestTrajectoryMessage message = new ChestTrajectoryMessage();
      message.getSo3Trajectory().set(new SO3TrajectoryMessage(so3Trajectory));
      return message;
   }

   /**
    * Use this constructor to execute a simple interpolation in taskspace to the desired orientation.
    *
    * @param trajectoryTime     how long it takes to reach the desired orientation.
    * @param desiredOrientation desired chest orientation expressed in World.
    */
   public static ChestTrajectoryMessage createChestTrajectoryMessage(double trajectoryTime, Orientation3DReadOnly desiredOrientation,
                                                                     long trajectoryReferenceFrameID)
   {
      ChestTrajectoryMessage message = new ChestTrajectoryMessage();
      message.getSo3Trajectory().set(createSO3TrajectoryMessage(trajectoryTime, desiredOrientation, zeroVector3D, trajectoryReferenceFrameID));
      return message;
   }

   /**
    * Use this constructor to execute a simple interpolation in taskspace to the desired orientation.
    *
    * @param trajectoryTime     how long it takes to reach the desired orientation.
    * @param desiredOrientation desired chest orientation expressed the supplied frame.
    */
   public static ChestTrajectoryMessage createChestTrajectoryMessage(double trajectoryTime, Orientation3DReadOnly desiredOrientation,
                                                                     ReferenceFrame trajectoryFrame)
   {
      return createChestTrajectoryMessage(trajectoryTime, desiredOrientation, zeroVector3D, trajectoryFrame);
   }

   /**
    * Use this constructor to execute a simple interpolation in taskspace to the desired orientation.
    *
    * @param trajectoryTime         how long it takes to reach the desired orientation.
    * @param desiredOrientation     desired chest orientation expressed the supplied frame.
    * @param desiredAngularVelocity desired angular velocity at the end of the trajectory.
    */
   public static ChestTrajectoryMessage createChestTrajectoryMessage(double trajectoryTime, QuaternionReadOnly desiredOrientation,
                                                                     Vector3DReadOnly desiredAngularVelocity, ReferenceFrame trajectoryFrame)
   {
      ChestTrajectoryMessage message = new ChestTrajectoryMessage();
      message.getSo3Trajectory().set(createSO3TrajectoryMessage(trajectoryTime, desiredOrientation, desiredAngularVelocity, trajectoryFrame));
      return message;
   }

   public static ChestTrajectoryMessage createChestTrajectoryMessage(double trajectoryTime, Orientation3DReadOnly quaternion, ReferenceFrame dataFrame,
                                                                     ReferenceFrame trajectoryFrame)
   {
      ChestTrajectoryMessage message = createChestTrajectoryMessage(trajectoryTime, quaternion, trajectoryFrame);
      message.getSo3Trajectory().getFrameInformation().setDataReferenceFrameId(MessageTools.toFrameId(dataFrame));
      return message;
   }

   public static HeadTrajectoryMessage createHeadTrajectoryMessage(double trajectoryTime, Orientation3DReadOnly desiredOrientation, ReferenceFrame dataFrame,
                                                                   ReferenceFrame trajectoryFrame)
   {
      HeadTrajectoryMessage message = new HeadTrajectoryMessage();
      message.getSo3Trajectory().set(createSO3TrajectoryMessage(trajectoryTime, desiredOrientation, zeroVector3D, trajectoryFrame));
      message.getSo3Trajectory().getFrameInformation().setDataReferenceFrameId(MessageTools.toFrameId(dataFrame));
      return message;
   }

   /**
    * Use this constructor to execute a simple interpolation in taskspace to the desired orientation.
    * Set the id of the message to {@link Packet#VALID_MESSAGE_DEFAULT_ID}.
    *
    * @param trajectoryTime     how long it takes to reach the desired orientation.
    * @param desiredOrientation desired head orientation expressed in world frame.
    */
   public static HeadTrajectoryMessage createHeadTrajectoryMessage(double trajectoryTime, Orientation3DReadOnly desiredOrientation, ReferenceFrame trajectoryFrame)
   {
      HeadTrajectoryMessage message = new HeadTrajectoryMessage();
      message.getSo3Trajectory().set(createSO3TrajectoryMessage(trajectoryTime, desiredOrientation, zeroVector3D, trajectoryFrame));
      return message;
   }

   /**
    * Use this constructor to execute a simple interpolation in taskspace to the desired orientation.
    * Set the id of the message to {@link Packet#VALID_MESSAGE_DEFAULT_ID}.
    *
    * @param trajectoryTime     how long it takes to reach the desired orientation.
    * @param desiredOrientation desired head orientation expressed in world frame.
    */
   public static HeadTrajectoryMessage createHeadTrajectoryMessage(double trajectoryTime, Orientation3DReadOnly desiredOrientation,
                                                                   long trajectoryReferenceFrameId)
   {
      HeadTrajectoryMessage message = new HeadTrajectoryMessage();
      message.getSo3Trajectory().set(createSO3TrajectoryMessage(trajectoryTime, desiredOrientation, zeroVector3D, trajectoryReferenceFrameId));
      return message;
   }

   /**
    * set a single point
    *
    * @param trajectoryTime             the duration of the trajectory
    * @param desiredPosition            the desired end position
    * @param trajectoryReferenceFrameId the frame id the trajectory will be executed in
    */
   public static EuclideanTrajectoryMessage createEuclideanTrajectoryMessage(double trajectoryTime, Point3DReadOnly desiredPosition,
                                                                             long trajectoryReferenceFrameId)
   {
      return createEuclideanTrajectoryMessage(trajectoryTime, desiredPosition, zeroVector3D, trajectoryReferenceFrameId);
   }

   public static EuclideanTrajectoryMessage createEuclideanTrajectoryMessage(double trajectoryTime, Point3DReadOnly desiredPosition,
                                                                             Vector3DReadOnly desiredLinearVelocity, long trajectoryReferenceFrameId)
   {
      EuclideanTrajectoryMessage message = new EuclideanTrajectoryMessage();
      message.getTaskspaceTrajectoryPoints().add().set(createEuclideanTrajectoryPointMessage(trajectoryTime, desiredPosition, desiredLinearVelocity));
      message.getFrameInformation().setTrajectoryReferenceFrameId(trajectoryReferenceFrameId);
      return message;
   }

   /**
    * set a single point
    *
    * @param trajectoryTime           the duration of the trajectory
    * @param desiredPosition          the desired end position
    * @param trajectoryReferenceFrame the frame the trajectory will be executed in
    */
   public static EuclideanTrajectoryMessage createEuclideanTrajectoryMessage(double trajectoryTime, Point3DReadOnly desiredPosition,
                                                                             ReferenceFrame trajectoryReferenceFrame)
   {
      return createEuclideanTrajectoryMessage(trajectoryTime, desiredPosition, zeroVector3D, trajectoryReferenceFrame);
   }

   public static EuclideanTrajectoryMessage createEuclideanTrajectoryMessage(double trajectoryTime, Point3DReadOnly desiredPosition,
                                                                             Vector3DReadOnly desiredLinearVelocity, ReferenceFrame trajectoryReferenceFrame)
   {
      return createEuclideanTrajectoryMessage(trajectoryTime, desiredPosition, desiredLinearVelocity, trajectoryReferenceFrame.hashCode());
   }

   public static LocalizationPacket createLocalizationPacket(boolean reset, boolean toggle)
   {
      LocalizationPacket message = new LocalizationPacket();
      message.setReset(reset);
      message.setToggle(toggle);
      return message;
   }

   /**
    * Use this constructor to go straight to the given end point. Set the id of the message to
    * {@link Packet#VALID_MESSAGE_DEFAULT_ID}.
    *
    * @param trajectoryTime           how long it takes to reach the desired height.
    * @param desiredHeight            desired pelvis height expressed in data frame
    * @param trajectoryReferenceFrame the frame in which the height will be executed
    * @param dataReferenceFrame       the frame the desiredHeight is expressed in, the height will be
    *                                 changed to the trajectory frame on the controller side
    */
   public static PelvisHeightTrajectoryMessage createPelvisHeightTrajectoryMessage(double trajectoryTime, double desiredHeight,
                                                                                   ReferenceFrame trajectoryReferenceFrame, ReferenceFrame dataReferenceFrame)
   {
      PelvisHeightTrajectoryMessage message = new PelvisHeightTrajectoryMessage();
      message.getEuclideanTrajectory()
             .set(HumanoidMessageTools.createEuclideanTrajectoryMessage(trajectoryTime,
                                                                        new Point3D(0.0, 0.0, desiredHeight),
                                                                        trajectoryReferenceFrame.hashCode()));
      message.getEuclideanTrajectory().getFrameInformation().setDataReferenceFrameId(MessageTools.toFrameId(dataReferenceFrame));
      message.getEuclideanTrajectory().getSelectionMatrix().setXSelected(false);
      message.getEuclideanTrajectory().getSelectionMatrix().setYSelected(false);
      message.getEuclideanTrajectory().getSelectionMatrix().setZSelected(true);
      return message;
   }

   /**
    * Use this constructor to go straight to the given end point. The trajectory and data frame are set
    * to world frame Set the id of the message to {@link Packet#VALID_MESSAGE_DEFAULT_ID}.
    *
    * @param trajectoryTime how long it takes to reach the desired height.
    * @param desiredHeight  desired pelvis height expressed in world frame.
    */
   public static PelvisHeightTrajectoryMessage createPelvisHeightTrajectoryMessage(double trajectoryTime, double desiredHeight)
   {
      PelvisHeightTrajectoryMessage message = new PelvisHeightTrajectoryMessage();
      message.getEuclideanTrajectory()
             .set(HumanoidMessageTools.createEuclideanTrajectoryMessage(trajectoryTime, new Point3D(0.0, 0.0, desiredHeight), ReferenceFrame.getWorldFrame()));
      message.getEuclideanTrajectory().getFrameInformation().setDataReferenceFrameId(MessageTools.toFrameId(ReferenceFrame.getWorldFrame()));
      message.getEuclideanTrajectory().getSelectionMatrix().setXSelected(false);
      message.getEuclideanTrajectory().getSelectionMatrix().setYSelected(false);
      message.getEuclideanTrajectory().getSelectionMatrix().setZSelected(true);
      return message;
   }

   /**
    * Use this constructor to go straight to the given end point. The trajectory and data frame are set
    * to world frame Set the id of the message to {@link Packet#VALID_MESSAGE_DEFAULT_ID}.
    *
    * @param trajectoryTime how long it takes to reach the desired height.
    * @param desiredHeight  desired pelvis height expressed in world frame.
    * @param desiredHeightRate the desired rate of change of height when the  desired height is reached.
    */
   public static PelvisHeightTrajectoryMessage createPelvisHeightTrajectoryMessage(double trajectoryTime, double desiredHeight, double desiredHeightRate)
   {
      PelvisHeightTrajectoryMessage message = new PelvisHeightTrajectoryMessage();
      message.getEuclideanTrajectory()
             .set(HumanoidMessageTools.createEuclideanTrajectoryMessage(trajectoryTime, new Point3D(0.0, 0.0, desiredHeight), new Vector3D(0.0, 0.0, desiredHeightRate), ReferenceFrame.getWorldFrame()));
      message.getEuclideanTrajectory().getFrameInformation().setDataReferenceFrameId(MessageTools.toFrameId(ReferenceFrame.getWorldFrame()));
      message.getEuclideanTrajectory().getSelectionMatrix().setXSelected(false);
      message.getEuclideanTrajectory().getSelectionMatrix().setYSelected(false);
      message.getEuclideanTrajectory().getSelectionMatrix().setZSelected(true);
      return message;
   }

   /**
    * Use this constructor to build a message with more than one trajectory point. This constructor
    * only allocates memory for the trajectory points, you need to call {@link #setTrajectoryPoint} for
    * each trajectory point afterwards. Set the id of the message to
    * {@link Packet#VALID_MESSAGE_DEFAULT_ID}.
    */
   public static PelvisHeightTrajectoryMessage createPelvisHeightTrajectoryMessage()
   {
      PelvisHeightTrajectoryMessage message = new PelvisHeightTrajectoryMessage();
      message.getEuclideanTrajectory().getSelectionMatrix().setXSelected(false);
      message.getEuclideanTrajectory().getSelectionMatrix().setYSelected(false);
      message.getEuclideanTrajectory().getSelectionMatrix().setZSelected(true);
      return message;
   }

   public static FootstepStatusMessage createFootstepStatus(FootstepStatus status, int footstepIndex)
   {
      FootstepStatusMessage message = new FootstepStatusMessage();
      message.setFootstepStatus(status.toByte());
      message.setFootstepIndex(footstepIndex);
      message.getDesiredFootPositionInWorld().setToNaN();
      message.getDesiredFootOrientationInWorld().setToNaN();
      message.getActualFootPositionInWorld().setToNaN();
      message.getActualFootOrientationInWorld().setToNaN();
      message.setRobotSide((byte) 255);
      return message;
   }

   public static FootstepStatusMessage createFootstepStatus(FootstepStatus status, int footstepIndex, RobotSide robotSide)
   {
      FootstepStatusMessage message = new FootstepStatusMessage();
      message.setFootstepStatus(status.toByte());
      message.setFootstepIndex(footstepIndex);
      message.getDesiredFootPositionInWorld().setToNaN();
      message.getDesiredFootOrientationInWorld().setToNaN();
      message.getActualFootPositionInWorld().setToNaN();
      message.getActualFootOrientationInWorld().setToNaN();
      message.setRobotSide(robotSide.toByte());
      return message;
   }

   public static FootstepStatusMessage createFootstepStatus(FootstepStatus status, int footstepIndex, Point3D actualFootPositionInWorld,
                                                            Quaternion actualFootOrientationInWorld)
   {
      FootstepStatusMessage message = new FootstepStatusMessage();
      message.setFootstepStatus(status.toByte());
      message.setFootstepIndex(footstepIndex);
      message.getDesiredFootPositionInWorld().setToNaN();
      message.getDesiredFootOrientationInWorld().setToNaN();
      message.getActualFootPositionInWorld().set(actualFootPositionInWorld);
      message.getActualFootOrientationInWorld().set(actualFootOrientationInWorld);

      message.setRobotSide((byte) 255);
      return message;
   }

   public static FootstepStatusMessage createFootstepStatus(FootstepStatus status, int footstepIndex, Point3D actualFootPositionInWorld,
                                                            Quaternion actualFootOrientationInWorld, RobotSide robotSide)
   {
      FootstepStatusMessage message = new FootstepStatusMessage();
      message.setFootstepStatus(status.toByte());
      message.setFootstepIndex(footstepIndex);
      message.getDesiredFootPositionInWorld().setToNaN();
      message.getDesiredFootOrientationInWorld().setToNaN();
      message.getActualFootPositionInWorld().set(actualFootPositionInWorld);
      message.getActualFootOrientationInWorld().set(actualFootOrientationInWorld);
      message.setRobotSide(robotSide.toByte());
      return message;
   }

   public static FootstepStatusMessage createFootstepStatus(FootstepStatus status, int footstepIndex, Point3D desiredFootPositionInWorld,
                                                            Quaternion desiredFootOrientationInWorld, Point3D actualFootPositionInWorld,
                                                            Quaternion actualFootOrientationInWorld, RobotSide robotSide)
   {
      FootstepStatusMessage message = new FootstepStatusMessage();
      message.setFootstepStatus(status.toByte());
      message.setFootstepIndex(footstepIndex);
      message.getDesiredFootPositionInWorld().set(desiredFootPositionInWorld);
      message.getDesiredFootOrientationInWorld().set(desiredFootOrientationInWorld);
      message.getActualFootPositionInWorld().set(actualFootPositionInWorld);
      message.getActualFootOrientationInWorld().set(actualFootOrientationInWorld);
      message.setRobotSide(robotSide.toByte());
      return message;
   }

<<<<<<< HEAD
   public static SO3TrajectoryMessage createSO3TrajectoryMessage(double trajectoryTime, QuaternionReadOnly desiredOrientation,
                                                                 Vector3DReadOnly desiredAngularVelocity, ReferenceFrame trajectoryFrame)
=======
   public static SO3TrajectoryMessage createSO3TrajectoryMessage(double trajectoryTime, Orientation3DReadOnly desiredOrientation, ReferenceFrame trajectoryFrame)
>>>>>>> 3ad42ed0
   {
      return createSO3TrajectoryMessage(trajectoryTime, desiredOrientation, desiredAngularVelocity, trajectoryFrame.hashCode());
   }

<<<<<<< HEAD
   public static SO3TrajectoryMessage createSO3TrajectoryMessage(double trajectoryTime, QuaternionReadOnly desiredOrientation,
                                                                 Vector3DReadOnly desiredAngularVelocity, long trajectoryReferenceFrameId)
=======
   public static SO3TrajectoryMessage createSO3TrajectoryMessage(double trajectoryTime, Orientation3DReadOnly desiredOrientation, long trajectoryReferenceFrameId)
>>>>>>> 3ad42ed0
   {
      SO3TrajectoryMessage message = new SO3TrajectoryMessage();
      message.getTaskspaceTrajectoryPoints().add().set(createSO3TrajectoryPointMessage(trajectoryTime, desiredOrientation, desiredAngularVelocity));
      message.getFrameInformation().setTrajectoryReferenceFrameId(trajectoryReferenceFrameId);
      return message;
   }

   public static HighLevelStateMessage createHighLevelStateMessage(HighLevelControllerName highLevelControllerName)
   {
      HighLevelStateMessage message = new HighLevelStateMessage();
      message.setHighLevelControllerName(highLevelControllerName.toByte());
      return message;
   }

   public static WallPosePacket createWallPosePacket(WallPosePacket other)
   {
      WallPosePacket message = new WallPosePacket();
      message.set(other);
      return message;
   }

   public static WallPosePacket createWallPosePacket(double cuttingRadius, Tuple3DReadOnly centerPosition, Orientation3DReadOnly centerOrientation)
   {
      WallPosePacket message = new WallPosePacket();
      message.setCuttingRadius(cuttingRadius);
      message.getCenterPosition().set(centerPosition);
      message.getCenterOrientation().set(centerOrientation);
      return message;
   }

   public static WallPosePacket createWallPosePacket(double cuttingRadius, Tuple3DReadOnly centerPosition, RotationMatrixReadOnly rotationMatrix)
   {
      WallPosePacket message = new WallPosePacket();
      message.setCuttingRadius(cuttingRadius);
      message.getCenterPosition().set(centerPosition);
      message.getCenterOrientation().set(new Quaternion(rotationMatrix));
      return message;
   }

   public static FootstepPlanRequestPacket createFootstepPlanRequestPacket(FootstepPlanRequestType requestType, FootstepDataMessage startFootstep,
                                                                           double thetaStart, List<FootstepDataMessage> goals)
   {
      FootstepPlanRequestPacket message = new FootstepPlanRequestPacket();
      message.setFootstepPlanRequestType(requestType.toByte());
      message.getStartFootstep().set(startFootstep);
      message.setThetaStart(thetaStart);
      MessageTools.copyData(goals, message.getGoals());
      return message;
   }

   public static FootstepPlanRequestPacket createFootstepPlanRequestPacket(FootstepPlanRequestType requestType, FootstepDataMessage startFootstep,
                                                                           double thetaStart, List<FootstepDataMessage> goals, double maxSuboptimality)
   {
      FootstepPlanRequestPacket message = new FootstepPlanRequestPacket();
      message.setFootstepPlanRequestType(requestType.toByte());
      message.getStartFootstep().set(startFootstep);
      message.setThetaStart(thetaStart);
      MessageTools.copyData(goals, message.getGoals());
      message.setMaxSubOptimality(maxSuboptimality);
      return message;
   }

   public static HandJointAnglePacket createHandJointAnglePacket(RobotSide robotSide, boolean connected, boolean calibrated, double[] jointAngles)
   {
      HandJointAnglePacket message = new HandJointAnglePacket();
      message.setRobotSide(robotSide == null ? -1 : robotSide.toByte());
      message.getJointAngles().add(jointAngles);
      message.setConnected(connected);
      message.setCalibrated(calibrated);
      return message;
   }

   public static HandCollisionDetectedPacket createHandCollisionDetectedPacket(RobotSide robotSide, int collisionSeverityLevelZeroToThree)
   {
      HandCollisionDetectedPacket message = new HandCollisionDetectedPacket();
      message.setRobotSide(robotSide.toByte());
      message.setCollisionSeverityLevelOneToThree(MathTools.clamp(collisionSeverityLevelZeroToThree, 1, 3));
      return message;
   }

   public static AtlasLowLevelControlModeMessage createAtlasLowLevelControlModeMessage(AtlasLowLevelControlMode request)
   {
      AtlasLowLevelControlModeMessage message = new AtlasLowLevelControlModeMessage();
      message.setRequestedAtlasLowLevelControlMode(request.toByte());
      return message;
   }

   public static HandLoadBearingMessage createHandLoadBearingMessage(RobotSide robotSide)
   {
      HandLoadBearingMessage message = new HandLoadBearingMessage();
      message.setRobotSide(robotSide.toByte());
      return message;
   }

   public static BehaviorControlModeResponsePacket createBehaviorControlModeResponsePacket(BehaviorControlModeEnum requestedControl)
   {
      BehaviorControlModeResponsePacket message = new BehaviorControlModeResponsePacket();
      message.setBehaviorControlModeEnumRequest(requestedControl.toByte());
      return message;
   }

   public static TrajectoryPoint1DMessage createTrajectoryPoint1DMessage(OneDoFTrajectoryPointBasics trajectoryPoint)
   {
      TrajectoryPoint1DMessage message = new TrajectoryPoint1DMessage();
      message.setTime(trajectoryPoint.getTime());
      message.setPosition(trajectoryPoint.getPosition());
      message.setVelocity(trajectoryPoint.getVelocity());
      return message;
   }

   public static TrajectoryPoint1DMessage createTrajectoryPoint1DMessage(double time, double position, double velocity)
   {
      TrajectoryPoint1DMessage message = new TrajectoryPoint1DMessage();
      message.setTime(time);
      message.setPosition(position);
      message.setVelocity(velocity);
      return message;
   }

   public static StateEstimatorModePacket createStateEstimatorModePacket(StateEstimatorMode requestedOperatingMode)
   {
      StateEstimatorModePacket message = new StateEstimatorModePacket();
      message.setRequestedStateEstimatorMode(requestedOperatingMode.toByte());
      return message;
   }

   public static KinematicsToolboxOutputStatus createKinematicsToolboxOutputStatus(FullHumanoidRobotModel fullRobotModel)
   {
      return MessageTools.createKinematicsToolboxOutputStatus(fullRobotModel.getRootJoint(), FullRobotModelUtils.getAllJointsExcludingHands(fullRobotModel));
   }

   public static HumanoidBehaviorTypePacket createHumanoidBehaviorTypePacket(HumanoidBehaviorType behaviorType)
   {
      HumanoidBehaviorTypePacket message = new HumanoidBehaviorTypePacket();
      message.setHumanoidBehaviorType(behaviorType.toByte());
      return message;
   }

   public static FootstepDataListMessage createFootstepDataListMessage(List<FootstepDataMessage> footstepDataList, double finalTransferDuration)
   {
      return createFootstepDataListMessage(footstepDataList, 0.0, 0.0, finalTransferDuration, ExecutionMode.OVERRIDE);
   }

   /**
    * Set the id of the message to {@link Packet#VALID_MESSAGE_DEFAULT_ID}.
    *
    * @param footstepDataList
    * @param defaultSwingDuration
    * @param defaultTransferDuration
    * @param executionMode
    */
   public static FootstepDataListMessage createFootstepDataListMessage(List<FootstepDataMessage> footstepDataList, double defaultSwingDuration,
                                                                       double defaultTransferDuration, ExecutionMode executionMode)
   {
      return createFootstepDataListMessage(footstepDataList, defaultSwingDuration, defaultTransferDuration, defaultTransferDuration, executionMode);
   }

   /**
    * Set the id of the message to {@link Packet#VALID_MESSAGE_DEFAULT_ID}.
    *
    * @param footstepDataList
    * @param defaultSwingDuration
    * @param defaultTransferDuration
    * @param finalTransferDuration
    * @param executionMode
    */
   public static FootstepDataListMessage createFootstepDataListMessage(List<FootstepDataMessage> footstepDataList, double defaultSwingDuration,
                                                                       double defaultTransferDuration, double finalTransferDuration,
                                                                       ExecutionMode executionMode)
   {
      FootstepDataListMessage message = new FootstepDataListMessage();
      MessageTools.copyData(footstepDataList, message.getFootstepDataList());
      message.setDefaultSwingDuration(defaultSwingDuration);
      message.setDefaultTransferDuration(defaultTransferDuration);
      message.setFinalTransferDuration(finalTransferDuration);
      return message;
   }

   /**
    * Set the id of the message to {@link Packet#VALID_MESSAGE_DEFAULT_ID}. Set execution mode to
    * OVERRIDE
    *
    * @param defaultSwingDuration
    * @param defaultTransferDuration
    */
   public static FootstepDataListMessage createFootstepDataListMessage(double defaultSwingDuration, double defaultTransferDuration)
   {
      return createFootstepDataListMessage(defaultSwingDuration, defaultTransferDuration, defaultTransferDuration);
   }

   /**
    * Set the id of the message to {@link Packet#VALID_MESSAGE_DEFAULT_ID}. Set execution mode to
    * OVERRIDE
    *
    * @param defaultSwingDuration
    * @param defaultTransferDuration
    * @param finalTransferDuration
    */
   public static FootstepDataListMessage createFootstepDataListMessage(double defaultSwingDuration, double defaultTransferDuration,
                                                                       double finalTransferDuration)
   {
      FootstepDataListMessage message = new FootstepDataListMessage();
      message.setDefaultSwingDuration(defaultSwingDuration);
      message.setDefaultTransferDuration(defaultTransferDuration);
      message.setFinalTransferDuration(finalTransferDuration);
      return message;
   }

   /**
    * Creates a message with the desired grasp to be performed. Set the id of the message to
    * {@link Packet#VALID_MESSAGE_DEFAULT_ID}.
    *
    * @param robotSide                refers to which hand will perform the grasp.
    * @param handDesiredConfiguration refers to the desired grasp.
    */
   public static HandDesiredConfigurationMessage createHandDesiredConfigurationMessage(RobotSide robotSide, HandConfiguration handDesiredConfiguration)
   {
      HandDesiredConfigurationMessage message = new HandDesiredConfigurationMessage();
      message.setRobotSide(robotSide.toByte());
      message.setDesiredHandConfiguration(handDesiredConfiguration.toByte());
      return message;
   }

   public static FisheyePacket createFisheyePacket(VideoSource videoSource, long timeStamp, byte[] data, Point3DReadOnly position,
                                                   Orientation3DReadOnly orientation, IntrinsicParameters intrinsicParameters)
   {
      FisheyePacket message = new FisheyePacket();
      message.getVideoPacket().set(createVideoPacket(videoSource, timeStamp, data, position, orientation, intrinsicParameters));
      return message;
   }

   public static VideoPacket createVideoPacket(VideoSource videoSource, long timeStamp, byte[] data, Point3DReadOnly position, Orientation3DReadOnly orientation,
                                               IntrinsicParameters intrinsicParameters)
   {
      VideoPacket message = new VideoPacket();
      message.setVideoSource(videoSource.toByte());
      message.setTimestamp(timeStamp);
      message.getData().add(data);
      message.getPosition().set(position);
      message.getOrientation().set(orientation);
      message.getIntrinsicParameters().set(toIntrinsicParametersMessage(intrinsicParameters));
      return message;
   }

   public static LocalVideoPacket createLocalVideoPacket(long timeStamp, BufferedImage image, IntrinsicParameters intrinsicParameters)
   {
      LocalVideoPacket message = new LocalVideoPacket();
      message.timeStamp = timeStamp;
      message.image = image;
      message.intrinsicParameters = toIntrinsicParametersMessage(intrinsicParameters);
      return message;
   }

   /**
    * Set the id of the message to {@link Packet#VALID_MESSAGE_DEFAULT_ID}.
    *
    * @param pause
    */
   public static PauseWalkingMessage createPauseWalkingMessage(boolean pause)
   {
      PauseWalkingMessage message = new PauseWalkingMessage();
      message.setPause(pause);
      return message;
   }

   public static ReachingManifoldMessage createReachingManifoldMessage(RigidBodyBasics rigidBody)
   {
      ReachingManifoldMessage message = new ReachingManifoldMessage();
      message.setEndEffectorHashCode(rigidBody.hashCode());
      return message;
   }

   public static WholeBodyTrajectoryToolboxConfigurationMessage createWholeBodyTrajectoryToolboxConfigurationMessage(int numberOfInitialGuesses)
   {
      return createWholeBodyTrajectoryToolboxConfigurationMessage(numberOfInitialGuesses, -1);
   }

   public static WholeBodyTrajectoryToolboxConfigurationMessage createWholeBodyTrajectoryToolboxConfigurationMessage(int numberOfInitialGuesses,
                                                                                                                     int maximumExpansionSize)
   {
      WholeBodyTrajectoryToolboxConfigurationMessage message = new WholeBodyTrajectoryToolboxConfigurationMessage();
      message.setNumberOfInitialGuesses(numberOfInitialGuesses);
      message.setMaximumExpansionSize(maximumExpansionSize);
      return message;
   }

   public static SO3TrajectoryPointMessage createSO3TrajectoryPointMessage(double time, Orientation3DReadOnly orientation, Vector3DReadOnly angularVelocity)
   {
      SO3TrajectoryPointMessage message = new SO3TrajectoryPointMessage();
      message.setTime(time);
      message.getOrientation().set(new Quaternion(orientation));
      message.getAngularVelocity().set(new Vector3D(angularVelocity));
      return message;
   }

   public static ArmDesiredAccelerationsMessage createArmDesiredAccelerationsMessage(RobotSide robotSide, double[] armDesiredJointAccelerations)
   {
      ArmDesiredAccelerationsMessage message = new ArmDesiredAccelerationsMessage();
      message.getDesiredAccelerations().set(HumanoidMessageTools.createDesiredAccelerationsMessage(armDesiredJointAccelerations));
      message.setRobotSide(robotSide.toByte());
      return message;
   }

   /**
    * Constructor that sets the desired accelerations in this message to the provided values
    *
    * @param desiredJointAccelerations
    */
   public static SpineDesiredAccelerationsMessage createSpineDesiredAccelerationsMessage(double[] desiredJointAccelerations)
   {
      SpineDesiredAccelerationsMessage message = new SpineDesiredAccelerationsMessage();
      message.getDesiredAccelerations().set(HumanoidMessageTools.createDesiredAccelerationsMessage(desiredJointAccelerations));
      return message;
   }

   /**
    * Use this constructor to go straight to the given end points. Set the id of the message to
    * {@link Packet#VALID_MESSAGE_DEFAULT_ID}.
    *
    * @param trajectoryTime        how long it takes to reach the desired pose.
    * @param desiredJointPositions desired joint positions. The array length should be equal to the
    *                              number of controlled joints.
    */
   public static JointspaceTrajectoryMessage createJointspaceTrajectoryMessage(double trajectoryTime, double[] desiredJointPositions)
   {
      JointspaceTrajectoryMessage message = new JointspaceTrajectoryMessage();
      for (int jointIndex = 0; jointIndex < desiredJointPositions.length; jointIndex++)
         message.getJointTrajectoryMessages().add().set(createOneDoFJointTrajectoryMessage(trajectoryTime, desiredJointPositions[jointIndex]));
      return message;
   }

   /**
    * Use this constructor to go straight to the given end points using the specified qp weights. Set
    * the id of the message to {@link Packet#VALID_MESSAGE_DEFAULT_ID}.
    *
    * @param trajectoryTime        how long it takes to reach the desired pose.
    * @param desiredJointPositions desired joint positions. The array length should be equal to the
    *                              number of controlled joints.
    * @param weights               the qp weights for the joint accelerations
    */
   public static JointspaceTrajectoryMessage createJointspaceTrajectoryMessage(double trajectoryTime, double[] desiredJointPositions, double[] weights)
   {
      JointspaceTrajectoryMessage message = new JointspaceTrajectoryMessage();
      for (int jointIndex = 0; jointIndex < desiredJointPositions.length; jointIndex++)
      {
         OneDoFJointTrajectoryMessage oneDoFJointTrajectoryMessage = createOneDoFJointTrajectoryMessage(trajectoryTime, desiredJointPositions[jointIndex]);
         oneDoFJointTrajectoryMessage.setWeight(weights[jointIndex]);
         message.getJointTrajectoryMessages().add().set(oneDoFJointTrajectoryMessage);
      }
      return message;
   }

   /**
    * Use this constructor to go straight to the given end points using the specified qp weights. Set
    * the id of the message to {@link Packet#VALID_MESSAGE_DEFAULT_ID}.
    *
    * @param trajectoryTime         how long it takes to reach the desired pose.
    * @param desiredJointPositions  desired joint positions. The array length should be equal to the
    *                               number of controlled joints.
    * @param desiredJointVelocities desired joint velocities. The array length should be equal to the
    *                               number of controlled joints. Can be {@code null}.
    * @param weights                the qp weights for the joint accelerations. The array length should
    *                               be equal to the number of controlled joints. Can be {@code null}.
    */
   public static JointspaceTrajectoryMessage createJointspaceTrajectoryMessage(double trajectoryTime, double[] desiredJointPositions,
                                                                               double[] desiredJointVelocities, double[] weights)
   {
      JointspaceTrajectoryMessage message = new JointspaceTrajectoryMessage();
      for (int jointIndex = 0; jointIndex < desiredJointPositions.length; jointIndex++)
      {
         OneDoFJointTrajectoryMessage oneDoFJointTrajectoryMessage;
         if (desiredJointVelocities == null)
         {
            if (weights == null)
               oneDoFJointTrajectoryMessage = createOneDoFJointTrajectoryMessage(trajectoryTime, desiredJointPositions[jointIndex]);
            else
               oneDoFJointTrajectoryMessage = createOneDoFJointTrajectoryMessage(trajectoryTime, desiredJointPositions[jointIndex], weights[jointIndex]);
         }
         else
         {
            if (weights == null)
               oneDoFJointTrajectoryMessage = createOneDoFJointTrajectoryMessage(trajectoryTime,
                                                                                 desiredJointPositions[jointIndex],
                                                                                 desiredJointVelocities[jointIndex],
                                                                                 -1.0);
            else
               oneDoFJointTrajectoryMessage = createOneDoFJointTrajectoryMessage(trajectoryTime,
                                                                                 desiredJointPositions[jointIndex],
                                                                                 desiredJointVelocities[jointIndex],
                                                                                 weights[jointIndex]);
         }
         message.getJointTrajectoryMessages().add().set(oneDoFJointTrajectoryMessage);
      }
      return message;
   }

   public static JointspaceTrajectoryMessage createJointspaceTrajectoryMessage(double[] trajectoryTimes, double[] desiredJointPositions)
   {
      JointspaceTrajectoryMessage message = new JointspaceTrajectoryMessage();
      for (int jointIndex = 0; jointIndex < desiredJointPositions.length; jointIndex++)
         message.getJointTrajectoryMessages().add().set(createOneDoFJointTrajectoryMessage(trajectoryTimes[jointIndex], desiredJointPositions[jointIndex]));
      return message;
   }

   /**
    * Create a message using the given joint trajectory points. Set the id of the message to
    * {@link Packet#VALID_MESSAGE_DEFAULT_ID}.
    *
    * @param oneDoFJointTrajectoryMessages joint trajectory points to be executed.
    */
   public static JointspaceTrajectoryMessage createJointspaceTrajectoryMessage(OneDoFJointTrajectoryMessage[] oneDoFJointTrajectoryMessages)
   {
      JointspaceTrajectoryMessage message = new JointspaceTrajectoryMessage();
      MessageTools.copyData(oneDoFJointTrajectoryMessages, message.getJointTrajectoryMessages());
      return message;
   }

   public static SimpleCoactiveBehaviorDataPacket createSimpleCoactiveBehaviorDataPacket(String key, double value)
   {
      SimpleCoactiveBehaviorDataPacket message = new SimpleCoactiveBehaviorDataPacket();
      message.setKey(key);
      message.setValue(value);
      return message;
   }

   public static BDIBehaviorCommandPacket createBDIBehaviorCommandPacket(boolean stop)
   {
      BDIBehaviorCommandPacket message = new BDIBehaviorCommandPacket();
      message.setStop(stop);
      return message;
   }

   public static OneDoFJointTrajectoryMessage createOneDoFJointTrajectoryMessage(OneDoFTrajectoryPointList trajectoryData)
   {
      OneDoFJointTrajectoryMessage message = new OneDoFJointTrajectoryMessage();
      int numberOfPoints = trajectoryData.getNumberOfTrajectoryPoints();

      for (int i = 0; i < numberOfPoints; i++)
      {
         OneDoFTrajectoryPoint trajectoryPoint = trajectoryData.getTrajectoryPoint(i);
         message.getTrajectoryPoints().add().set(HumanoidMessageTools.createTrajectoryPoint1DMessage(trajectoryPoint));
      }
      return message;
   }

   /**
    * Use this constructor to go straight to the given end point.
    *
    * @param trajectoryTime  how long it takes to reach the desired position.
    * @param desiredPosition desired end point position.
    */
   public static OneDoFJointTrajectoryMessage createOneDoFJointTrajectoryMessage(double trajectoryTime, double desiredPosition)
   {
      return createOneDoFJointTrajectoryMessage(trajectoryTime, desiredPosition, -1.0);
   }

   /**
    * Use this constructor to go straight to the given end point.
    *
    * @param trajectoryTime  how long it takes to reach the desired position.
    * @param desiredPosition desired end point position.
    * @param weight          the weight for the qp
    */
   public static OneDoFJointTrajectoryMessage createOneDoFJointTrajectoryMessage(double trajectoryTime, double desiredPosition, double weight)
   {
      return createOneDoFJointTrajectoryMessage(trajectoryTime, desiredPosition, 0.0, weight);
   }

   /**
    * Use this constructor to go straight to the given end point and terminate at the given velocity.
    *
    * @param trajectoryTime  how long it takes to reach the desired position.
    * @param desiredPosition desired end point position.
    * @param desiredVelocity desired final velocity.
    * @param weight          the weight for the qp
    */
   public static OneDoFJointTrajectoryMessage createOneDoFJointTrajectoryMessage(double trajectoryTime, double desiredPosition, double desiredVelocity,
                                                                                 double weight)
   {
      OneDoFJointTrajectoryMessage message = new OneDoFJointTrajectoryMessage();
      message.getTrajectoryPoints().add().set(HumanoidMessageTools.createTrajectoryPoint1DMessage(trajectoryTime, desiredPosition, desiredVelocity));
      message.setWeight(weight);
      return message;
   }

   public static AtlasDesiredPumpPSIPacket createAtlasDesiredPumpPSIPacket(int desiredPumpPsi)
   {
      AtlasDesiredPumpPSIPacket message = new AtlasDesiredPumpPSIPacket();
      message.setDesiredPumpPsi(desiredPumpPsi);
      return message;
   }

   public static AtlasElectricMotorAutoEnableFlagPacket createAtlasElectricMotorAutoEnableFlagPacket(boolean shouldAutoEnable)
   {
      AtlasElectricMotorAutoEnableFlagPacket message = new AtlasElectricMotorAutoEnableFlagPacket();
      message.setShouldAutoEnable(shouldAutoEnable);
      return message;
   }

   public static EuclideanTrajectoryPointMessage createEuclideanTrajectoryPointMessage(double time, Point3DReadOnly position, Vector3DReadOnly linearVelocity)
   {
      EuclideanTrajectoryPointMessage message = new EuclideanTrajectoryPointMessage();
      message.setTime(time);
      message.getPosition().set(new Point3D(position));
      message.getLinearVelocity().set(new Vector3D(linearVelocity));
      return message;
   }

   public static WalkToGoalBehaviorPacket createWalkToGoalBehaviorPacket(WalkToGoalAction action)
   {
      WalkToGoalBehaviorPacket message = new WalkToGoalBehaviorPacket();
      message.setWalkToGoalAction(action.toByte());
      return message;
   }

   public static WalkToGoalBehaviorPacket createWalkToGoalBehaviorPacket(double xGoal, double yGoal, double thetaGoal, RobotSide goalSide)
   {
      WalkToGoalBehaviorPacket message = new WalkToGoalBehaviorPacket();
      message.setWalkToGoalAction(WalkToGoalAction.FIND_PATH.toByte());
      message.setXGoal(xGoal);
      message.setYGoal(yGoal);
      message.setThetaGoal(thetaGoal);
      message.setGoalRobotSide(goalSide.toByte());
      return message;
   }

   public static BDIBehaviorStatusPacket createBDIBehaviorStatusPacket(BDIRobotBehavior currentBehavior)
   {
      BDIBehaviorStatusPacket message = new BDIBehaviorStatusPacket();
      message.setCurrentBdiRobotBehavior(currentBehavior.toByte());
      return message;
   }

   public static SpineTrajectoryMessage createSpineTrajectoryMessage(JointspaceTrajectoryMessage jointspaceTrajectoryMessage)
   {
      SpineTrajectoryMessage message = new SpineTrajectoryMessage();
      message.getJointspaceTrajectory().set(jointspaceTrajectoryMessage);
      return message;
   }

   /**
    * Use this constructor to go straight to the given end points. Set the id of the message to
    * {@link Packet#VALID_MESSAGE_DEFAULT_ID}.
    *
    * @param trajectoryTime        how long it takes to reach the desired pose.
    * @param desiredJointPositions desired joint positions. The array length should be equal to the
    *                              number of joints.
    */
   public static SpineTrajectoryMessage createSpineTrajectoryMessage(double trajectoryTime, double[] desiredJointPositions)
   {
      return createSpineTrajectoryMessage(trajectoryTime, desiredJointPositions, null, null);
   }

   /**
    * Use this constructor to go straight to the given end points. Set the id of the message to
    * {@link Packet#VALID_MESSAGE_DEFAULT_ID}.
    *
    * @param trajectoryTime        how long it takes to reach the desired pose.
    * @param desiredJointPositions desired joint positions. The array length should be equal to the
    *                              number of joints.
    * @param weights               the qp weights for the joint accelerations. If any index is set to
    *                              NaN, that joint will use the controller default weight
    */
   public static SpineTrajectoryMessage createSpineTrajectoryMessage(double trajectoryTime, double[] desiredJointPositions, double[] weights)
   {
      return createSpineTrajectoryMessage(trajectoryTime, desiredJointPositions, null, weights);
   }

   /**
    * Use this constructor to go straight to the given end points. Set the id of the message to
    * {@link Packet#VALID_MESSAGE_DEFAULT_ID}.
    *
    * @param trajectoryTime how long it takes to reach the desired pose.
    * @param jointDesireds  desired joint positions. The array length should be equal to the number of
    *                       joints.
    * @param weights        the qp weights for the joint accelerations. If any index is set to NaN,
    *                       that joint will use the controller default weight
    */
   public static SpineTrajectoryMessage createSpineTrajectoryMessage(double trajectoryTime, double[] desiredJointPositions, double[] desiredJointVelocities,
                                                                     double[] weights)
   {
      SpineTrajectoryMessage message = new SpineTrajectoryMessage();
      message.getJointspaceTrajectory()
             .set(HumanoidMessageTools.createJointspaceTrajectoryMessage(trajectoryTime, desiredJointPositions, desiredJointVelocities, weights));
      return message;
   }

   public static AutomaticManipulationAbortMessage createAutomaticManipulationAbortMessage(boolean enable)
   {
      AutomaticManipulationAbortMessage message = new AutomaticManipulationAbortMessage();
      message.setEnable(enable);
      return message;
   }

   public static StampedPosePacket createStampedPosePacket(String frameId, TimeStampedTransform3D transform, double confidenceFactor)
   {
      StampedPosePacket message = new StampedPosePacket();
      message.getFrameId().append(frameId);
      message.getPose().set(transform.getTransform3D());
      message.setTimestamp(transform.getTimeStamp());
      message.setConfidenceFactor(confidenceFactor);
      return message;
   }

   public static SE3TrajectoryMessage createSE3TrajectoryMessage(double trajectoryTime, Point3DReadOnly desiredPosition, Orientation3DReadOnly desiredOrientation,
                                                                 long trajectoryReferenceFrameId)
   {
      return createSE3TrajectoryMessage(trajectoryTime, desiredPosition, desiredOrientation, zeroVector3D, zeroVector3D, trajectoryReferenceFrameId);
   }

   public static SE3TrajectoryMessage createSE3TrajectoryMessage(double trajectoryTime, Point3DReadOnly desiredPosition, QuaternionReadOnly desiredOrientation,
                                                                 Vector3DReadOnly desiredLinearVelocity, Vector3DReadOnly desiredAngularVelocity,
                                                                 long trajectoryReferenceFrameId)
   {
      SE3TrajectoryMessage message = new SE3TrajectoryMessage();
      message.getTaskspaceTrajectoryPoints().add()
             .set(createSE3TrajectoryPointMessage(trajectoryTime, desiredPosition, desiredOrientation, desiredLinearVelocity, desiredAngularVelocity));
      message.getFrameInformation().setTrajectoryReferenceFrameId(trajectoryReferenceFrameId);
      return message;
   }

<<<<<<< HEAD
   public static SE3TrajectoryMessage createSE3TrajectoryMessage(double trajectoryTime, Pose3DReadOnly desiredPose, ReferenceFrame trajectoryReferenceFrame)
   {
      return createSE3TrajectoryMessage(trajectoryTime, desiredPose.getPosition(), desiredPose.getOrientation(), trajectoryReferenceFrame);
   }

   public static SE3TrajectoryMessage createSE3TrajectoryMessage(double trajectoryTime, Pose3DReadOnly desiredPose, SpatialVectorReadOnly desiredVelocity,
                                                                 ReferenceFrame trajectoryReferenceFrame)
   {
      return createSE3TrajectoryMessage(trajectoryTime,
                                        desiredPose.getPosition(),
                                        desiredPose.getOrientation(),
                                        desiredVelocity.getLinearPart(),
                                        desiredVelocity.getAngularPart(),
                                        trajectoryReferenceFrame);
   }

   public static SE3TrajectoryMessage createSE3TrajectoryMessage(double trajectoryTime, Point3DReadOnly desiredPosition, QuaternionReadOnly desiredOrientation,
                                                                 ReferenceFrame trajectoryReferenceFrame)
   {
      return createSE3TrajectoryMessage(trajectoryTime, desiredPosition, desiredOrientation, zeroVector3D, zeroVector3D, trajectoryReferenceFrame);
   }

   public static SE3TrajectoryMessage createSE3TrajectoryMessage(double trajectoryTime, Point3DReadOnly desiredPosition, QuaternionReadOnly desiredOrientation,
                                                                 Vector3DReadOnly desiredLinearVelocity, Vector3DReadOnly desiredAngularVelocity,
=======
   public static SE3TrajectoryMessage createSE3TrajectoryMessage(double trajectoryTime, Point3DReadOnly desiredPosition, Orientation3DReadOnly desiredOrientation,
>>>>>>> 3ad42ed0
                                                                 ReferenceFrame trajectoryReferenceFrame)
   {
      return createSE3TrajectoryMessage(trajectoryTime,
                                        desiredPosition,
                                        desiredOrientation,
                                        desiredLinearVelocity,
                                        desiredAngularVelocity,
                                        trajectoryReferenceFrame.hashCode());
   }

   public static DetectedObjectPacket createDetectedObjectPacket(Pose3D pose, int id)
   {
      DetectedObjectPacket message = new DetectedObjectPacket();
      message.getPose().set(pose);
      message.setId(id);
      return message;
   }

   public static WalkingControllerFailureStatusMessage createWalkingControllerFailureStatusMessage(Vector2D fallingDirection)
   {
      WalkingControllerFailureStatusMessage message = new WalkingControllerFailureStatusMessage();
      message.getFallingDirection().set(fallingDirection);
      return message;
   }

   public static AtlasWristSensorCalibrationRequestPacket createAtlasWristSensorCalibrationRequestPacket(RobotSide robotSide)
   {
      AtlasWristSensorCalibrationRequestPacket message = new AtlasWristSensorCalibrationRequestPacket();
      message.setRobotSide(robotSide.toByte());
      return message;
   }

   public static GoHomeMessage createGoHomeMessage(HumanoidBodyPart bodyPart, double trajectoryTime)
   {
      GoHomeMessage message = new GoHomeMessage();
      HumanoidMessageTools.checkRobotSide(bodyPart);
      message.setHumanoidBodyPart(bodyPart.toByte());
      message.setTrajectoryTime(trajectoryTime);
      return message;
   }

   public static GoHomeMessage createGoHomeMessage(HumanoidBodyPart bodyPart, RobotSide robotSide, double trajectoryTime)
   {
      GoHomeMessage message = new GoHomeMessage();
      if (robotSide == null)
         HumanoidMessageTools.checkRobotSide(bodyPart);
      message.setHumanoidBodyPart(bodyPart.toByte());
      message.setRobotSide(robotSide.toByte());
      message.setTrajectoryTime(trajectoryTime);
      return message;
   }

   public static SE3TrajectoryPointMessage createSE3TrajectoryPointMessage(double time, Point3DReadOnly position, Orientation3DReadOnly orientation,
                                                                           Vector3DReadOnly linearVelocity, Vector3DReadOnly angularVelocity)
   {
      SE3TrajectoryPointMessage message = new SE3TrajectoryPointMessage();
      message.setTime(time);
      message.getPosition().set(position);
      message.getOrientation().set(orientation);
      message.getLinearVelocity().set(linearVelocity);
      message.getAngularVelocity().set(angularVelocity);
      return message;
   }

   public static WrenchTrajectoryPointMessage createWrenchTrajectoryPointMessage(double time, Vector3DReadOnly torque, Vector3DReadOnly force)
   {
      WrenchTrajectoryPointMessage message = new WrenchTrajectoryPointMessage();
      message.setTime(time);
      if (torque != null)
         message.getWrench().getTorque().set(torque);
      if (force != null)
         message.getWrench().getForce().set(force);
      return message;
   }

   public static FootstepDataMessage createFootstepDataMessage(RobotSide robotSide, Pose3DReadOnly pose)
   {
      return createFootstepDataMessage(robotSide, pose.getPosition(), pose.getOrientation());
   }

   public static FootstepDataMessage createFootstepDataMessage(RobotSide robotSide, Point3DReadOnly location, Orientation3DReadOnly orientation)
   {
      return createFootstepDataMessage(robotSide, location, orientation, null);
   }

   public static FootstepDataMessage createFootstepDataMessage(RobotSide robotSide, Point3DReadOnly location, Orientation3DReadOnly orientation,
                                                               List<? extends Point2DReadOnly> predictedContactPoints)
   {
      return createFootstepDataMessage(robotSide, location, orientation, predictedContactPoints, TrajectoryType.DEFAULT, 0.0);
   }

   public static FootstepDataMessage createFootstepDataMessage(RobotSide robotSide, Point3DReadOnly location, Orientation3DReadOnly orientation,
                                                               TrajectoryType trajectoryType, double swingHeight)
   {
      return createFootstepDataMessage(robotSide, location, orientation, null, trajectoryType, swingHeight);
   }

   public static FootstepDataMessage createFootstepDataMessage(RobotSide robotSide, Point3DReadOnly location, Orientation3DReadOnly orientation,
                                                               List<? extends Point2DReadOnly> predictedContactPoints, TrajectoryType trajectoryType,
                                                               double swingHeight)
   {
      FootstepDataMessage message = new FootstepDataMessage();
      message.setRobotSide(robotSide.toByte());
      message.getLocation().set(location);
      message.getOrientation().set(orientation);
      packPredictedContactPoints(predictedContactPoints, message);
      message.setTrajectoryType(trajectoryType.toByte());
      message.setSwingHeight(swingHeight);
      return message;
   }

   public static FootstepDataMessage createFootstepDataMessage(Footstep footstep)
   {
      FootstepDataMessage message = new FootstepDataMessage();

      message.setRobotSide(footstep.getRobotSide().toByte());

      FramePoint3D location = new FramePoint3D();
      FrameQuaternion orientation = new FrameQuaternion();
      footstep.getPose(location, orientation);
      footstep.getFootstepPose().checkReferenceFrameMatch(ReferenceFrame.getWorldFrame());
      message.getLocation().set(location);
      message.getOrientation().set(orientation);
      packPredictedContactPoints(footstep.getPredictedContactPoints(), message);
      message.setTrajectoryType(footstep.getTrajectoryType().toByte());
      message.setSwingHeight(footstep.getSwingHeight());
      message.setSwingTrajectoryBlendDuration(footstep.getSwingTrajectoryBlendDuration());

      if (footstep.getCustomPositionWaypoints().size() != 0)
      {
         for (int i = 0; i < footstep.getCustomPositionWaypoints().size(); i++)
         {
            FramePoint3D framePoint = footstep.getCustomPositionWaypoints().get(i);
            framePoint.checkReferenceFrameMatch(ReferenceFrame.getWorldFrame());
            message.getCustomPositionWaypoints().add().set(framePoint);
         }
      }

      return message;
   }

   public static KinematicsPlanningToolboxRigidBodyMessage createKinematicsPlanningToolboxRigidBodyMessage(RigidBodyBasics endEffector)
   {
      KinematicsPlanningToolboxRigidBodyMessage message = new KinematicsPlanningToolboxRigidBodyMessage();
      message.setEndEffectorHashCode(endEffector.hashCode());
      return message;
   }

   public static KinematicsPlanningToolboxRigidBodyMessage createKinematicsPlanningToolboxRigidBodyMessage(RigidBodyBasics endEffector,
                                                                                                           TDoubleArrayList keyFrameTimes,
                                                                                                           List<Pose3DReadOnly> keyFramePoses)
   {
      KinematicsPlanningToolboxRigidBodyMessage message = new KinematicsPlanningToolboxRigidBodyMessage();
      message.setEndEffectorHashCode(endEffector.hashCode());

      if (keyFrameTimes.size() != keyFramePoses.size())
         throw new RuntimeException("Inconsistent list lengths: keyFrameTimes.size() = " + keyFrameTimes.size() + ", keyFramePoses.size() = "
               + keyFramePoses.size());

      for (int i = 0; i < keyFrameTimes.size(); i++)
      {
         message.getKeyFrameTimes().add(keyFrameTimes.get(i));
         message.getKeyFramePoses().add().set(keyFramePoses.get(i));
      }
      KinematicsPlanningToolboxMessageFactory.setDefaultAllowableDisplacement(message, keyFrameTimes.size());

      return message;
   }

   public static KinematicsPlanningToolboxRigidBodyMessage createKinematicsPlanningToolboxRigidBodyMessage(RigidBodyBasics endEffector,
                                                                                                           ReferenceFrame controlFrame,
                                                                                                           TDoubleArrayList keyFrameTimes,
                                                                                                           List<Pose3DReadOnly> keyFramePoses)
   {
      KinematicsPlanningToolboxRigidBodyMessage message = new KinematicsPlanningToolboxRigidBodyMessage();
      message.setEndEffectorHashCode(endEffector.hashCode());

      RigidBodyTransform transformToBodyFixedFrame = new RigidBodyTransform();
      controlFrame.getTransformToDesiredFrame(transformToBodyFixedFrame, endEffector.getBodyFixedFrame());
      message.getControlFramePositionInEndEffector().set(transformToBodyFixedFrame.getTranslationVector());
      message.getControlFrameOrientationInEndEffector().set(transformToBodyFixedFrame.getRotationMatrix());

      if (keyFrameTimes.size() != keyFramePoses.size())
         throw new RuntimeException("Inconsistent list lengths: keyFrameTimes.size() = " + keyFrameTimes.size() + ", keyFramePoses.size() = "
               + keyFramePoses.size());

      for (int i = 0; i < keyFrameTimes.size(); i++)
      {
         message.getKeyFrameTimes().add(keyFrameTimes.get(i));
         message.getKeyFramePoses().add().set(keyFramePoses.get(i));
      }
      KinematicsPlanningToolboxMessageFactory.setDefaultAllowableDisplacement(message, keyFrameTimes.size());

      return message;
   }

   public static KinematicsPlanningToolboxCenterOfMassMessage createKinematicsPlanningToolboxCenterOfMassMessage(TDoubleArrayList keyFrameTimes,
                                                                                                                 List<Point3DReadOnly> keyFramePoints)
   {
      KinematicsPlanningToolboxCenterOfMassMessage message = new KinematicsPlanningToolboxCenterOfMassMessage();
      if (keyFrameTimes.size() != keyFramePoints.size())
         throw new RuntimeException("Inconsistent list lengths: keyFrameTimes.size() = " + keyFrameTimes.size() + ", keyFramePoints.size() = "
               + keyFramePoints.size());
      for (int i = 0; i < keyFrameTimes.size(); i++)
      {
         message.getWayPointTimes().add(keyFrameTimes.get(i));
         message.getDesiredWayPointPositionsInWorld().add().set(keyFramePoints.get(i));
      }
      return message;
   }

   public static KinematicsPlanningToolboxOutputStatus createKinematicsPlanningToolboxOutputStatus()
   {
      KinematicsPlanningToolboxOutputStatus message = new KinematicsPlanningToolboxOutputStatus();
      return message;
   }

   public static PlanOffsetStatus createPlanOffsetStatus(Vector3DReadOnly offsetVector)
   {
      PlanOffsetStatus message = new PlanOffsetStatus();
      message.getOffsetVector().set(offsetVector);
      return message;
   }

   /**
    * set the class you want to clear
    *
    * @param clazz the class you want to clear
    */
   public static ClearDelayQueueMessage createClearDelayQueueMessage(Class<? extends Packet<?>> clazz)
   {
      ClearDelayQueueMessage message = new ClearDelayQueueMessage();
      message.setClassSimpleNameBasedHashCode(clazz.getSimpleName().hashCode());
      return message;
   }

   public static LocalizationStatusPacket createLocalizationStatusPacket(double overlap, String status)
   {
      LocalizationStatusPacket message = new LocalizationStatusPacket();
      message.setOverlap(overlap);
      message.setStatus(status);
      return message;
   }

   public static ValveLocationPacket createValveLocationPacket(RigidBodyTransform valveTransformToWorld, double valveRadius)
   {
      ValveLocationPacket message = new ValveLocationPacket();
      message.getValvePoseInWorld().set(valveTransformToWorld);
      message.setValveRadius(valveRadius);
      return message;
   }

   public static ValveLocationPacket createValveLocationPacket(Pose3D valvePoseInWorld, double valveRadius)
   {
      ValveLocationPacket message = new ValveLocationPacket();
      message.getValvePoseInWorld().set(valvePoseInWorld);
      message.setValveRadius(valveRadius);
      return message;
   }

   public static FootTrajectoryMessage createFootTrajectoryMessage(RobotSide robotSide, SE3TrajectoryMessage trajectoryMessage)
   {
      FootTrajectoryMessage message = new FootTrajectoryMessage();
      message.getSe3Trajectory().set(trajectoryMessage);
      message.setRobotSide(robotSide.toByte());
      return message;
   }

   /**
    * Use this constructor to execute a straight line trajectory in taskspace. The chest is used as the
    * base for the control. Set the id of the message to {@link Packet#VALID_MESSAGE_DEFAULT_ID}.
    *
    * @param robotSide          is used to define which foot is performing the trajectory.
    * @param trajectoryTime     how long it takes to reach the desired pose.
    * @param desiredPosition    desired foot position expressed in world frame.
    * @param desiredOrientation desired foot orientation expressed in world frame.
    */
   public static FootTrajectoryMessage createFootTrajectoryMessage(RobotSide robotSide, double trajectoryTime, Point3DReadOnly desiredPosition,
                                                                   Orientation3DReadOnly desiredOrientation)
   {
      FootTrajectoryMessage message = new FootTrajectoryMessage();
      message.getSe3Trajectory()
             .set(HumanoidMessageTools.createSE3TrajectoryMessage(trajectoryTime, desiredPosition, desiredOrientation, ReferenceFrame.getWorldFrame()));
      message.setRobotSide(robotSide.toByte());
      return message;
   }

   public static FootTrajectoryMessage createFootTrajectoryMessage(RobotSide robotSide, double trajectoryTime, Pose3DReadOnly desiredPose)
   {
      return createFootTrajectoryMessage(robotSide, trajectoryTime, desiredPose.getPosition(), desiredPose.getOrientation());
   }

   public static FootTrajectoryMessage createFootTrajectoryMessage(RobotSide robotSide, double trajectoryTime, Pose3DReadOnly desiredPose,
                                                                   SpatialVectorReadOnly desiredVelocity, ReferenceFrame trajectoryReferenceFrame)
   {
      FootTrajectoryMessage message = new FootTrajectoryMessage();
      message.getSe3Trajectory().set(createSE3TrajectoryMessage(trajectoryTime, desiredPose, desiredVelocity, trajectoryReferenceFrame));
      message.setRobotSide(robotSide.toByte());
      return message;
   }

   public static PrepareForLocomotionMessage createPrepareForLocomotionMessage(boolean prepareManipulation, boolean preparePelvis)
   {
      PrepareForLocomotionMessage message = new PrepareForLocomotionMessage();
      message.setPrepareManipulation(prepareManipulation);
      message.setPreparePelvis(preparePelvis);
      return message;
   }

   public static WalkOverTerrainGoalPacket createWalkOverTerrainGoalPacket(Point3D position, Quaternion orientation)
   {
      WalkOverTerrainGoalPacket message = new WalkOverTerrainGoalPacket();
      message.getPosition().set(position);
      message.getOrientation().set(orientation);
      return message;
   }

   public static void checkRobotSide(HumanoidBodyPart bodyPart)
   {
      if (bodyPart.isRobotSideNeeded())
         throw new RuntimeException("Need to provide robotSide for the bodyPart: " + bodyPart);
   }

   public static IntrinsicParametersMessage toIntrinsicParametersMessage(IntrinsicParameters intrinsicParameters)
   {
      IntrinsicParametersMessage intrinsicParametersMessage = new IntrinsicParametersMessage();
      intrinsicParametersMessage.setWidth(intrinsicParameters.width);
      intrinsicParametersMessage.setHeight(intrinsicParameters.height);
      intrinsicParametersMessage.setFx(intrinsicParameters.fx);
      intrinsicParametersMessage.setFy(intrinsicParameters.fy);
      intrinsicParametersMessage.setSkew(intrinsicParameters.skew);
      intrinsicParametersMessage.setCx(intrinsicParameters.cx);
      intrinsicParametersMessage.setCy(intrinsicParameters.cy);
      if (intrinsicParameters.radial != null)
         intrinsicParametersMessage.getRadial().add(intrinsicParameters.radial);
      intrinsicParametersMessage.setT1(intrinsicParameters.t1);
      intrinsicParametersMessage.setT2(intrinsicParameters.t2);
      return intrinsicParametersMessage;
   }

   public static IntrinsicParameters toIntrinsicParameters(IntrinsicParametersMessage message)
   {
      IntrinsicParameters intrinsicParameters = new IntrinsicParameters();
      intrinsicParameters.width = message.getWidth();
      intrinsicParameters.height = message.getHeight();
      intrinsicParameters.fx = message.getFx();
      intrinsicParameters.fy = message.getFy();
      intrinsicParameters.skew = message.getSkew();
      intrinsicParameters.cx = message.getCx();
      intrinsicParameters.cy = message.getCy();
      if (!message.getRadial().isEmpty())
         intrinsicParameters.radial = message.getRadial().toArray();
      intrinsicParameters.t1 = message.getT1();
      intrinsicParameters.t2 = message.getT2();
      return intrinsicParameters;
   }

   public static void packPredictedContactPoints(Point2DReadOnly[] contactPoints, FootstepDataMessage message)
   {
      if (contactPoints == null)
         return;
      MessageTools.copyData(Arrays.stream(contactPoints).map(Point3D::new).collect(Collectors.toList()), message.getPredictedContactPoints2d());
   }

   public static void packPredictedContactPoints(List<? extends Point2DReadOnly> contactPoints, FootstepDataMessage message)
   {
      if (contactPoints == null)
         return;

      message.getPredictedContactPoints2d().clear();

      for (int i = 0; i < contactPoints.size(); i++)
      {
         message.getPredictedContactPoints2d().add().set(contactPoints.get(i), 0.0);
      }
   }

   public static List<Point2D> unpackPredictedContactPoints(FootstepDataMessage message)
   {
      return message.getPredictedContactPoints2d().stream().map(Point2D::new).collect(Collectors.toList());
   }

   public static void setGroundQuadTreeSupport(Point3DReadOnly[] pointCloud, PointCloudWorldPacket pointCloudWorldPacket)
   {
      pointCloudWorldPacket.getGroundQuadTreeSupport().reset();

      for (int i = 0; i < pointCloud.length; i++)
      {
         Point3DReadOnly point = pointCloud[i];
         pointCloudWorldPacket.getGroundQuadTreeSupport().add((float) point.getX());
         pointCloudWorldPacket.getGroundQuadTreeSupport().add((float) point.getY());
         pointCloudWorldPacket.getGroundQuadTreeSupport().add((float) point.getZ());
      }
   }

   public static void setDecayingWorldScan(Point3DReadOnly[] pointCloud, PointCloudWorldPacket pointCloudWorldPacket)
   {
      pointCloudWorldPacket.getDecayingWorldScan().reset();

      for (int i = 0; i < pointCloud.length; i++)
      {
         Point3DReadOnly point = pointCloud[i];
         pointCloudWorldPacket.getDecayingWorldScan().add((float) point.getX());
         pointCloudWorldPacket.getDecayingWorldScan().add((float) point.getY());
         pointCloudWorldPacket.getDecayingWorldScan().add((float) point.getZ());
      }
   }

   public static Point3D32[] getDecayingWorldScan(PointCloudWorldPacket pointCloudWorldPacket)
   {
      int numberOfPoints = pointCloudWorldPacket.getDecayingWorldScan().size() / 3;

      Point3D32[] points = new Point3D32[numberOfPoints];
      for (int i = 0; i < numberOfPoints; i++)
      {
         Point3D32 point = new Point3D32();
         point.setX(pointCloudWorldPacket.getDecayingWorldScan().get(3 * i));
         point.setY(pointCloudWorldPacket.getDecayingWorldScan().get(3 * i + 1));
         point.setZ(pointCloudWorldPacket.getDecayingWorldScan().get(3 * i + 2));
         points[i] = point;
      }

      return points;
   }

   public static HeightQuadTreeToolboxRequestMessage clearRequest(PacketDestination destination)
   {
      HeightQuadTreeToolboxRequestMessage clearMessage = new HeightQuadTreeToolboxRequestMessage();
      clearMessage.setDestination(destination.ordinal());
      clearMessage.setRequestClearQuadTree(true);
      clearMessage.setRequestQuadTreeUpdate(false);
      return clearMessage;
   }

   public static HeightQuadTreeToolboxRequestMessage requestQuadTreeUpdate(PacketDestination destination)
   {
      HeightQuadTreeToolboxRequestMessage requestMessage = new HeightQuadTreeToolboxRequestMessage();
      requestMessage.setDestination(destination.ordinal());
      requestMessage.setRequestClearQuadTree(false);
      requestMessage.setRequestQuadTreeUpdate(true);
      return requestMessage;
   }

   public static void packLocalizationPointMap(Point3DReadOnly[] pointCloud, LocalizationPointMapPacket localizationPointMapPacket)
   {
      localizationPointMapPacket.getLocalizationPointMap().reset();

      for (int i = 0; i < pointCloud.length; i++)
      {
         Point3DReadOnly point = pointCloud[i];
         localizationPointMapPacket.getLocalizationPointMap().add((float) point.getX());
         localizationPointMapPacket.getLocalizationPointMap().add((float) point.getY());
         localizationPointMapPacket.getLocalizationPointMap().add((float) point.getZ());
      }
   }

   public static Point3D32[] unpackLocalizationPointMap(LocalizationPointMapPacket localizationPointMapPacket)
   {
      int numberOfPoints = localizationPointMapPacket.getLocalizationPointMap().size() / 3;

      Point3D32[] points = new Point3D32[numberOfPoints];
      for (int i = 0; i < numberOfPoints; i++)
      {
         Point3D32 point = new Point3D32();
         point.setX(localizationPointMapPacket.getLocalizationPointMap().get(3 * i));
         point.setY(localizationPointMapPacket.getLocalizationPointMap().get(3 * i + 1));
         point.setZ(localizationPointMapPacket.getLocalizationPointMap().get(3 * i + 2));
         points[i] = point;
      }

      return points;
   }

   public static void checkIfDataFrameIdsMatch(FrameInformation frameInformation, ReferenceFrame referenceFrame)
   {
      long expectedId = HumanoidMessageTools.getDataFrameIDConsideringDefault(frameInformation);

      if (expectedId != referenceFrame.hashCode() && expectedId != referenceFrame.getAdditionalNameBasedHashCode())
      {
         String msg = "Argument's hashcode " + referenceFrame + " " + referenceFrame.hashCode() + " does not match " + expectedId;
         throw new ReferenceFrameMismatchException(msg);
      }
   }

   public static void checkIfDataFrameIdsMatch(FrameInformation frameInformation, long otherReferenceFrameId)
   {
      long expectedId = HumanoidMessageTools.getDataFrameIDConsideringDefault(frameInformation);

      if (expectedId != otherReferenceFrameId)
      {
         String msg = "Argument's hashcode " + otherReferenceFrameId + " does not match " + expectedId;
         throw new ReferenceFrameMismatchException(msg);
      }
   }

   public static long getDataFrameIDConsideringDefault(FrameInformation frameInformation)
   {
      long dataId = frameInformation.getDataReferenceFrameId();
      if (dataId == NameBasedHashCodeTools.DEFAULT_HASHCODE)
      {
         dataId = frameInformation.getTrajectoryReferenceFrameId();
      }
      return dataId;
   }

   public static double unpackJointAngle(HandJointAnglePacket handJointAnglePacket, HandJointName jointName)
   {
      int index = jointName.getIndex(RobotSide.fromByte(handJointAnglePacket.getRobotSide()));
      if (index == -1)
      {
         return 0;
      }

      return handJointAnglePacket.getJointAngles().get(index);
   }

   public static void packFootSupportPolygon(RobotSide robotSide, ConvexPolygon2DReadOnly footPolygon, CapturabilityBasedStatus capturabilityBasedStatus)
   {
      int numberOfVertices = footPolygon.getNumberOfVertices();

      if (numberOfVertices > CAPTURABILITY_BASED_STATUS_MAXIMUM_NUMBER_OF_VERTICES)
      {
         numberOfVertices = CAPTURABILITY_BASED_STATUS_MAXIMUM_NUMBER_OF_VERTICES;
      }

      if (robotSide == RobotSide.LEFT)
      {
         capturabilityBasedStatus.getLeftFootSupportPolygon2d().clear();
      }
      else
      {
         capturabilityBasedStatus.getRightFootSupportPolygon2d().clear();
      }

      for (int i = 0; i < numberOfVertices; i++)
      {
         if (robotSide == RobotSide.LEFT)
         {
            capturabilityBasedStatus.getLeftFootSupportPolygon2d().add().set(footPolygon.getVertex(i), 0.0);
         }
         else
         {
            capturabilityBasedStatus.getRightFootSupportPolygon2d().add().set(footPolygon.getVertex(i), 0.0);
         }
      }
   }

   public static FrameConvexPolygon2D unpackFootSupportPolygon(CapturabilityBasedStatus capturabilityBasedStatus, RobotSide robotSide)
   {
      if (robotSide == RobotSide.LEFT && capturabilityBasedStatus.getLeftFootSupportPolygon2d().size() > 0)
         return new FrameConvexPolygon2D(ReferenceFrame.getWorldFrame(),
                                         Vertex3DSupplier.asVertex3DSupplier(capturabilityBasedStatus.getLeftFootSupportPolygon2d()));
      else if (capturabilityBasedStatus.getRightFootSupportPolygon2d() != null)
         return new FrameConvexPolygon2D(ReferenceFrame.getWorldFrame(),
                                         Vertex3DSupplier.asVertex3DSupplier(capturabilityBasedStatus.getRightFootSupportPolygon2d()));
      else
         return new FrameConvexPolygon2D(ReferenceFrame.getWorldFrame());
   }

   public static boolean unpackIsInDoubleSupport(CapturabilityBasedStatus capturabilityBasedStatus)
   {
      return capturabilityBasedStatus.getLeftFootSupportPolygon2d().size() != 0 & capturabilityBasedStatus.getRightFootSupportPolygon2d().size() != 0;
   }

   public static boolean unpackIsSupportFoot(CapturabilityBasedStatus capturabilityBasedStatus, RobotSide robotside)
   {
      if (robotside == RobotSide.LEFT)
         return capturabilityBasedStatus.getLeftFootSupportPolygon2d().size() != 0;
      else
         return capturabilityBasedStatus.getRightFootSupportPolygon2d().size() != 0;
   }

   public static void packManifold(byte[] configurationSpaces, double[] lowerLimits, double[] upperLimits, ReachingManifoldMessage reachingManifoldMessage)
   {
      if (configurationSpaces.length != lowerLimits.length || configurationSpaces.length != upperLimits.length || lowerLimits.length != upperLimits.length)
         throw new RuntimeException("Inconsistent array lengths: configurationSpaces = " + configurationSpaces.length);

      reachingManifoldMessage.getManifoldConfigurationSpaceNames().reset();
      reachingManifoldMessage.getManifoldLowerLimits().reset();
      reachingManifoldMessage.getManifoldUpperLimits().reset();
      reachingManifoldMessage.getManifoldConfigurationSpaceNames().add(configurationSpaces);
      reachingManifoldMessage.getManifoldLowerLimits().add(lowerLimits);
      reachingManifoldMessage.getManifoldUpperLimits().add(upperLimits);
   }

   public static Pose3D unpackPose(WaypointBasedTrajectoryMessage waypointBasedTrajectoryMessage, double time)
   {
      if (time <= 0.0)
         return waypointBasedTrajectoryMessage.getWaypoints().get(0);

      else if (time >= waypointBasedTrajectoryMessage.getWaypointTimes().get(waypointBasedTrajectoryMessage.getWaypointTimes().size() - 1))
         return waypointBasedTrajectoryMessage.getWaypoints().getLast();

      else
      {
         double timeGap = 0.0;

         int indexOfFrame = 0;
         int numberOfTrajectoryTimes = waypointBasedTrajectoryMessage.getWaypointTimes().size();

         for (int i = 0; i < numberOfTrajectoryTimes; i++)
         {
            timeGap = time - waypointBasedTrajectoryMessage.getWaypointTimes().get(i);
            if (timeGap < 0)
            {
               indexOfFrame = i;
               break;
            }
         }

         Pose3D poseOne = waypointBasedTrajectoryMessage.getWaypoints().get(indexOfFrame - 1);
         Pose3D poseTwo = waypointBasedTrajectoryMessage.getWaypoints().get(indexOfFrame);

         double timeOne = waypointBasedTrajectoryMessage.getWaypointTimes().get(indexOfFrame - 1);
         double timeTwo = waypointBasedTrajectoryMessage.getWaypointTimes().get(indexOfFrame);

         double alpha = (time - timeOne) / (timeTwo - timeOne);

         Pose3D ret = new Pose3D();
         ret.interpolate(poseOne, poseTwo, alpha);

         return ret;
      }
   }

   public static double unpackTrajectoryTime(JointspaceTrajectoryMessage jointspaceTrajectoryMessage)
   {
      double trajectoryTime = 0.0;
      for (int i = 0; i < jointspaceTrajectoryMessage.getJointTrajectoryMessages().size(); i++)
      {
         OneDoFJointTrajectoryMessage oneDoFJointTrajectoryMessage = jointspaceTrajectoryMessage.getJointTrajectoryMessages().get(i);
         if (oneDoFJointTrajectoryMessage != null && !oneDoFJointTrajectoryMessage.getTrajectoryPoints().isEmpty())
         {
            trajectoryTime = Math.max(trajectoryTime, oneDoFJointTrajectoryMessage.getTrajectoryPoints().getLast().getTime());
         }
      }
      return trajectoryTime;
   }
}<|MERGE_RESOLUTION|>--- conflicted
+++ resolved
@@ -358,11 +358,7 @@
     * @param desiredOrientation desired hand orientation expressed in world frame.
     */
    public static HandTrajectoryMessage createHandTrajectoryMessage(RobotSide robotSide, double trajectoryTime, Point3DReadOnly desiredPosition,
-<<<<<<< HEAD
-                                                                   QuaternionReadOnly desiredOrientation, ReferenceFrame trajectoryReferenceFrame)
-=======
                                                                    Orientation3DReadOnly desiredOrientation, ReferenceFrame trajectoryReferenceFrame)
->>>>>>> 3ad42ed0
    {
       HandTrajectoryMessage message = new HandTrajectoryMessage();
       message.getSe3Trajectory().set(createSE3TrajectoryMessage(trajectoryTime, desiredPosition, desiredOrientation, trajectoryReferenceFrame));
@@ -809,7 +805,7 @@
       return message;
    }
 
-   public static PelvisOrientationTrajectoryMessage createPelvisOrientationTrajectoryMessage(double trajectoryTime, QuaternionReadOnly desiredOrientation,
+   public static PelvisOrientationTrajectoryMessage createPelvisOrientationTrajectoryMessage(double trajectoryTime, Orientation3DReadOnly desiredOrientation,
                                                                                              Vector3DReadOnly desiredAngularVelocity, ReferenceFrame trajectoryFrame)
    {
       PelvisOrientationTrajectoryMessage message = new PelvisOrientationTrajectoryMessage();
@@ -885,7 +881,7 @@
     * @param desiredOrientation     desired chest orientation expressed the supplied frame.
     * @param desiredAngularVelocity desired angular velocity at the end of the trajectory.
     */
-   public static ChestTrajectoryMessage createChestTrajectoryMessage(double trajectoryTime, QuaternionReadOnly desiredOrientation,
+   public static ChestTrajectoryMessage createChestTrajectoryMessage(double trajectoryTime, Orientation3DReadOnly desiredOrientation,
                                                                      Vector3DReadOnly desiredAngularVelocity, ReferenceFrame trajectoryFrame)
    {
       ChestTrajectoryMessage message = new ChestTrajectoryMessage();
@@ -1137,22 +1133,14 @@
       return message;
    }
 
-<<<<<<< HEAD
-   public static SO3TrajectoryMessage createSO3TrajectoryMessage(double trajectoryTime, QuaternionReadOnly desiredOrientation,
+   public static SO3TrajectoryMessage createSO3TrajectoryMessage(double trajectoryTime, Orientation3DReadOnly desiredOrientation,
                                                                  Vector3DReadOnly desiredAngularVelocity, ReferenceFrame trajectoryFrame)
-=======
-   public static SO3TrajectoryMessage createSO3TrajectoryMessage(double trajectoryTime, Orientation3DReadOnly desiredOrientation, ReferenceFrame trajectoryFrame)
->>>>>>> 3ad42ed0
    {
       return createSO3TrajectoryMessage(trajectoryTime, desiredOrientation, desiredAngularVelocity, trajectoryFrame.hashCode());
    }
 
-<<<<<<< HEAD
-   public static SO3TrajectoryMessage createSO3TrajectoryMessage(double trajectoryTime, QuaternionReadOnly desiredOrientation,
+   public static SO3TrajectoryMessage createSO3TrajectoryMessage(double trajectoryTime, Orientation3DReadOnly desiredOrientation,
                                                                  Vector3DReadOnly desiredAngularVelocity, long trajectoryReferenceFrameId)
-=======
-   public static SO3TrajectoryMessage createSO3TrajectoryMessage(double trajectoryTime, Orientation3DReadOnly desiredOrientation, long trajectoryReferenceFrameId)
->>>>>>> 3ad42ed0
    {
       SO3TrajectoryMessage message = new SO3TrajectoryMessage();
       message.getTaskspaceTrajectoryPoints().add().set(createSO3TrajectoryPointMessage(trajectoryTime, desiredOrientation, desiredAngularVelocity));
@@ -1763,7 +1751,7 @@
       return createSE3TrajectoryMessage(trajectoryTime, desiredPosition, desiredOrientation, zeroVector3D, zeroVector3D, trajectoryReferenceFrameId);
    }
 
-   public static SE3TrajectoryMessage createSE3TrajectoryMessage(double trajectoryTime, Point3DReadOnly desiredPosition, QuaternionReadOnly desiredOrientation,
+   public static SE3TrajectoryMessage createSE3TrajectoryMessage(double trajectoryTime, Point3DReadOnly desiredPosition, Orientation3DReadOnly desiredOrientation,
                                                                  Vector3DReadOnly desiredLinearVelocity, Vector3DReadOnly desiredAngularVelocity,
                                                                  long trajectoryReferenceFrameId)
    {
@@ -1774,7 +1762,6 @@
       return message;
    }
 
-<<<<<<< HEAD
    public static SE3TrajectoryMessage createSE3TrajectoryMessage(double trajectoryTime, Pose3DReadOnly desiredPose, ReferenceFrame trajectoryReferenceFrame)
    {
       return createSE3TrajectoryMessage(trajectoryTime, desiredPose.getPosition(), desiredPose.getOrientation(), trajectoryReferenceFrame);
@@ -1791,17 +1778,14 @@
                                         trajectoryReferenceFrame);
    }
 
-   public static SE3TrajectoryMessage createSE3TrajectoryMessage(double trajectoryTime, Point3DReadOnly desiredPosition, QuaternionReadOnly desiredOrientation,
+   public static SE3TrajectoryMessage createSE3TrajectoryMessage(double trajectoryTime, Point3DReadOnly desiredPosition, Orientation3DReadOnly desiredOrientation,
                                                                  ReferenceFrame trajectoryReferenceFrame)
    {
       return createSE3TrajectoryMessage(trajectoryTime, desiredPosition, desiredOrientation, zeroVector3D, zeroVector3D, trajectoryReferenceFrame);
    }
 
-   public static SE3TrajectoryMessage createSE3TrajectoryMessage(double trajectoryTime, Point3DReadOnly desiredPosition, QuaternionReadOnly desiredOrientation,
+   public static SE3TrajectoryMessage createSE3TrajectoryMessage(double trajectoryTime, Point3DReadOnly desiredPosition, Orientation3DReadOnly desiredOrientation,
                                                                  Vector3DReadOnly desiredLinearVelocity, Vector3DReadOnly desiredAngularVelocity,
-=======
-   public static SE3TrajectoryMessage createSE3TrajectoryMessage(double trajectoryTime, Point3DReadOnly desiredPosition, Orientation3DReadOnly desiredOrientation,
->>>>>>> 3ad42ed0
                                                                  ReferenceFrame trajectoryReferenceFrame)
    {
       return createSE3TrajectoryMessage(trajectoryTime,
