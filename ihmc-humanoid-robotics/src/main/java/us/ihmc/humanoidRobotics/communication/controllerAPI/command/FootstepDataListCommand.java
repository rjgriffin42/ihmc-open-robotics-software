--- conflicted
+++ resolved
@@ -15,16 +15,12 @@
    private double defaultSwingDuration;
    private double defaultTransferDuration;
    private double finalTransferDuration;
-<<<<<<< HEAD
-   private double defaultTransferSplitFraction;
-=======
    private double defaultSwingSplitFraction;
    private double defaultSwingDurationShiftFraction;
    private double defaultTransferSplitFraction;
    private double finalTransferSplitFraction;
    private double defaultTransferWeightDistribution;
    private double finalTransferWeightDistribution;
->>>>>>> cd1dc29b
    private ExecutionTiming executionTiming = ExecutionTiming.CONTROL_DURATIONS;
    private final RecyclingArrayList<FootstepDataCommand> footsteps = new RecyclingArrayList<>(30, FootstepDataCommand.class);
 
@@ -49,16 +45,12 @@
       defaultSwingDuration = 0.0;
       defaultTransferDuration = 0.0;
       finalTransferDuration = 0.0;
-<<<<<<< HEAD
-      defaultTransferSplitFraction = 0.0;
-=======
       defaultSwingSplitFraction = Double.NaN;
       defaultSwingDurationShiftFraction = Double.NaN;
       defaultTransferSplitFraction = Double.NaN;
       finalTransferSplitFraction = Double.NaN;
       defaultTransferWeightDistribution = Double.NaN;
       finalTransferWeightDistribution = Double.NaN;
->>>>>>> cd1dc29b
       footsteps.clear();
       clearQueuableCommandVariables();
    }
@@ -72,16 +64,12 @@
       defaultSwingDuration = message.getDefaultSwingDuration();
       defaultTransferDuration = message.getDefaultTransferDuration();
       finalTransferDuration = message.getFinalTransferDuration();
-<<<<<<< HEAD
-      defaultTransferSplitFraction = message.getDefaultTransferSplitFraction();
-=======
       defaultSwingSplitFraction = message.getDefaultSwingSplitFraction();
       defaultSwingDurationShiftFraction = message.getDefaultSwingDurationShiftFraction();
       defaultTransferSplitFraction = message.getDefaultTransferSplitFraction();
       finalTransferSplitFraction = message.getFinalTransferSplitFraction();
       defaultTransferWeightDistribution = message.getDefaultTransferWeightDistribution();
       finalTransferWeightDistribution = message.getFinalTransferWeightDistribution();
->>>>>>> cd1dc29b
       executionTiming = ExecutionTiming.fromByte(message.getExecutionTiming());
       trustHeightOfFootsteps = message.getTrustHeightOfFootsteps();
       areFootstepsAdjustable = message.getAreFootstepsAdjustable();
@@ -106,16 +94,12 @@
       defaultSwingDuration = other.defaultSwingDuration;
       defaultTransferDuration = other.defaultTransferDuration;
       finalTransferDuration = other.finalTransferDuration;
-<<<<<<< HEAD
-      defaultTransferSplitFraction = other.defaultTransferSplitFraction;
-=======
       defaultSwingSplitFraction = other.defaultSwingSplitFraction;
       defaultSwingDurationShiftFraction = other.defaultSwingDurationShiftFraction;
       defaultTransferSplitFraction = other.defaultTransferSplitFraction;
       finalTransferSplitFraction = other.finalTransferSplitFraction;
       defaultTransferWeightDistribution = other.defaultTransferWeightDistribution;
       finalTransferWeightDistribution = other.finalTransferWeightDistribution;
->>>>>>> cd1dc29b
       executionTiming = other.executionTiming;
       adjustedExecutionTime = other.adjustedExecutionTime;
       trustHeightOfFootsteps = other.trustHeightOfFootsteps;
@@ -171,8 +155,6 @@
       return finalTransferDuration;
    }
 
-<<<<<<< HEAD
-=======
    public double getDefaultSwingSplitFraction()
    {
       return defaultSwingSplitFraction;
@@ -183,14 +165,11 @@
       return defaultSwingDurationShiftFraction;
    }
 
->>>>>>> cd1dc29b
    public double getDefaultTransferSplitFraction()
    {
       return defaultTransferSplitFraction;
    }
 
-<<<<<<< HEAD
-=======
    public double getFinalTransferSplitFraction()
    {
       return finalTransferSplitFraction;
@@ -206,7 +185,6 @@
       return finalTransferWeightDistribution;
    }
 
->>>>>>> cd1dc29b
    public ExecutionTiming getExecutionTiming()
    {
       return executionTiming;
