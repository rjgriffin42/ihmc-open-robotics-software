package us.ihmc.humanoidRobotics.communication.packets;

import controller_msgs.msg.dds.ArmTrajectoryMessage;
import controller_msgs.msg.dds.ChestTrajectoryMessage;
import controller_msgs.msg.dds.FootTrajectoryMessage;
import controller_msgs.msg.dds.HandTrajectoryMessage;
import controller_msgs.msg.dds.HeadTrajectoryMessage;
import controller_msgs.msg.dds.JointspaceTrajectoryMessage;
import controller_msgs.msg.dds.KinematicsToolboxOutputStatus;
import controller_msgs.msg.dds.OneDoFJointTrajectoryMessage;
import controller_msgs.msg.dds.PelvisTrajectoryMessage;
import controller_msgs.msg.dds.SE3TrajectoryMessage;
import controller_msgs.msg.dds.SE3TrajectoryPointMessage;
import controller_msgs.msg.dds.SO3TrajectoryMessage;
import controller_msgs.msg.dds.SO3TrajectoryPointMessage;
import controller_msgs.msg.dds.TrajectoryPoint1DMessage;
import controller_msgs.msg.dds.WholeBodyTrajectoryMessage;
import us.ihmc.commons.MathTools;
import us.ihmc.communication.packets.MessageTools;
import us.ihmc.euclid.geometry.Pose3D;
import us.ihmc.euclid.geometry.interfaces.Pose3DReadOnly;
import us.ihmc.euclid.orientation.interfaces.Orientation3DReadOnly;
import us.ihmc.euclid.referenceFrame.FramePose3D;
import us.ihmc.euclid.referenceFrame.FrameQuaternion;
import us.ihmc.euclid.referenceFrame.FrameVector3D;
import us.ihmc.euclid.referenceFrame.ReferenceFrame;
import us.ihmc.euclid.referenceFrame.interfaces.FrameVector3DBasics;
import us.ihmc.euclid.tuple3D.interfaces.Vector3DReadOnly;
import us.ihmc.humanoidRobotics.frames.HumanoidReferenceFrames;
import us.ihmc.idl.IDLSequence.Object;
import us.ihmc.mecano.frames.MovingReferenceFrame;
import us.ihmc.mecano.multiBodySystem.interfaces.FloatingJointBasics;
import us.ihmc.mecano.multiBodySystem.interfaces.OneDoFJointBasics;
import us.ihmc.mecano.multiBodySystem.interfaces.OneDoFJointReadOnly;
import us.ihmc.mecano.multiBodySystem.interfaces.RigidBodyBasics;
import us.ihmc.mecano.spatial.SpatialVector;
import us.ihmc.mecano.spatial.interfaces.SpatialVectorBasics;
import us.ihmc.mecano.spatial.interfaces.SpatialVectorReadOnly;
import us.ihmc.mecano.tools.MultiBodySystemTools;
import us.ihmc.robotModels.FullHumanoidRobotModel;
import us.ihmc.robotModels.FullHumanoidRobotModelFactory;
import us.ihmc.robotModels.FullRobotModelUtils;
import us.ihmc.robotics.partNames.LimbName;
import us.ihmc.robotics.robotSide.RobotSide;
import us.ihmc.robotics.robotSide.SideDependentList;

public class KinematicsToolboxOutputConverter
{
   private static final ReferenceFrame worldFrame = ReferenceFrame.getWorldFrame();

   private final FullHumanoidRobotModel fullRobotModel;
   private final HumanoidReferenceFrames referenceFrames;
   private final FloatingJointBasics rootJoint;
   private final OneDoFJointBasics[] oneDoFJoints;

   private final OneDoFJointBasics[] neckJoints;
   private final SideDependentList<OneDoFJointBasics[]> armJoints = new SideDependentList<>();

   public KinematicsToolboxOutputConverter(FullHumanoidRobotModelFactory fullRobotModelFactory)
   {
      this.fullRobotModel = fullRobotModelFactory.createFullRobotModel();
      rootJoint = fullRobotModel.getRootJoint();
      oneDoFJoints = FullRobotModelUtils.getAllJointsExcludingHands(fullRobotModel);
      referenceFrames = new HumanoidReferenceFrames(fullRobotModel);

      RigidBodyBasics head = fullRobotModel.getHead();
      RigidBodyBasics chest = fullRobotModel.getChest();

      if (head == null)
         neckJoints = new OneDoFJointBasics[0];
      else
         neckJoints = MultiBodySystemTools.createOneDoFJointPath(chest, head);

      for (RobotSide robotSide : RobotSide.values)
      {
         RigidBodyBasics hand = fullRobotModel.getHand(robotSide);
         armJoints.put(robotSide, MultiBodySystemTools.createOneDoFJointPath(chest, hand));
      }
   }

   public void updateFullRobotModel(KinematicsToolboxOutputStatus solution)
   {
      MessageTools.unpackDesiredJointState(solution, rootJoint, oneDoFJoints);
      referenceFrames.updateFrames();
   }

   private WholeBodyTrajectoryMessage output;

   public void setMessageToCreate(WholeBodyTrajectoryMessage message)
   {
      output = message;
   }

   private double trajectoryTime = Double.NaN;

   public void setTrajectoryTime(double trajectoryTime)
   {
      this.trajectoryTime = trajectoryTime;
   }

   private boolean enableVelocity = false;

   public void setEnableVelocity(boolean enable)
   {
      enableVelocity = enable;
   }

   public void computeArmTrajectoryMessages()
   {
      checkIfDataHasBeenSet();

      for (RobotSide robotSide : RobotSide.values)
         computeArmTrajectoryMessage(robotSide);
   }

   public void computeArmTrajectoryMessage(RobotSide robotSide)
   {
      checkIfDataHasBeenSet();

      OneDoFJointBasics[] joints = armJoints.get(robotSide);
      int numberOfArmJoints = joints.length;
      ArmTrajectoryMessage armTrajectoryMessage = select(robotSide, output.getLeftArmTrajectoryMessage(), output.getRightArmTrajectoryMessage());
      armTrajectoryMessage.setRobotSide(robotSide.toByte());
      JointspaceTrajectoryMessage jointspaceTrajectory = armTrajectoryMessage.getJointspaceTrajectory();
      jointspaceTrajectory.getJointTrajectoryMessages().clear();

      for (int i = 0; i < numberOfArmJoints; i++)
      {
         OneDoFJointBasics joint = joints[i];
         OneDoFJointTrajectoryMessage jointTrajectoryMessage = jointspaceTrajectory.getJointTrajectoryMessages().add();
         jointTrajectoryMessage.getTrajectoryPoints().clear();
         packTrajectoryPoint1DMessage(trajectoryTime,
                                      getJointPosition(joint),
                                      enableVelocity ? joint.getQd() : 0.0,
                                      jointTrajectoryMessage.getTrajectoryPoints().add());
      }
   }

   public void computeHandTrajectoryMessages()
   {
      for (RobotSide robotSide : RobotSide.values)
         computeHandTrajectoryMessage(robotSide);
   }

   private final FramePose3D desiredPose = new FramePose3D(worldFrame);
   private final SpatialVector desiredSpatialVelocity = new SpatialVector();

   public void computeHandTrajectoryMessage(RobotSide robotSide)
   {
      computeHandTrajectoryMessage(robotSide, worldFrame);
   }

   public void computeHandTrajectoryMessage(RobotSide robotSide, ReferenceFrame trajectoryFrame)
   {
      checkIfDataHasBeenSet();

      // TODO Add the option to define the control frame in the API instead of hardcoding it here.
      MovingReferenceFrame handControlFrame = fullRobotModel.getHandControlFrame(robotSide);
      desiredPose.setToZero(handControlFrame);
      desiredPose.changeFrame(worldFrame);
      spatialVelocity(handControlFrame, worldFrame, enableVelocity, desiredSpatialVelocity);
      HandTrajectoryMessage handTrajectoryMessage = select(robotSide, output.getLeftHandTrajectoryMessage(), output.getRightHandTrajectoryMessage());
      handTrajectoryMessage.setRobotSide(robotSide.toByte());
      SE3TrajectoryMessage se3TrajectoryMessage = handTrajectoryMessage.getSe3Trajectory();
      packCustomControlFrame(fullRobotModel.getHand(robotSide).getBodyFixedFrame(), handControlFrame, se3TrajectoryMessage);
      se3TrajectoryMessage.getFrameInformation().setTrajectoryReferenceFrameId(trajectoryFrame.hashCode());
      se3TrajectoryMessage.getFrameInformation().setDataReferenceFrameId(worldFrame.hashCode());

      Object<SE3TrajectoryPointMessage> taskspaceTrajectoryPoints = se3TrajectoryMessage.getTaskspaceTrajectoryPoints();
      taskspaceTrajectoryPoints.clear();
      packSE3TrajectoryPointMessage(trajectoryTime, desiredPose, desiredSpatialVelocity, taskspaceTrajectoryPoints.add());
   }

   public void computeNeckTrajectoryMessage()
   {
      checkIfDataHasBeenSet();

      int numberOfJoints = neckJoints.length;

      JointspaceTrajectoryMessage jointspaceTrajectory = output.getNeckTrajectoryMessage().getJointspaceTrajectory();
      jointspaceTrajectory.getJointTrajectoryMessages().clear();

      for (int i = 0; i < numberOfJoints; i++)
      {
         OneDoFJointBasics joint = neckJoints[i];
         OneDoFJointTrajectoryMessage jointTrajectoryMessage = jointspaceTrajectory.getJointTrajectoryMessages().add();
         jointTrajectoryMessage.getTrajectoryPoints().clear();
         packTrajectoryPoint1DMessage(trajectoryTime,
                                      getJointPosition(joint),
                                      enableVelocity ? joint.getQd() : 0.0,
                                      jointTrajectoryMessage.getTrajectoryPoints().add());
      }
   }

   private final FrameQuaternion desiredOrientation = new FrameQuaternion();
   private final FrameVector3D desiredAngularVelocity = new FrameVector3D();

   public void computeHeadTrajectoryMessage()
   {
      checkIfDataHasBeenSet();

      MovingReferenceFrame headFrame = fullRobotModel.getHead().getBodyFixedFrame();
      desiredOrientation.setToZero(headFrame);
      desiredOrientation.changeFrame(worldFrame);
      angularVelocity(headFrame, worldFrame, enableVelocity, desiredAngularVelocity);

      HeadTrajectoryMessage headTrajectoryMessage = output.getHeadTrajectoryMessage();
      SO3TrajectoryMessage so3Trajectory = headTrajectoryMessage.getSo3Trajectory();
      so3Trajectory.getFrameInformation().setTrajectoryReferenceFrameId(worldFrame.hashCode());

      Object<SO3TrajectoryPointMessage> taskspaceTrajectoryPoints = so3Trajectory.getTaskspaceTrajectoryPoints();
      taskspaceTrajectoryPoints.clear();
      packSO3TrajectoryPointMessage(trajectoryTime, desiredOrientation, desiredAngularVelocity, taskspaceTrajectoryPoints.add());
   }

   public void computeChestTrajectoryMessage()
   {
      computeChestTrajectoryMessage(referenceFrames.getPelvisZUpFrame());
   }

   public void computeChestTrajectoryMessage(ReferenceFrame trajectoryFrame)
   {
      checkIfDataHasBeenSet();

      MovingReferenceFrame chestFrame = fullRobotModel.getChest().getBodyFixedFrame();
      desiredOrientation.setToZero(chestFrame);
      desiredOrientation.changeFrame(worldFrame);
      angularVelocity(chestFrame, worldFrame, enableVelocity, desiredAngularVelocity);

      ChestTrajectoryMessage chestTrajectoryMessage = output.getChestTrajectoryMessage();
      SO3TrajectoryMessage so3Trajectory = chestTrajectoryMessage.getSo3Trajectory();
      so3Trajectory.getFrameInformation().setTrajectoryReferenceFrameId(trajectoryFrame.hashCode());
      so3Trajectory.getFrameInformation().setDataReferenceFrameId(worldFrame.hashCode());

      Object<SO3TrajectoryPointMessage> taskspaceTrajectoryPoints = so3Trajectory.getTaskspaceTrajectoryPoints();
      taskspaceTrajectoryPoints.clear();
      packSO3TrajectoryPointMessage(trajectoryTime, desiredOrientation, desiredAngularVelocity, taskspaceTrajectoryPoints.add());
   }

   public void computePelvisTrajectoryMessage()
   {
      computePelvisTrajectoryMessage(worldFrame);
   }
<<<<<<< HEAD
=======

>>>>>>> d2298cfb
   public void computePelvisTrajectoryMessage(ReferenceFrame trajectoryFrame)
   {
      checkIfDataHasBeenSet();

      MovingReferenceFrame pelvisFrame = fullRobotModel.getRootJoint().getFrameAfterJoint();
      desiredPose.setToZero(pelvisFrame);
      desiredPose.changeFrame(worldFrame);
      spatialVelocity(pelvisFrame, worldFrame, enableVelocity, desiredSpatialVelocity);

      PelvisTrajectoryMessage pelvisTrajectoryMessage = output.getPelvisTrajectoryMessage();
      SE3TrajectoryMessage se3Trajectory = pelvisTrajectoryMessage.getSe3Trajectory();
      se3Trajectory.getFrameInformation().setTrajectoryReferenceFrameId(trajectoryFrame.hashCode());
      se3Trajectory.getFrameInformation().setDataReferenceFrameId(worldFrame.hashCode());

      Object<SE3TrajectoryPointMessage> taskspaceTrajectoryPoints = se3Trajectory.getTaskspaceTrajectoryPoints();
      taskspaceTrajectoryPoints.clear();
      packSE3TrajectoryPointMessage(trajectoryTime, desiredPose, desiredSpatialVelocity, taskspaceTrajectoryPoints.add());
   }

   public void computeFootTrajectoryMessages()
   {
      for (RobotSide robotSide : RobotSide.values)
         computeFootTrajectoryMessage(robotSide);
   }

   public void computeFootTrajectoryMessage(RobotSide robotSide)
   {
      checkIfDataHasBeenSet();

      MovingReferenceFrame footFrame = fullRobotModel.getEndEffector(robotSide, LimbName.LEG).getBodyFixedFrame();
      desiredPose.setToZero(footFrame);
      desiredPose.changeFrame(worldFrame);
      spatialVelocity(footFrame, worldFrame, enableVelocity, desiredSpatialVelocity);

      FootTrajectoryMessage footTrajectoryMessage = select(robotSide, output.getLeftFootTrajectoryMessage(), output.getRightFootTrajectoryMessage());
      SE3TrajectoryMessage se3Trajectory = footTrajectoryMessage.getSe3Trajectory();
      se3Trajectory.getFrameInformation().setTrajectoryReferenceFrameId(worldFrame.hashCode());

      Object<SE3TrajectoryPointMessage> taskspaceTrajectoryPoints = se3Trajectory.getTaskspaceTrajectoryPoints();
      taskspaceTrajectoryPoints.clear();
      packSE3TrajectoryPointMessage(trajectoryTime, desiredPose, desiredSpatialVelocity, taskspaceTrajectoryPoints.add());
   }

   private static <T> T select(RobotSide robotSide, T left, T right)
   {
      return robotSide == RobotSide.LEFT ? left : right;
   }

   private static void angularVelocity(MovingReferenceFrame movingFrame,
                                       ReferenceFrame outputFrame,
                                       boolean enableVelocity,
                                       FrameVector3DBasics angularVelocityToPack)
   {
      if (!enableVelocity)
      {
         angularVelocityToPack.setToZero(outputFrame);
      }
      else
      {
         angularVelocityToPack.setIncludingFrame(movingFrame.getTwistOfFrame().getAngularPart());
         angularVelocityToPack.changeFrame(outputFrame);
      }
   }

   private static void spatialVelocity(MovingReferenceFrame movingFrame,
                                       ReferenceFrame outputFrame,
                                       boolean enableVelocity,
                                       SpatialVectorBasics spatialVelocityToPack)
   {
      if (!enableVelocity)
      {
         spatialVelocityToPack.setToZero(outputFrame);
      }
      else
      {
         spatialVelocityToPack.setIncludingFrame(movingFrame.getTwistOfFrame());
         spatialVelocityToPack.changeFrame(outputFrame);
      }
   }

   public static double getJointPosition(OneDoFJointReadOnly joint)
   {
      return MathTools.clamp(joint.getQ(), joint.getJointLimitLower(), joint.getJointLimitUpper());
   }

   public static void packTrajectoryPoint1DMessage(double time, double position, double velocity, TrajectoryPoint1DMessage messageToPack)
   {
      messageToPack.setTime(time);
      messageToPack.setPosition(position);
      messageToPack.setVelocity(velocity);
   }

   public static void packCustomControlFrame(ReferenceFrame endEffectorFrame, ReferenceFrame controlFrame, SE3TrajectoryMessage messageToPack)
   {
      messageToPack.setUseCustomControlFrame(true);
      Pose3D controlFramePose = messageToPack.getControlFramePose();
      controlFramePose.setToZero();
      controlFrame.transformFromThisToDesiredFrame(endEffectorFrame, controlFramePose);
   }

   public static void packSO3TrajectoryPointMessage(double time,
                                                    Orientation3DReadOnly orientation,
                                                    Vector3DReadOnly angularVelocity,
                                                    SO3TrajectoryPointMessage messageToPack)
   {
      messageToPack.setTime(time);
      messageToPack.getOrientation().set(orientation);
      messageToPack.getAngularVelocity().set(angularVelocity);
   }

   public static void packSE3TrajectoryPointMessage(double time,
                                                    Pose3DReadOnly pose,
                                                    SpatialVectorReadOnly spatialVelocity,
                                                    SE3TrajectoryPointMessage messageToPack)
   {
      messageToPack.setTime(time);
      messageToPack.getPosition().set(pose.getPosition());
      messageToPack.getOrientation().set(pose.getOrientation());
      messageToPack.getLinearVelocity().set(spatialVelocity.getLinearPart());
      messageToPack.getAngularVelocity().set(spatialVelocity.getAngularPart());
   }

   public FullHumanoidRobotModel getFullRobotModel()
   {
      return fullRobotModel;
   }

   private void checkIfDataHasBeenSet()
   {
      if (output == null)
         throw new RuntimeException("Need to call setMessageToCreate() first.");
      if (Double.isNaN(trajectoryTime))
         throw new RuntimeException("Need to call setTrajectoryTime() first.");
   }

   public FloatingJointBasics getRootJoint()
   {
      return rootJoint;
   }

   public OneDoFJointBasics[] getOneDoFJoints()
   {
      return oneDoFJoints;
   }
}<|MERGE_RESOLUTION|>--- conflicted
+++ resolved
@@ -241,10 +241,7 @@
    {
       computePelvisTrajectoryMessage(worldFrame);
    }
-<<<<<<< HEAD
-=======
-
->>>>>>> d2298cfb
+
    public void computePelvisTrajectoryMessage(ReferenceFrame trajectoryFrame)
    {
       checkIfDataHasBeenSet();
