--- conflicted
+++ resolved
@@ -1,15 +1,11 @@
 package us.ihmc.humanoidRobotics.communication.packets;
 
-<<<<<<< HEAD
-import toolbox_msgs.msg.dds.*;
-=======
 import toolbox_msgs.msg.dds.KinematicsToolboxCenterOfMassMessage;
 import toolbox_msgs.msg.dds.KinematicsToolboxConfigurationMessage;
 import toolbox_msgs.msg.dds.KinematicsToolboxInitialConfigurationMessage;
 import toolbox_msgs.msg.dds.KinematicsToolboxOneDoFJointMessage;
 import toolbox_msgs.msg.dds.KinematicsToolboxPrivilegedConfigurationMessage;
 import toolbox_msgs.msg.dds.KinematicsToolboxRigidBodyMessage;
->>>>>>> e14b13aa
 import us.ihmc.communication.packets.MessageTools;
 import us.ihmc.communication.packets.PacketDestination;
 import us.ihmc.euclid.referenceFrame.FramePose3D;
@@ -273,17 +269,10 @@
     * {@code fullRobotModel}.
     * <p>
     *
-<<<<<<< HEAD
-    * @param fullRobotModel        the robot that is currently at the desired privileged configuration.
-    *                              Not modified.
-    * @return the message containing the new privileged configuration ready to be sent to the
-    *         {@code KinematicsToolboxModule}.
-=======
     * @param fullRobotModel the robot that is currently at the desired privileged configuration.
     *                       Not modified.
     * @return the message containing the new privileged configuration ready to be sent to the
     *       {@code KinematicsToolboxModule}.
->>>>>>> e14b13aa
     */
    public static KinematicsToolboxInitialConfigurationMessage initialConfigurationFromFullRobotModel(FullRobotModel fullRobotModel)
    {
