--- conflicted
+++ resolved
@@ -1,7 +1,6 @@
 package us.ihmc.humanoidRobotics.communication.kinematicsToolboxAPI;
 
 import toolbox_msgs.msg.dds.KinematicsToolboxConfigurationMessage;
-import toolbox_msgs.msg.dds.KinematicsToolboxOneDoFJointMessage;
 import us.ihmc.communication.controllerAPI.command.Command;
 import us.ihmc.mecano.multiBodySystem.interfaces.OneDoFJointBasics;
 import us.ihmc.robotModels.JointHashCodeResolver;
@@ -101,17 +100,10 @@
 
       jointsToDeactivate.clear();
       for (int i = 0; i < message.getJointsToDeactivate().size(); i++)
-<<<<<<< HEAD
-         jointsToDeactivate.add((OneDoFJointBasics) jointHashCodeResolver.castAndGetJoint(message.getJointsToDeactivate().get(i)));
-      jointsToActivate.clear();
-      for (int i = 0; i < message.getJointsToActivate().size(); i++)
-         jointsToActivate.add((OneDoFJointBasics) jointHashCodeResolver.castAndGetJoint(message.getJointsToActivate().get(i)));
-=======
          jointsToDeactivate.add(jointHashCodeResolver.castAndGetJoint(message.getJointsToDeactivate().get(i)));
       jointsToActivate.clear();
       for (int i = 0; i < message.getJointsToActivate().size(); i++)
          jointsToActivate.add(jointHashCodeResolver.castAndGetJoint(message.getJointsToActivate().get(i)));
->>>>>>> e14b13aa
    }
 
    public double getJointVelocityWeight()
