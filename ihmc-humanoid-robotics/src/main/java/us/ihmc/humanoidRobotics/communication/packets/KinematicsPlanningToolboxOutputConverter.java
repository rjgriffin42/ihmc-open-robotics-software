package us.ihmc.humanoidRobotics.communication.packets;

import java.util.ArrayList;
import java.util.List;
import java.util.concurrent.atomic.AtomicReference;

import controller_msgs.msg.dds.ArmTrajectoryMessage;
import controller_msgs.msg.dds.ChestTrajectoryMessage;
import controller_msgs.msg.dds.JointspaceTrajectoryMessage;
import controller_msgs.msg.dds.KinematicsPlanningToolboxOutputStatus;
import controller_msgs.msg.dds.KinematicsToolboxOutputStatus;
import controller_msgs.msg.dds.OneDoFJointTrajectoryMessage;
import controller_msgs.msg.dds.PelvisTrajectoryMessage;
import controller_msgs.msg.dds.SO3TrajectoryMessage;
import controller_msgs.msg.dds.SO3TrajectoryPointMessage;
import controller_msgs.msg.dds.WholeBodyTrajectoryMessage;
<<<<<<< HEAD
import gnu.trove.list.array.TDoubleArrayList;
import us.ihmc.commons.MathTools;
import us.ihmc.commons.lists.RecyclingArrayList;
=======
>>>>>>> bfe5287d
import us.ihmc.communication.packets.MessageTools;
import us.ihmc.euclid.referenceFrame.FramePose3D;
import us.ihmc.euclid.referenceFrame.ReferenceFrame;
import us.ihmc.euclid.tuple3D.Point3D;
import us.ihmc.euclid.tuple3D.Vector3D;
import us.ihmc.euclid.tuple4D.Quaternion;
import us.ihmc.mecano.multiBodySystem.interfaces.JointBasics;
import us.ihmc.mecano.multiBodySystem.interfaces.OneDoFJointBasics;
import us.ihmc.robotModels.FullHumanoidRobotModelFactory;
import us.ihmc.robotics.math.trajectories.generators.EuclideanTrajectoryPointCalculator;
import us.ihmc.robotics.math.trajectories.generators.SO3TrajectoryPointCalculator;
<<<<<<< HEAD
import us.ihmc.robotics.math.trajectories.trajectorypoints.FrameEuclideanTrajectoryPoint;
import us.ihmc.robotics.math.trajectories.trajectorypoints.lists.OneDoFTrajectoryPointList;
=======
import us.ihmc.robotics.math.trajectories.trajectorypoints.lists.FrameEuclideanTrajectoryPointList;
>>>>>>> bfe5287d
import us.ihmc.robotics.robotSide.RobotSide;
import us.ihmc.robotics.robotSide.SideDependentList;

public class KinematicsPlanningToolboxOutputConverter
{
   private static final ReferenceFrame worldFrame = ReferenceFrame.getWorldFrame();

   private WholeBodyTrajectoryMessage wholeBodyTrajectoryMessage;
   private final KinematicsToolboxOutputConverter converter;
<<<<<<< HEAD

   private final List<KinematicsToolboxOutputStatus> keyFrames = new ArrayList<KinematicsToolboxOutputStatus>();
   private final TDoubleArrayList keyFrameTimes = new TDoubleArrayList();
   private final AtomicReference<KinematicsPlanningToolboxOutputStatus> solution;
   private int numberOfTrajectoryPoints;

   private static final boolean startAndFinishVelocityIsZero = true;
=======
>>>>>>> bfe5287d

   private final SideDependentList<List<String>> armJointNamesFromShoulder = new SideDependentList<List<String>>();

   public KinematicsPlanningToolboxOutputConverter(FullHumanoidRobotModelFactory fullRobotModelFactory)
   {
      converter = new KinematicsToolboxOutputConverter(fullRobotModelFactory);
      solution = new AtomicReference<KinematicsPlanningToolboxOutputStatus>();
      for (RobotSide robotSide : RobotSide.values)
<<<<<<< HEAD
         armJointNamesFromShoulder.put(robotSide, new ArrayList<String>());
=======
         computeHandTrajectoryMessage(solution, robotSide);
   }

   private void computeHandTrajectoryMessage(KinematicsPlanningToolboxOutputStatus solution, RobotSide robotSide)
   {
      int numberOfTrajectoryPoints = solution.getRobotConfigurations().size();
      HandTrajectoryMessage trajectoryMessage = new HandTrajectoryMessage();
      trajectoryMessage.setRobotSide(robotSide.toByte());

      trajectoryMessage.getSe3Trajectory().getFrameInformation().setTrajectoryReferenceFrameId(MessageTools.toFrameId(worldFrame));
      trajectoryMessage.getSe3Trajectory().getFrameInformation().setDataReferenceFrameId(MessageTools.toFrameId(worldFrame));

      Point3D[] desiredPositions = new Point3D[numberOfTrajectoryPoints];
      Quaternion[] desiredOrientations = new Quaternion[numberOfTrajectoryPoints];

      EuclideanTrajectoryPointCalculator euclideanTrajectoryPointCalculator = new EuclideanTrajectoryPointCalculator();
      SO3TrajectoryPointCalculator orientationCalculator = new SO3TrajectoryPointCalculator();
      orientationCalculator.clear();
      double firstTimeOffset = solution.getKeyFrameTimes().get(0);

      for (int i = 0; i < numberOfTrajectoryPoints; i++)
      {
         converter.updateFullRobotModel(solution.getRobotConfigurations().get(i));

         Point3D desiredPosition = new Point3D();
         Quaternion desiredOrientation = new Quaternion();
         ReferenceFrame controlFrame = converter.getFullRobotModel().getHandControlFrame(robotSide);
         FramePose3D desiredHandPose = new FramePose3D(controlFrame);
         desiredHandPose.changeFrame(worldFrame);
         desiredHandPose.get(desiredPosition, desiredOrientation);

         desiredPositions[i] = new Point3D(desiredPosition);
         desiredOrientations[i] = new Quaternion(desiredOrientation);

         double time = solution.getKeyFrameTimes().get(i) - firstTimeOffset;
         euclideanTrajectoryPointCalculator.appendTrajectoryPoint(time, new Point3D(desiredPosition));
         orientationCalculator.appendTrajectoryPointOrientation(time, desiredOrientation);
      }

      orientationCalculator.compute();
      euclideanTrajectoryPointCalculator.compute(solution.getKeyFrameTimes().get(numberOfTrajectoryPoints - 1) - firstTimeOffset);
      FrameEuclideanTrajectoryPointList trajectoryPoints = euclideanTrajectoryPointCalculator.getTrajectoryPoints();
      trajectoryPoints.addTimeOffset(firstTimeOffset);
>>>>>>> bfe5287d

      for (RobotSide robotSide : RobotSide.values)
      {
<<<<<<< HEAD
         List<String> armJointNamesFromHand = new ArrayList<String>();
         JointBasics armJoint = converter.getFullRobotModel().getHand(robotSide).getParentJoint();
         while (armJoint.getPredecessor() != converter.getFullRobotModel().getElevator())
         {
            String armJointName = armJoint.getName();
            if (armJointName.contains(robotSide.getLowerCaseName()))
            {
               armJointNamesFromHand.add(armJointName);
            }
            armJoint = armJoint.getPredecessor().getParentJoint();
         }
         for (int i = armJointNamesFromHand.size(); i > 0; i--)
         {
            armJointNamesFromShoulder.get(robotSide).add(armJointNamesFromHand.get(i - 1));
         }
=======
         Vector3D desiredLinearVelocity = new Vector3D();
         Vector3D desiredAngularVelocity = new Vector3D();

         trajectoryPoints.getTrajectoryPoint(i).get(desiredPositions[i], desiredLinearVelocity);
         double time = trajectoryPoints.getTrajectoryPoint(i).getTime();

         orientationCalculator.getTrajectoryPoints().get(i).getAngularVelocity(desiredAngularVelocity);

         trajectoryMessage.getSe3Trajectory().getTaskspaceTrajectoryPoints().add()
                          .set(HumanoidMessageTools.createSE3TrajectoryPointMessage(time, desiredPositions[i], desiredOrientations[i], desiredLinearVelocity,
                                                                                    desiredAngularVelocity));
>>>>>>> bfe5287d
      }
   }

   public void computeWholeBodyTrajectoryMessage(KinematicsPlanningToolboxOutputStatus solution)
   {
      getToolboxSolution(solution);
      computeArmTrajectoryMessages();
      computeChestTrajectoryMessage();
      computePelvisTrajectoryMessage();
   }

   private void computeChestTrajectoryMessage()
   {
      ChestTrajectoryMessage trajectoryMessage = new ChestTrajectoryMessage();

      SO3TrajectoryMessage so3Trajectory = trajectoryMessage.getSo3Trajectory();
      so3Trajectory.getFrameInformation().setTrajectoryReferenceFrameId(MessageTools.toFrameId(worldFrame));
      so3Trajectory.getFrameInformation().setDataReferenceFrameId(MessageTools.toFrameId(worldFrame));

      Quaternion[] desiredOrientations = new Quaternion[numberOfTrajectoryPoints];

      SO3TrajectoryPointCalculator orientationCalculator = new SO3TrajectoryPointCalculator();
      orientationCalculator.clear();
      double firstTimeOffset = solution.getKeyFrameTimes().get(0);

      for (int i = 0; i < numberOfTrajectoryPoints; i++)
      {
         KinematicsToolboxOutputStatus keyFrame = solution.get().getRobotConfigurations().get(i);
         converter.updateFullRobotModel(keyFrame);

         ReferenceFrame controlFrame = converter.getFullRobotModel().getChest().getBodyFixedFrame();
         FramePose3D desiredHandPose = new FramePose3D(controlFrame);
         desiredHandPose.changeFrame(worldFrame);
         Quaternion desiredOrientation = new Quaternion(desiredHandPose.getOrientation());

         desiredOrientations[i] = new Quaternion(desiredOrientation);

<<<<<<< HEAD
         double time = keyFrameTimes.get(i);
=======
         double time = solution.getKeyFrameTimes().get(i) - firstTimeOffset;
>>>>>>> bfe5287d
         orientationCalculator.appendTrajectoryPointOrientation(time, desiredOrientation);
      }

      orientationCalculator.compute();

      for (int i = 0; i < numberOfTrajectoryPoints; i++)
      {
         Vector3D desiredAngularVelocity = new Vector3D();

         double time = keyFrameTimes.get(i);

         orientationCalculator.getTrajectoryPoints().get(i).getAngularVelocity(desiredAngularVelocity);

         SO3TrajectoryPointMessage trajectoryPoint = so3Trajectory.getTaskspaceTrajectoryPoints().add();
         trajectoryPoint.setTime(time);
         trajectoryPoint.getOrientation().set(desiredOrientations[i]);
         trajectoryPoint.getAngularVelocity().set(desiredAngularVelocity);
      }

      wholeBodyTrajectoryMessage.getChestTrajectoryMessage().set(trajectoryMessage);
   }

   private void computePelvisTrajectoryMessage()
   {
      PelvisTrajectoryMessage trajectoryMessage = new PelvisTrajectoryMessage();

      trajectoryMessage.getSe3Trajectory().getFrameInformation().setTrajectoryReferenceFrameId(MessageTools.toFrameId(worldFrame));
      trajectoryMessage.getSe3Trajectory().getFrameInformation().setDataReferenceFrameId(MessageTools.toFrameId(worldFrame));

      Point3D[] desiredPositions = new Point3D[numberOfTrajectoryPoints];
      Quaternion[] desiredOrientations = new Quaternion[numberOfTrajectoryPoints];

      EuclideanTrajectoryPointCalculator euclideanTrajectoryPointCalculator = new EuclideanTrajectoryPointCalculator();
      SO3TrajectoryPointCalculator orientationCalculator = new SO3TrajectoryPointCalculator();
      orientationCalculator.clear();
      double firstTimeOffset = solution.getKeyFrameTimes().get(0);

      for (int i = 0; i < numberOfTrajectoryPoints; i++)
      {
         KinematicsToolboxOutputStatus keyFrame = solution.get().getRobotConfigurations().get(i);
         converter.updateFullRobotModel(keyFrame);

         Point3D desiredPosition = new Point3D();
         Quaternion desiredOrientation = new Quaternion();
         ReferenceFrame controlFrame = converter.getFullRobotModel().getPelvis().getBodyFixedFrame();
         FramePose3D desiredHandPose = new FramePose3D(controlFrame);
         desiredHandPose.changeFrame(worldFrame);
         desiredHandPose.get(desiredPosition, desiredOrientation);

         desiredPositions[i] = new Point3D(desiredPosition);
         desiredOrientations[i] = new Quaternion(desiredOrientation);

<<<<<<< HEAD
         double time = keyFrameTimes.get(i);
=======
         double time = solution.getKeyFrameTimes().get(i) - firstTimeOffset;
>>>>>>> bfe5287d
         euclideanTrajectoryPointCalculator.appendTrajectoryPoint(time, new Point3D(desiredPosition));
         orientationCalculator.appendTrajectoryPointOrientation(time, desiredOrientation);
      }

      orientationCalculator.compute();
      euclideanTrajectoryPointCalculator.compute(solution.getKeyFrameTimes().get(numberOfTrajectoryPoints - 1) - firstTimeOffset);
      FrameEuclideanTrajectoryPointList trajectoryPoints = euclideanTrajectoryPointCalculator.getTrajectoryPoints();
      trajectoryPoints.addTimeOffset(firstTimeOffset);

      for (int i = 0; i < numberOfTrajectoryPoints; i++)
      {
         Vector3D desiredLinearVelocity = new Vector3D();
         Vector3D desiredAngularVelocity = new Vector3D();

         trajectoryPoints.getTrajectoryPoint(i).get(desiredPositions[i], desiredLinearVelocity);
         double time = trajectoryPoints.getTrajectoryPoint(i).getTime();

         orientationCalculator.getTrajectoryPoints().get(i).getAngularVelocity(desiredAngularVelocity);

         trajectoryMessage.getSe3Trajectory().getTaskspaceTrajectoryPoints().add()
                          .set(HumanoidMessageTools.createSE3TrajectoryPointMessage(time, desiredPositions[i], desiredOrientations[i], desiredLinearVelocity,
                                                                                    desiredAngularVelocity));
      }

      wholeBodyTrajectoryMessage.getPelvisTrajectoryMessage().set(trajectoryMessage);
   }

   private void computeArmTrajectoryMessages()
   {
      for (RobotSide robotSide : RobotSide.values)
         computeArmTrajectoryMessage(robotSide);
   }

   private void computeArmTrajectoryMessage(RobotSide robotSide)
   {
      ArmTrajectoryMessage message = HumanoidMessageTools.createArmTrajectoryMessage(robotSide);
      JointspaceTrajectoryMessage jointspaceTrajectory = message.getJointspaceTrajectory();

      List<String> armJointNames = armJointNamesFromShoulder.get(robotSide);
      for (String jointName : armJointNames)
      {
         OneDoFTrajectoryPointList trajectoryPoints = new OneDoFTrajectoryPointList();
         for (int i = 0; i < numberOfTrajectoryPoints; i++)
         {
            KinematicsToolboxOutputStatus keyFrame = solution.get().getRobotConfigurations().get(i);

            converter.updateFullRobotModel(keyFrame);
            OneDoFJointBasics oneDoFJoint = converter.getFullRobotModel().getOneDoFJointByName(jointName);
            double desiredPosition = MathTools.clamp(oneDoFJoint.getQ(), oneDoFJoint.getJointLimitLower(), oneDoFJoint.getJointLimitUpper());
            double desiredVelocity = oneDoFJoint.getQd();

            trajectoryPoints.addTrajectoryPoint(keyFrameTimes.get(i), desiredPosition, desiredVelocity);
         }
         OneDoFJointTrajectoryMessage oneDoFJointTrajectoryMessage = HumanoidMessageTools.createOneDoFJointTrajectoryMessage(trajectoryPoints);

         jointspaceTrajectory.getJointTrajectoryMessages().add().set(oneDoFJointTrajectoryMessage);
      }

      if (robotSide == RobotSide.LEFT)
         wholeBodyTrajectoryMessage.getLeftArmTrajectoryMessage().set(message);
      else
         wholeBodyTrajectoryMessage.getRightArmTrajectoryMessage().set(message);
   }

   private void getToolboxSolution(KinematicsPlanningToolboxOutputStatus toolboxSolution)
   {
      solution.set(toolboxSolution);

      keyFrames.clear();
      keyFrames.addAll(solution.get().getRobotConfigurations());

      keyFrameTimes.clear();
      keyFrameTimes.addAll(solution.get().getKeyFrameTimes());

      numberOfTrajectoryPoints = keyFrames.size();
   }

   public void setMessageToCreate(WholeBodyTrajectoryMessage wholebodyTrajectoryMessage)
   {
      this.wholeBodyTrajectoryMessage = wholebodyTrajectoryMessage;
   }

   public KinematicsToolboxOutputStatus getRobotConfiguration(KinematicsPlanningToolboxOutputStatus solution, double time)
   {
      double minimumGap = Double.MAX_VALUE;
      int nodeIndex = 0;
      for (int i = 0; i < solution.getKeyFrameTimes().size(); i++)
      {
         double gap = Math.abs(time - solution.getKeyFrameTimes().get(i));
         if (gap < minimumGap)
         {
            minimumGap = gap;
            nodeIndex = i;
         }
      }

      return solution.getRobotConfigurations().get(nodeIndex);
   }
}<|MERGE_RESOLUTION|>--- conflicted
+++ resolved
@@ -6,6 +6,7 @@
 
 import controller_msgs.msg.dds.ArmTrajectoryMessage;
 import controller_msgs.msg.dds.ChestTrajectoryMessage;
+import controller_msgs.msg.dds.HandTrajectoryMessage;
 import controller_msgs.msg.dds.JointspaceTrajectoryMessage;
 import controller_msgs.msg.dds.KinematicsPlanningToolboxOutputStatus;
 import controller_msgs.msg.dds.KinematicsToolboxOutputStatus;
@@ -14,12 +15,8 @@
 import controller_msgs.msg.dds.SO3TrajectoryMessage;
 import controller_msgs.msg.dds.SO3TrajectoryPointMessage;
 import controller_msgs.msg.dds.WholeBodyTrajectoryMessage;
-<<<<<<< HEAD
 import gnu.trove.list.array.TDoubleArrayList;
 import us.ihmc.commons.MathTools;
-import us.ihmc.commons.lists.RecyclingArrayList;
-=======
->>>>>>> bfe5287d
 import us.ihmc.communication.packets.MessageTools;
 import us.ihmc.euclid.referenceFrame.FramePose3D;
 import us.ihmc.euclid.referenceFrame.ReferenceFrame;
@@ -31,12 +28,8 @@
 import us.ihmc.robotModels.FullHumanoidRobotModelFactory;
 import us.ihmc.robotics.math.trajectories.generators.EuclideanTrajectoryPointCalculator;
 import us.ihmc.robotics.math.trajectories.generators.SO3TrajectoryPointCalculator;
-<<<<<<< HEAD
-import us.ihmc.robotics.math.trajectories.trajectorypoints.FrameEuclideanTrajectoryPoint;
+import us.ihmc.robotics.math.trajectories.trajectorypoints.lists.FrameEuclideanTrajectoryPointList;
 import us.ihmc.robotics.math.trajectories.trajectorypoints.lists.OneDoFTrajectoryPointList;
-=======
-import us.ihmc.robotics.math.trajectories.trajectorypoints.lists.FrameEuclideanTrajectoryPointList;
->>>>>>> bfe5287d
 import us.ihmc.robotics.robotSide.RobotSide;
 import us.ihmc.robotics.robotSide.SideDependentList;
 
@@ -46,17 +39,12 @@
 
    private WholeBodyTrajectoryMessage wholeBodyTrajectoryMessage;
    private final KinematicsToolboxOutputConverter converter;
-<<<<<<< HEAD
 
    private final List<KinematicsToolboxOutputStatus> keyFrames = new ArrayList<KinematicsToolboxOutputStatus>();
    private final TDoubleArrayList keyFrameTimes = new TDoubleArrayList();
    private final AtomicReference<KinematicsPlanningToolboxOutputStatus> solution;
    private int numberOfTrajectoryPoints;
 
-   private static final boolean startAndFinishVelocityIsZero = true;
-=======
->>>>>>> bfe5287d
-
    private final SideDependentList<List<String>> armJointNamesFromShoulder = new SideDependentList<List<String>>();
 
    public KinematicsPlanningToolboxOutputConverter(FullHumanoidRobotModelFactory fullRobotModelFactory)
@@ -64,57 +52,10 @@
       converter = new KinematicsToolboxOutputConverter(fullRobotModelFactory);
       solution = new AtomicReference<KinematicsPlanningToolboxOutputStatus>();
       for (RobotSide robotSide : RobotSide.values)
-<<<<<<< HEAD
          armJointNamesFromShoulder.put(robotSide, new ArrayList<String>());
-=======
-         computeHandTrajectoryMessage(solution, robotSide);
-   }
-
-   private void computeHandTrajectoryMessage(KinematicsPlanningToolboxOutputStatus solution, RobotSide robotSide)
-   {
-      int numberOfTrajectoryPoints = solution.getRobotConfigurations().size();
-      HandTrajectoryMessage trajectoryMessage = new HandTrajectoryMessage();
-      trajectoryMessage.setRobotSide(robotSide.toByte());
-
-      trajectoryMessage.getSe3Trajectory().getFrameInformation().setTrajectoryReferenceFrameId(MessageTools.toFrameId(worldFrame));
-      trajectoryMessage.getSe3Trajectory().getFrameInformation().setDataReferenceFrameId(MessageTools.toFrameId(worldFrame));
-
-      Point3D[] desiredPositions = new Point3D[numberOfTrajectoryPoints];
-      Quaternion[] desiredOrientations = new Quaternion[numberOfTrajectoryPoints];
-
-      EuclideanTrajectoryPointCalculator euclideanTrajectoryPointCalculator = new EuclideanTrajectoryPointCalculator();
-      SO3TrajectoryPointCalculator orientationCalculator = new SO3TrajectoryPointCalculator();
-      orientationCalculator.clear();
-      double firstTimeOffset = solution.getKeyFrameTimes().get(0);
-
-      for (int i = 0; i < numberOfTrajectoryPoints; i++)
-      {
-         converter.updateFullRobotModel(solution.getRobotConfigurations().get(i));
-
-         Point3D desiredPosition = new Point3D();
-         Quaternion desiredOrientation = new Quaternion();
-         ReferenceFrame controlFrame = converter.getFullRobotModel().getHandControlFrame(robotSide);
-         FramePose3D desiredHandPose = new FramePose3D(controlFrame);
-         desiredHandPose.changeFrame(worldFrame);
-         desiredHandPose.get(desiredPosition, desiredOrientation);
-
-         desiredPositions[i] = new Point3D(desiredPosition);
-         desiredOrientations[i] = new Quaternion(desiredOrientation);
-
-         double time = solution.getKeyFrameTimes().get(i) - firstTimeOffset;
-         euclideanTrajectoryPointCalculator.appendTrajectoryPoint(time, new Point3D(desiredPosition));
-         orientationCalculator.appendTrajectoryPointOrientation(time, desiredOrientation);
-      }
-
-      orientationCalculator.compute();
-      euclideanTrajectoryPointCalculator.compute(solution.getKeyFrameTimes().get(numberOfTrajectoryPoints - 1) - firstTimeOffset);
-      FrameEuclideanTrajectoryPointList trajectoryPoints = euclideanTrajectoryPointCalculator.getTrajectoryPoints();
-      trajectoryPoints.addTimeOffset(firstTimeOffset);
->>>>>>> bfe5287d
 
       for (RobotSide robotSide : RobotSide.values)
       {
-<<<<<<< HEAD
          List<String> armJointNamesFromHand = new ArrayList<String>();
          JointBasics armJoint = converter.getFullRobotModel().getHand(robotSide).getParentJoint();
          while (armJoint.getPredecessor() != converter.getFullRobotModel().getElevator())
@@ -130,19 +71,6 @@
          {
             armJointNamesFromShoulder.get(robotSide).add(armJointNamesFromHand.get(i - 1));
          }
-=======
-         Vector3D desiredLinearVelocity = new Vector3D();
-         Vector3D desiredAngularVelocity = new Vector3D();
-
-         trajectoryPoints.getTrajectoryPoint(i).get(desiredPositions[i], desiredLinearVelocity);
-         double time = trajectoryPoints.getTrajectoryPoint(i).getTime();
-
-         orientationCalculator.getTrajectoryPoints().get(i).getAngularVelocity(desiredAngularVelocity);
-
-         trajectoryMessage.getSe3Trajectory().getTaskspaceTrajectoryPoints().add()
-                          .set(HumanoidMessageTools.createSE3TrajectoryPointMessage(time, desiredPositions[i], desiredOrientations[i], desiredLinearVelocity,
-                                                                                    desiredAngularVelocity));
->>>>>>> bfe5287d
       }
    }
 
@@ -166,7 +94,7 @@
 
       SO3TrajectoryPointCalculator orientationCalculator = new SO3TrajectoryPointCalculator();
       orientationCalculator.clear();
-      double firstTimeOffset = solution.getKeyFrameTimes().get(0);
+      double firstTimeOffset = keyFrameTimes.get(0);
 
       for (int i = 0; i < numberOfTrajectoryPoints; i++)
       {
@@ -180,11 +108,7 @@
 
          desiredOrientations[i] = new Quaternion(desiredOrientation);
 
-<<<<<<< HEAD
-         double time = keyFrameTimes.get(i);
-=======
-         double time = solution.getKeyFrameTimes().get(i) - firstTimeOffset;
->>>>>>> bfe5287d
+         double time = keyFrameTimes.get(i) - firstTimeOffset;
          orientationCalculator.appendTrajectoryPointOrientation(time, desiredOrientation);
       }
 
@@ -220,7 +144,7 @@
       EuclideanTrajectoryPointCalculator euclideanTrajectoryPointCalculator = new EuclideanTrajectoryPointCalculator();
       SO3TrajectoryPointCalculator orientationCalculator = new SO3TrajectoryPointCalculator();
       orientationCalculator.clear();
-      double firstTimeOffset = solution.getKeyFrameTimes().get(0);
+      double firstTimeOffset = keyFrameTimes.get(0);
 
       for (int i = 0; i < numberOfTrajectoryPoints; i++)
       {
@@ -237,17 +161,13 @@
          desiredPositions[i] = new Point3D(desiredPosition);
          desiredOrientations[i] = new Quaternion(desiredOrientation);
 
-<<<<<<< HEAD
-         double time = keyFrameTimes.get(i);
-=======
-         double time = solution.getKeyFrameTimes().get(i) - firstTimeOffset;
->>>>>>> bfe5287d
+         double time = keyFrameTimes.get(i) - firstTimeOffset;
          euclideanTrajectoryPointCalculator.appendTrajectoryPoint(time, new Point3D(desiredPosition));
          orientationCalculator.appendTrajectoryPointOrientation(time, desiredOrientation);
       }
 
       orientationCalculator.compute();
-      euclideanTrajectoryPointCalculator.compute(solution.getKeyFrameTimes().get(numberOfTrajectoryPoints - 1) - firstTimeOffset);
+      euclideanTrajectoryPointCalculator.compute(keyFrameTimes.get(numberOfTrajectoryPoints - 1) - firstTimeOffset);
       FrameEuclideanTrajectoryPointList trajectoryPoints = euclideanTrajectoryPointCalculator.getTrajectoryPoints();
       trajectoryPoints.addTimeOffset(firstTimeOffset);
 
