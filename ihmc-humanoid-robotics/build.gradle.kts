plugins {
   id("us.ihmc.ihmc-build")
<<<<<<< HEAD
   id("us.ihmc.ihmc-ci") version "8.0"
=======
   id("us.ihmc.ihmc-ci") version "8.1"
>>>>>>> 011a8161
   id("us.ihmc.ihmc-cd") version "1.24"
   id("us.ihmc.log-tools-plugin") version "0.6.3"
}

ihmc {
   loadProductProperties("../product.properties")
   
   configureDependencyResolution()
   configurePublications()
}

mainDependencies {
   api("org.ejml:ejml-core:0.39")
   api("net.sf.trove4j:trove4j:3.0.3")
   api("org.georegression:georegression:0.22")
   api("org.ejml:ejml-ddense:0.39")
   api("org.boofcv:boofcv-geo:0.36")

   api("us.ihmc:euclid:0.20.0")
   api("us.ihmc:ihmc-java-toolkit:source")
   api("us.ihmc:ihmc-robotics-toolkit:source")
   api("us.ihmc:ihmc-communication:source")
   api("us.ihmc:ihmc-robot-models:source")
   api("us.ihmc:ihmc-sensor-processing:source")
   api("us.ihmc:ihmc-interfaces:source")
}

testDependencies {
   api("us.ihmc:ihmc-robotics-toolkit-test:source")
   api("us.ihmc:ihmc-communication-test:source")
}<|MERGE_RESOLUTION|>--- conflicted
+++ resolved
@@ -1,10 +1,6 @@
 plugins {
    id("us.ihmc.ihmc-build")
-<<<<<<< HEAD
-   id("us.ihmc.ihmc-ci") version "8.0"
-=======
    id("us.ihmc.ihmc-ci") version "8.1"
->>>>>>> 011a8161
    id("us.ihmc.ihmc-cd") version "1.24"
    id("us.ihmc.log-tools-plugin") version "0.6.3"
 }
