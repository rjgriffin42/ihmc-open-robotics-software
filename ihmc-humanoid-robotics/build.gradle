buildscript {
   repositories {
      maven { url "https://plugins.gradle.org/m2/" }
      mavenLocal()
   }
   dependencies {
      classpath "us.ihmc:ihmc-build:0.15.1"
      classpath "us.ihmc:ihmc-ci-plugin:0.18.0"
   }
}
apply plugin: "us.ihmc.ihmc-build"
apply plugin: "us.ihmc.ihmc-ci-plugin"

ihmc {
   loadProductProperties("../product.properties")
   
   configureDependencyResolution()
   configurePublications()
}

testSuites {
   def prefix = "LIBS-IHMCOPENROBOTICSSOFTWARE"
   bambooPlanKeys = [prefix + "FAST", prefix + "INDEVELOPMENT", prefix + "UI", prefix + "VIDEO"]
}

mainDependencies {
<<<<<<< HEAD
   compile group: "org.apache.commons", name: "commons-lang3", version: "3.7"
   compile group: "org.ejml", name: "core", version: "0.30"
   compile group: "net.sf.trove4j", name: "trove4j", version: "3.0.3"
   compile group: "org.georegression", name: "georegression", version: "0.11"
   compile group: "org.ejml", name: "dense64", version: "0.30"
   compile group: "org.boofcv", name: "geo", version: "0.24.1"

   compile group: "us.ihmc", name: "euclid-core", version: "0.6.1"
   compile group: "us.ihmc", name: "ihmc-yovariables", version: "0.3.5"
   compile group: "us.ihmc", name: "ihmc-commons", version: "0.23.0"
   compile group: "us.ihmc", name: "ihmc-graphics-description", version: "0.12.5"
=======
   compile group: 'us.ihmc', name: 'euclid-core', version: '0.5.1'
   compile group: 'us.ihmc', name: 'ihmc-yovariables', version: '0.3.4'
   compile group: 'org.apache.commons', name: 'commons-lang3', version: '3.7'
   compile group: 'org.ejml', name: 'core', version: '0.30'
   compile group: 'net.sf.trove4j', name: 'trove4j', version: '3.0.3'
   compile group: 'org.georegression', name: 'georegression', version: '0.11'
   compile group: 'org.ejml', name: 'dense64', version: '0.30'
   compile group: 'org.boofcv', name: 'geo', version: '0.24.1'
   compile group: "us.ihmc", name: "ihmc-commons", version: "0.20.1"
>>>>>>> f3b61d37
   compile group: "us.ihmc", name: "ihmc-java-toolkit", version: "source"
   compile group: "us.ihmc", name: "ihmc-robotics-toolkit", version: "source"
   compile group: "us.ihmc", name: "ihmc-communication", version: "source"
   compile group: "us.ihmc", name: "ihmc-robot-models", version: "source"
   compile group: "us.ihmc", name: "ihmc-sensor-processing", version: "source"
   compile group: "us.ihmc", name: "ihmc-footstep-planning", version: "source"
   compile group: "us.ihmc", name: "ihmc-interfaces", version: "source"
}

testDependencies {
   compile group: "us.ihmc", name: "ihmc-ci-core-api", version: "0.18.0"
   compile group: "junit", name: "junit", version: "4.12"
<<<<<<< HEAD

   compile group: "us.ihmc", name: "ihmc-ci-core-api", version: "0.17.14"
   compile group: "us.ihmc", name: "ihmc-commons-testing", version: "0.23.0"
=======
   compile group: "us.ihmc", name: "ihmc-commons-testing", version: "0.20.1"
>>>>>>> f3b61d37
   compile group: "us.ihmc", name: "ihmc-robotics-toolkit-test", version: "source"
   compile group: "us.ihmc", name: "ihmc-communication-test", version: "source"
}<|MERGE_RESOLUTION|>--- conflicted
+++ resolved
@@ -24,7 +24,6 @@
 }
 
 mainDependencies {
-<<<<<<< HEAD
    compile group: "org.apache.commons", name: "commons-lang3", version: "3.7"
    compile group: "org.ejml", name: "core", version: "0.30"
    compile group: "net.sf.trove4j", name: "trove4j", version: "3.0.3"
@@ -36,17 +35,6 @@
    compile group: "us.ihmc", name: "ihmc-yovariables", version: "0.3.5"
    compile group: "us.ihmc", name: "ihmc-commons", version: "0.23.0"
    compile group: "us.ihmc", name: "ihmc-graphics-description", version: "0.12.5"
-=======
-   compile group: 'us.ihmc', name: 'euclid-core', version: '0.5.1'
-   compile group: 'us.ihmc', name: 'ihmc-yovariables', version: '0.3.4'
-   compile group: 'org.apache.commons', name: 'commons-lang3', version: '3.7'
-   compile group: 'org.ejml', name: 'core', version: '0.30'
-   compile group: 'net.sf.trove4j', name: 'trove4j', version: '3.0.3'
-   compile group: 'org.georegression', name: 'georegression', version: '0.11'
-   compile group: 'org.ejml', name: 'dense64', version: '0.30'
-   compile group: 'org.boofcv', name: 'geo', version: '0.24.1'
-   compile group: "us.ihmc", name: "ihmc-commons", version: "0.20.1"
->>>>>>> f3b61d37
    compile group: "us.ihmc", name: "ihmc-java-toolkit", version: "source"
    compile group: "us.ihmc", name: "ihmc-robotics-toolkit", version: "source"
    compile group: "us.ihmc", name: "ihmc-communication", version: "source"
@@ -57,15 +45,10 @@
 }
 
 testDependencies {
+   compile group: "junit", name: "junit", version: "4.12"
+
    compile group: "us.ihmc", name: "ihmc-ci-core-api", version: "0.18.0"
-   compile group: "junit", name: "junit", version: "4.12"
-<<<<<<< HEAD
-
-   compile group: "us.ihmc", name: "ihmc-ci-core-api", version: "0.17.14"
    compile group: "us.ihmc", name: "ihmc-commons-testing", version: "0.23.0"
-=======
-   compile group: "us.ihmc", name: "ihmc-commons-testing", version: "0.20.1"
->>>>>>> f3b61d37
    compile group: "us.ihmc", name: "ihmc-robotics-toolkit-test", version: "source"
    compile group: "us.ihmc", name: "ihmc-communication-test", version: "source"
 }