package us.ihmc.darpaRoboticsChallenge.scriptEngine;

import java.util.ArrayList;
import java.util.Iterator;
import java.util.concurrent.ConcurrentLinkedQueue;

import us.ihmc.SdfLoader.models.FullHumanoidRobotModel;
import us.ihmc.SdfLoader.models.FullRobotModel;
import us.ihmc.commonWalkingControlModules.configurations.WalkingControllerParameters;
import us.ihmc.commonWalkingControlModules.controllers.Updatable;
import us.ihmc.commonWalkingControlModules.desiredFootStep.FootstepProvider;
<<<<<<< HEAD
import us.ihmc.commonWalkingControlModules.packetConsumers.ArmTrajectoryMessageSubscriber;
import us.ihmc.commonWalkingControlModules.packetConsumers.FootTrajectoryMessageSubscriber;
import us.ihmc.commonWalkingControlModules.packetConsumers.HandTrajectoryMessageSubscriber;
import us.ihmc.commonWalkingControlModules.packetConsumers.PelvisHeightTrajectoryMessageSubscriber;
import us.ihmc.commonWalkingControlModules.packetConsumers.PelvisTrajectoryMessageSubscriber;
import us.ihmc.humanoidBehaviors.behaviors.scripts.engine.ScriptFileLoader;
import us.ihmc.humanoidBehaviors.behaviors.scripts.engine.ScriptObject;
import us.ihmc.humanoidRobotics.bipedSupportPolygons.ContactablePlaneBody;
import us.ihmc.humanoidRobotics.communication.packets.manipulation.ArmTrajectoryMessage;
import us.ihmc.humanoidRobotics.communication.packets.manipulation.HandTrajectoryMessage;
import us.ihmc.humanoidRobotics.communication.packets.walking.ComHeightPacket;
import us.ihmc.humanoidRobotics.communication.packets.walking.FootTrajectoryMessage;
import us.ihmc.humanoidRobotics.communication.packets.walking.FootstepDataListMessage;
import us.ihmc.humanoidRobotics.communication.packets.walking.FootstepDataMessage;
import us.ihmc.humanoidRobotics.communication.packets.walking.PauseWalkingMessage;
import us.ihmc.humanoidRobotics.communication.packets.walking.PelvisHeightTrajectoryMessage;
import us.ihmc.humanoidRobotics.communication.packets.walking.PelvisTrajectoryMessage;
=======
import us.ihmc.commonWalkingControlModules.packetConsumers.DesiredComHeightProvider;
import us.ihmc.commonWalkingControlModules.packetConsumers.DesiredFootPoseProvider;
import us.ihmc.commonWalkingControlModules.packetConsumers.DesiredHandPoseProvider;
import us.ihmc.commonWalkingControlModules.packetConsumers.DesiredHandstepProvider;
import us.ihmc.commonWalkingControlModules.packetConsumers.DesiredPelvisPoseProvider;
import us.ihmc.humanoidBehaviors.behaviors.scripts.engine.ScriptFileLoader;
import us.ihmc.humanoidBehaviors.behaviors.scripts.engine.ScriptObject;
import us.ihmc.humanoidRobotics.bipedSupportPolygons.ContactablePlaneBody;
import us.ihmc.humanoidRobotics.communication.packets.manipulation.HandPosePacket;
import us.ihmc.humanoidRobotics.communication.packets.walking.ComHeightPacket;
import us.ihmc.humanoidRobotics.communication.packets.walking.FootPosePacket;
import us.ihmc.humanoidRobotics.communication.packets.walking.FootstepDataListMessage;
import us.ihmc.humanoidRobotics.communication.packets.walking.FootstepDataMessage;
import us.ihmc.humanoidRobotics.communication.packets.walking.PauseWalkingMessage;
import us.ihmc.humanoidRobotics.communication.packets.walking.PelvisPosePacket;
>>>>>>> 6f6eeecd
import us.ihmc.humanoidRobotics.footstep.Footstep;
import us.ihmc.robotics.dataStructures.registry.YoVariableRegistry;
import us.ihmc.robotics.dataStructures.variable.DoubleYoVariable;
import us.ihmc.robotics.geometry.FramePoint;
import us.ihmc.robotics.geometry.FramePose;
import us.ihmc.robotics.geometry.RigidBodyTransform;
import us.ihmc.robotics.referenceFrames.PoseReferenceFrame;
import us.ihmc.robotics.referenceFrames.ReferenceFrame;
import us.ihmc.robotics.robotSide.RobotSide;
import us.ihmc.robotics.robotSide.SideDependentList;
import us.ihmc.sensorProcessing.frames.CommonHumanoidReferenceFrames;

public class ScriptBasedFootstepProvider implements FootstepProvider, Updatable
{
   private int footstepCounter = 0;
   private int completedFootstepCount = 0;

<<<<<<< HEAD
   private final SideDependentList<? extends ContactablePlaneBody> bipedFeet;
=======
   private final SideDependentList<ContactablePlaneBody> bipedFeet;
>>>>>>> 6f6eeecd
   private final ScriptFileLoader scriptFileLoader;
   private boolean loadedScriptFile = false;
   private final ConcurrentLinkedQueue<ScriptObject> scriptObjects = new ConcurrentLinkedQueue<ScriptObject>();

<<<<<<< HEAD
   private final PelvisTrajectoryMessageSubscriber pelvisTrajectoryMessageSubscriber;
   private final PelvisHeightTrajectoryMessageSubscriber pelvisHeightTrajectoryMessageSubscriber;
   private final ConcurrentLinkedQueue<Footstep> footstepQueue = new ConcurrentLinkedQueue<Footstep>();

   private final HandTrajectoryMessageSubscriber handTrajectoryMessageSubscriber;
   private final ArmTrajectoryMessageSubscriber armTrajectoryMessageSubscriber;
   private final FootTrajectoryMessageSubscriber footTrajectoryMessageSubscriber;

=======
   private final DesiredHandPoseProvider desiredHandPoseProvider;
   private final DesiredPelvisPoseProvider desiredPelvisPoseProvider;
   private final DesiredHandstepProvider handstepProvider;
   private final DesiredComHeightProvider desiredComHeightProvider;
   private final DesiredFootPoseProvider desiredFootPoseProvider;
   private final ConcurrentLinkedQueue<Footstep> footstepQueue = new ConcurrentLinkedQueue<Footstep>();

>>>>>>> 6f6eeecd
   private final DoubleYoVariable time;
   private final DoubleYoVariable scriptEventStartTime, scriptEventDuration;

   private final FullRobotModel fullRobotModel;

<<<<<<< HEAD
   public ScriptBasedFootstepProvider(CommonHumanoidReferenceFrames referenceFrames, ScriptFileLoader scriptFileLoader, DoubleYoVariable time, SideDependentList<? extends ContactablePlaneBody> bipedFeet,
=======
   public ScriptBasedFootstepProvider(CommonHumanoidReferenceFrames referenceFrames, ScriptFileLoader scriptFileLoader, DoubleYoVariable time, SideDependentList<ContactablePlaneBody> bipedFeet,
>>>>>>> 6f6eeecd
         FullHumanoidRobotModel fullRobotModel, WalkingControllerParameters walkingControllerParameters, YoVariableRegistry registry)
   {
      this.time = time;
      this.bipedFeet = bipedFeet;
      this.fullRobotModel = fullRobotModel;

      this.scriptEventStartTime = new DoubleYoVariable("scriptEventStartTime", registry);
      this.scriptEventDuration = new DoubleYoVariable("scriptEventDuration", registry);

      this.scriptFileLoader = scriptFileLoader;
<<<<<<< HEAD
      pelvisTrajectoryMessageSubscriber = new PelvisTrajectoryMessageSubscriber(null);
      pelvisHeightTrajectoryMessageSubscriber = new PelvisHeightTrajectoryMessageSubscriber(null);

      handTrajectoryMessageSubscriber = new HandTrajectoryMessageSubscriber(null);
      armTrajectoryMessageSubscriber = new ArmTrajectoryMessageSubscriber(null);
      footTrajectoryMessageSubscriber = new FootTrajectoryMessageSubscriber(null);
=======
      desiredHandPoseProvider = new DesiredHandPoseProvider(referenceFrames,fullRobotModel, walkingControllerParameters.getDesiredHandPosesWithRespectToChestFrame(), null);
      desiredPelvisPoseProvider = new DesiredPelvisPoseProvider();
      handstepProvider = new DesiredHandstepProvider(fullRobotModel);
      desiredComHeightProvider = new DesiredComHeightProvider(null);

      desiredFootPoseProvider = new DesiredFootPoseProvider(walkingControllerParameters.getDefaultSwingTime(), null);
>>>>>>> 6f6eeecd
   }

   private void loadScriptFileIfNecessary()
   {
      FramePoint soleInRootJointFrame = new FramePoint(bipedFeet.get(RobotSide.LEFT).getSoleFrame());
      soleInRootJointFrame.changeFrame(fullRobotModel.getRootJoint().getFrameAfterJoint());
      if (loadedScriptFile)
         return;

      // TODO: Get to work for more than just left foot frame.
      ReferenceFrame leftFootFrame = bipedFeet.get(RobotSide.LEFT).getSoleFrame();
      RigidBodyTransform transformFromLeftFootPlaneFrameToWorldFrame = leftFootFrame.getTransformToDesiredFrame(ReferenceFrame.getWorldFrame());

      ArrayList<ScriptObject> scriptObjectsList = scriptFileLoader.readIntoList(transformFromLeftFootPlaneFrameToWorldFrame);
      scriptObjects.addAll(scriptObjectsList);
      setupTimesForNewScriptEvent(0.1);

      loadedScriptFile = true;
   }

   public void grabNewScriptEventIfNecessary()
   {
      loadScriptFileIfNecessary();

      if (scriptObjects.isEmpty())
         return;
      if (!footstepQueue.isEmpty())
         return;
      if (completedFootstepCount != footstepCounter)
         return;
      if (time.getDoubleValue() < scriptEventStartTime.getDoubleValue() + scriptEventDuration.getDoubleValue())
         return;

      ScriptObject nextObject = scriptObjects.poll();
      Object scriptObject = nextObject.getScriptObject();

      if (scriptObject instanceof FootstepDataListMessage)
      {
         FootstepDataListMessage footstepDataList = (FootstepDataListMessage) scriptObject;
         this.addFootstepDataList(footstepDataList);
         setupTimesForNewScriptEvent(0.5); // Arbitrary half second duration. With footsteps, it waits till they are done before looking for a new command.
      }
<<<<<<< HEAD
      else if (scriptObject instanceof FootTrajectoryMessage)
      {
         FootTrajectoryMessage message = (FootTrajectoryMessage) scriptObject;
         footTrajectoryMessageSubscriber.receivedPacket(message);
         setupTimesForNewScriptEvent(0.5);
      }
      else if (scriptObject instanceof HandTrajectoryMessage)
      {
         HandTrajectoryMessage handTrajectoryMessage = (HandTrajectoryMessage) scriptObject;
         handTrajectoryMessageSubscriber.receivedPacket(handTrajectoryMessage);

         setupTimesForNewScriptEvent(handTrajectoryMessage.getLastWaypoint().time);
      }
      else if (scriptObject instanceof ArmTrajectoryMessage)
      {
         ArmTrajectoryMessage armTrajectoryMessage = (ArmTrajectoryMessage) scriptObject;
         armTrajectoryMessageSubscriber.receivedPacket(armTrajectoryMessage);
         
         setupTimesForNewScriptEvent(armTrajectoryMessage.getTrajectoryTime());
      }
      else if (scriptObject instanceof PelvisTrajectoryMessage)
      {
         PelvisTrajectoryMessage pelvisPosePacket = (PelvisTrajectoryMessage) scriptObject;
         pelvisTrajectoryMessageSubscriber.receivedPacket(pelvisPosePacket);
=======
      else if (scriptObject instanceof FootPosePacket)
      {
         FootPosePacket footPosePacket = (FootPosePacket) scriptObject;
         desiredFootPoseProvider.receivedPacket(footPosePacket);
         setupTimesForNewScriptEvent(0.5);
      }
      else if (scriptObject instanceof HandPosePacket)
      {
         HandPosePacket handPosePacket = (HandPosePacket) scriptObject;
         desiredHandPoseProvider.receivedPacket(handPosePacket);

         setupTimesForNewScriptEvent(handPosePacket.getTrajectoryTime());
      }
      else if (scriptObject instanceof PelvisPosePacket)
      {
         PelvisPosePacket pelvisPosePacket = (PelvisPosePacket) scriptObject;
         desiredPelvisPoseProvider.receivedPacket(pelvisPosePacket);
>>>>>>> 6f6eeecd

         setupTimesForNewScriptEvent(pelvisPosePacket.getTrajectoryTime());
      }
      else if (scriptObject instanceof PauseWalkingMessage)
      {
         PauseWalkingMessage pauseCommand = (PauseWalkingMessage) scriptObject;
         setupTimesForNewScriptEvent(0.5);
      }

<<<<<<< HEAD
      else if (scriptObject instanceof PelvisHeightTrajectoryMessage)
      {
         PelvisHeightTrajectoryMessage comHeightPacket = (PelvisHeightTrajectoryMessage) scriptObject;
         pelvisHeightTrajectoryMessageSubscriber.receivedPacket(comHeightPacket);
=======
      else if (scriptObject instanceof ComHeightPacket)
      {
         ComHeightPacket comHeightPacket = (ComHeightPacket) scriptObject;
         desiredComHeightProvider.receivedPacket(comHeightPacket);
>>>>>>> 6f6eeecd
         setupTimesForNewScriptEvent(2.0); // Arbitrary two second duration to allow for changing the CoM height. Might be possible to lower this a little bit. 
      }
   }

   private void setupTimesForNewScriptEvent(double scriptEventDuration)
   {
      scriptEventStartTime.set(time.getDoubleValue());
      this.scriptEventDuration.set(scriptEventDuration);
   }

   private void addFootstepDataList(FootstepDataListMessage footstepDataList)
   {
      ArrayList<FootstepDataMessage> footstepList = footstepDataList.getDataList();

      ArrayList<Footstep> footsteps = new ArrayList<Footstep>();
      for (FootstepDataMessage footstepData : footstepList)
      {
         RobotSide robotSide = footstepData.getRobotSide();
         ContactablePlaneBody contactableBody = bipedFeet.get(robotSide);

         FramePose footstepPose = new FramePose(ReferenceFrame.getWorldFrame(), footstepData.getLocation(), footstepData.getOrientation());
         PoseReferenceFrame footstepPoseFrame = new PoseReferenceFrame("footstepPoseFrame", footstepPose);
         String id = "scriptedFootstep_" + footstepCounter;
         Footstep footstep = new Footstep(id, contactableBody.getRigidBody(), robotSide, contactableBody.getSoleFrame(), footstepPoseFrame, true);

         footsteps.add(footstep);

         footstepCounter++;
      }

      footstepQueue.addAll(footsteps);
   }

   @Override
   public Footstep poll()
   {
      return footstepQueue.poll();
   }

   @Override
   public Footstep peek()
   {
      return footstepQueue.peek();
   }

   @Override
   public Footstep peekPeek()
   {
      Iterator<Footstep> iterator = footstepQueue.iterator();

      if (iterator.hasNext())
      {
         iterator.next();
      }
      else
      {
         return null;
      }
      if (iterator.hasNext())
      {
         return iterator.next();
      }
      else
      {
         return null;
      }
   }

   @Override
   public boolean isEmpty()
   {
      return footstepQueue.isEmpty();
   }

   @Override
   public void notifyComplete(FramePose actualFootPoseInWorld)
   {
      completedFootstepCount++;
   }

   @Override
   public void notifyWalkingComplete()
   {
   }

   @Override
   public int getNumberOfFootstepsToProvide()
   {
      return footstepQueue.size();
   }

   @Override
   public boolean isBlindWalking()
   {
      return false;
   }

<<<<<<< HEAD
   public PelvisTrajectoryMessageSubscriber getPelvisTrajectorySubscriber()
   {
      return pelvisTrajectoryMessageSubscriber;
   }

   public PelvisHeightTrajectoryMessageSubscriber getPelvisHeightTrajectoryMessageSubscriber()
   {
      return pelvisHeightTrajectoryMessageSubscriber;
   }

   public FootTrajectoryMessageSubscriber getFootTrajectoryMessageSubscriber()
   {
      return footTrajectoryMessageSubscriber;
=======
   public DesiredHandPoseProvider getDesiredHandPoseProvider()
   {
      return desiredHandPoseProvider;
   }

   public DesiredPelvisPoseProvider getDesiredPelvisPoseProvider()
   {
      return desiredPelvisPoseProvider;
   }

   public DesiredComHeightProvider getDesiredComHeightProvider()
   {
      return desiredComHeightProvider;
   }

   public DesiredFootPoseProvider getDesiredFootPoseProvider()
   {
      return desiredFootPoseProvider;
   }

   public DesiredHandstepProvider getDesiredHandstepProvider()
   {
      return handstepProvider;
>>>>>>> 6f6eeecd
   }

   @Override
   public void update(double time)
   {
      grabNewScriptEventIfNecessary();
   }

   @Override
   public boolean isPaused()
   {
      return false;
   }

   @Override
   public void cancelPlan()
   {
      footstepQueue.clear();
   }
}<|MERGE_RESOLUTION|>--- conflicted
+++ resolved
@@ -9,7 +9,6 @@
 import us.ihmc.commonWalkingControlModules.configurations.WalkingControllerParameters;
 import us.ihmc.commonWalkingControlModules.controllers.Updatable;
 import us.ihmc.commonWalkingControlModules.desiredFootStep.FootstepProvider;
-<<<<<<< HEAD
 import us.ihmc.commonWalkingControlModules.packetConsumers.ArmTrajectoryMessageSubscriber;
 import us.ihmc.commonWalkingControlModules.packetConsumers.FootTrajectoryMessageSubscriber;
 import us.ihmc.commonWalkingControlModules.packetConsumers.HandTrajectoryMessageSubscriber;
@@ -27,23 +26,6 @@
 import us.ihmc.humanoidRobotics.communication.packets.walking.PauseWalkingMessage;
 import us.ihmc.humanoidRobotics.communication.packets.walking.PelvisHeightTrajectoryMessage;
 import us.ihmc.humanoidRobotics.communication.packets.walking.PelvisTrajectoryMessage;
-=======
-import us.ihmc.commonWalkingControlModules.packetConsumers.DesiredComHeightProvider;
-import us.ihmc.commonWalkingControlModules.packetConsumers.DesiredFootPoseProvider;
-import us.ihmc.commonWalkingControlModules.packetConsumers.DesiredHandPoseProvider;
-import us.ihmc.commonWalkingControlModules.packetConsumers.DesiredHandstepProvider;
-import us.ihmc.commonWalkingControlModules.packetConsumers.DesiredPelvisPoseProvider;
-import us.ihmc.humanoidBehaviors.behaviors.scripts.engine.ScriptFileLoader;
-import us.ihmc.humanoidBehaviors.behaviors.scripts.engine.ScriptObject;
-import us.ihmc.humanoidRobotics.bipedSupportPolygons.ContactablePlaneBody;
-import us.ihmc.humanoidRobotics.communication.packets.manipulation.HandPosePacket;
-import us.ihmc.humanoidRobotics.communication.packets.walking.ComHeightPacket;
-import us.ihmc.humanoidRobotics.communication.packets.walking.FootPosePacket;
-import us.ihmc.humanoidRobotics.communication.packets.walking.FootstepDataListMessage;
-import us.ihmc.humanoidRobotics.communication.packets.walking.FootstepDataMessage;
-import us.ihmc.humanoidRobotics.communication.packets.walking.PauseWalkingMessage;
-import us.ihmc.humanoidRobotics.communication.packets.walking.PelvisPosePacket;
->>>>>>> 6f6eeecd
 import us.ihmc.humanoidRobotics.footstep.Footstep;
 import us.ihmc.robotics.dataStructures.registry.YoVariableRegistry;
 import us.ihmc.robotics.dataStructures.variable.DoubleYoVariable;
@@ -61,16 +43,11 @@
    private int footstepCounter = 0;
    private int completedFootstepCount = 0;
 
-<<<<<<< HEAD
    private final SideDependentList<? extends ContactablePlaneBody> bipedFeet;
-=======
-   private final SideDependentList<ContactablePlaneBody> bipedFeet;
->>>>>>> 6f6eeecd
    private final ScriptFileLoader scriptFileLoader;
    private boolean loadedScriptFile = false;
    private final ConcurrentLinkedQueue<ScriptObject> scriptObjects = new ConcurrentLinkedQueue<ScriptObject>();
 
-<<<<<<< HEAD
    private final PelvisTrajectoryMessageSubscriber pelvisTrajectoryMessageSubscriber;
    private final PelvisHeightTrajectoryMessageSubscriber pelvisHeightTrajectoryMessageSubscriber;
    private final ConcurrentLinkedQueue<Footstep> footstepQueue = new ConcurrentLinkedQueue<Footstep>();
@@ -79,25 +56,12 @@
    private final ArmTrajectoryMessageSubscriber armTrajectoryMessageSubscriber;
    private final FootTrajectoryMessageSubscriber footTrajectoryMessageSubscriber;
 
-=======
-   private final DesiredHandPoseProvider desiredHandPoseProvider;
-   private final DesiredPelvisPoseProvider desiredPelvisPoseProvider;
-   private final DesiredHandstepProvider handstepProvider;
-   private final DesiredComHeightProvider desiredComHeightProvider;
-   private final DesiredFootPoseProvider desiredFootPoseProvider;
-   private final ConcurrentLinkedQueue<Footstep> footstepQueue = new ConcurrentLinkedQueue<Footstep>();
-
->>>>>>> 6f6eeecd
    private final DoubleYoVariable time;
    private final DoubleYoVariable scriptEventStartTime, scriptEventDuration;
 
    private final FullRobotModel fullRobotModel;
 
-<<<<<<< HEAD
    public ScriptBasedFootstepProvider(CommonHumanoidReferenceFrames referenceFrames, ScriptFileLoader scriptFileLoader, DoubleYoVariable time, SideDependentList<? extends ContactablePlaneBody> bipedFeet,
-=======
-   public ScriptBasedFootstepProvider(CommonHumanoidReferenceFrames referenceFrames, ScriptFileLoader scriptFileLoader, DoubleYoVariable time, SideDependentList<ContactablePlaneBody> bipedFeet,
->>>>>>> 6f6eeecd
          FullHumanoidRobotModel fullRobotModel, WalkingControllerParameters walkingControllerParameters, YoVariableRegistry registry)
    {
       this.time = time;
@@ -108,21 +72,12 @@
       this.scriptEventDuration = new DoubleYoVariable("scriptEventDuration", registry);
 
       this.scriptFileLoader = scriptFileLoader;
-<<<<<<< HEAD
       pelvisTrajectoryMessageSubscriber = new PelvisTrajectoryMessageSubscriber(null);
       pelvisHeightTrajectoryMessageSubscriber = new PelvisHeightTrajectoryMessageSubscriber(null);
 
       handTrajectoryMessageSubscriber = new HandTrajectoryMessageSubscriber(null);
       armTrajectoryMessageSubscriber = new ArmTrajectoryMessageSubscriber(null);
       footTrajectoryMessageSubscriber = new FootTrajectoryMessageSubscriber(null);
-=======
-      desiredHandPoseProvider = new DesiredHandPoseProvider(referenceFrames,fullRobotModel, walkingControllerParameters.getDesiredHandPosesWithRespectToChestFrame(), null);
-      desiredPelvisPoseProvider = new DesiredPelvisPoseProvider();
-      handstepProvider = new DesiredHandstepProvider(fullRobotModel);
-      desiredComHeightProvider = new DesiredComHeightProvider(null);
-
-      desiredFootPoseProvider = new DesiredFootPoseProvider(walkingControllerParameters.getDefaultSwingTime(), null);
->>>>>>> 6f6eeecd
    }
 
    private void loadScriptFileIfNecessary()
@@ -165,7 +120,6 @@
          this.addFootstepDataList(footstepDataList);
          setupTimesForNewScriptEvent(0.5); // Arbitrary half second duration. With footsteps, it waits till they are done before looking for a new command.
       }
-<<<<<<< HEAD
       else if (scriptObject instanceof FootTrajectoryMessage)
       {
          FootTrajectoryMessage message = (FootTrajectoryMessage) scriptObject;
@@ -177,7 +131,7 @@
          HandTrajectoryMessage handTrajectoryMessage = (HandTrajectoryMessage) scriptObject;
          handTrajectoryMessageSubscriber.receivedPacket(handTrajectoryMessage);
 
-         setupTimesForNewScriptEvent(handTrajectoryMessage.getLastWaypoint().time);
+         setupTimesForNewScriptEvent(handTrajectoryMessage.getLastTrajectoryPoint().time);
       }
       else if (scriptObject instanceof ArmTrajectoryMessage)
       {
@@ -190,25 +144,6 @@
       {
          PelvisTrajectoryMessage pelvisPosePacket = (PelvisTrajectoryMessage) scriptObject;
          pelvisTrajectoryMessageSubscriber.receivedPacket(pelvisPosePacket);
-=======
-      else if (scriptObject instanceof FootPosePacket)
-      {
-         FootPosePacket footPosePacket = (FootPosePacket) scriptObject;
-         desiredFootPoseProvider.receivedPacket(footPosePacket);
-         setupTimesForNewScriptEvent(0.5);
-      }
-      else if (scriptObject instanceof HandPosePacket)
-      {
-         HandPosePacket handPosePacket = (HandPosePacket) scriptObject;
-         desiredHandPoseProvider.receivedPacket(handPosePacket);
-
-         setupTimesForNewScriptEvent(handPosePacket.getTrajectoryTime());
-      }
-      else if (scriptObject instanceof PelvisPosePacket)
-      {
-         PelvisPosePacket pelvisPosePacket = (PelvisPosePacket) scriptObject;
-         desiredPelvisPoseProvider.receivedPacket(pelvisPosePacket);
->>>>>>> 6f6eeecd
 
          setupTimesForNewScriptEvent(pelvisPosePacket.getTrajectoryTime());
       }
@@ -218,17 +153,10 @@
          setupTimesForNewScriptEvent(0.5);
       }
 
-<<<<<<< HEAD
       else if (scriptObject instanceof PelvisHeightTrajectoryMessage)
       {
          PelvisHeightTrajectoryMessage comHeightPacket = (PelvisHeightTrajectoryMessage) scriptObject;
          pelvisHeightTrajectoryMessageSubscriber.receivedPacket(comHeightPacket);
-=======
-      else if (scriptObject instanceof ComHeightPacket)
-      {
-         ComHeightPacket comHeightPacket = (ComHeightPacket) scriptObject;
-         desiredComHeightProvider.receivedPacket(comHeightPacket);
->>>>>>> 6f6eeecd
          setupTimesForNewScriptEvent(2.0); // Arbitrary two second duration to allow for changing the CoM height. Might be possible to lower this a little bit. 
       }
    }
@@ -326,7 +254,6 @@
       return false;
    }
 
-<<<<<<< HEAD
    public PelvisTrajectoryMessageSubscriber getPelvisTrajectorySubscriber()
    {
       return pelvisTrajectoryMessageSubscriber;
@@ -340,31 +267,6 @@
    public FootTrajectoryMessageSubscriber getFootTrajectoryMessageSubscriber()
    {
       return footTrajectoryMessageSubscriber;
-=======
-   public DesiredHandPoseProvider getDesiredHandPoseProvider()
-   {
-      return desiredHandPoseProvider;
-   }
-
-   public DesiredPelvisPoseProvider getDesiredPelvisPoseProvider()
-   {
-      return desiredPelvisPoseProvider;
-   }
-
-   public DesiredComHeightProvider getDesiredComHeightProvider()
-   {
-      return desiredComHeightProvider;
-   }
-
-   public DesiredFootPoseProvider getDesiredFootPoseProvider()
-   {
-      return desiredFootPoseProvider;
-   }
-
-   public DesiredHandstepProvider getDesiredHandstepProvider()
-   {
-      return handstepProvider;
->>>>>>> 6f6eeecd
    }
 
    @Override
