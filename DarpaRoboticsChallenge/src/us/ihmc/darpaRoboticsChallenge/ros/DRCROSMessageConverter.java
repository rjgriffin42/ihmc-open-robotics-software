--- conflicted
+++ resolved
@@ -52,11 +52,7 @@
 import us.ihmc.humanoidRobotics.communication.packets.HighLevelStateChangeMessage;
 import us.ihmc.humanoidRobotics.communication.packets.HighLevelStateMessage;
 import us.ihmc.humanoidRobotics.communication.packets.LegCompliancePacket;
-<<<<<<< HEAD
-import us.ihmc.humanoidRobotics.communication.packets.Waypoint1DMessage;
-=======
 import us.ihmc.humanoidRobotics.communication.packets.TrajectoryPoint1DMessage;
->>>>>>> 1d827206
 import us.ihmc.humanoidRobotics.communication.packets.dataobjects.HandConfiguration;
 import us.ihmc.humanoidRobotics.communication.packets.dataobjects.HighLevelState;
 import us.ihmc.humanoidRobotics.communication.packets.manipulation.ArmTrajectoryMessage;
@@ -106,13 +102,8 @@
          return convertToRosMessage((HeadOrientationPacket) packet);
       else if (packet instanceof PauseWalkingMessage)
          return convertToRosMessage((PauseWalkingMessage) packet);
-<<<<<<< HEAD
       else if (packet instanceof HighLevelStateMessage)
          return convertToRosMessage((HighLevelStateMessage) packet);
-=======
-      else if (packet instanceof HighLevelStatePacket)
-         return convertToRosMessage((HighLevelStatePacket) packet);
->>>>>>> 1d827206
       else if (packet instanceof ArmTrajectoryMessage)
          return convertToRosMessage((ArmTrajectoryMessage) packet);
       else if (packet instanceof JointAnglesPacket)
@@ -647,11 +638,7 @@
    public static ArmJointTrajectoryPacketMessage convertToRosMessage(ArmTrajectoryMessage ihmcMessage)
    {
       int numberOfJoints = ihmcMessage.getNumberOfJoints();
-<<<<<<< HEAD
-      int numberOfWaypoints = ihmcMessage.getNumberOfWaypointsForJointTrajectory(0);
-=======
       int numberOfWaypoints = ihmcMessage.getNumberOfJointTrajectoryPoints(0);
->>>>>>> 1d827206
       List<JointTrajectoryPointMessage> trajectoryPoints = new ArrayList<JointTrajectoryPointMessage>();
 
       for (int waypointIndex = 0; waypointIndex < numberOfWaypoints; waypointIndex++)
@@ -661,21 +648,13 @@
 
          for (int jointIndex = 0; jointIndex < numberOfJoints; jointIndex++)
          {
-<<<<<<< HEAD
-            Waypoint1DMessage waypoint = ihmcMessage.getJointTrajectoryWaypoint(jointIndex, waypointIndex);
-=======
             TrajectoryPoint1DMessage waypoint = ihmcMessage.getJointTrajectoryPoint(jointIndex, waypointIndex);
->>>>>>> 1d827206
             positions[jointIndex] = waypoint.getPosition();
             velocities[jointIndex] = waypoint.getVelocity();
          }
 
          JointTrajectoryPointMessage waypointMessage = messageFactory.newFromType("ihmc_msgs/JointTrajectoryPointMessage");
-<<<<<<< HEAD
-         waypointMessage.setTime(ihmcMessage.getJointTrajectoryWaypoint(0, waypointIndex).getTime());
-=======
          waypointMessage.setTime(ihmcMessage.getJointTrajectoryPoint(0, waypointIndex).getTime());
->>>>>>> 1d827206
          waypointMessage.setPositions(positions);
          waypointMessage.setVelocities(velocities);
          trajectoryPoints.add(waypointMessage);
@@ -706,11 +685,7 @@
             double time = waypointMessage.getTime();
             double position = waypointMessage.getPositions()[jointIndex];
             double velocity = waypointMessage.getVelocities()[jointIndex];
-<<<<<<< HEAD
-            ihmcMessage.setWaypoint(jointIndex, waypointIndex, time, position, velocity);
-=======
             ihmcMessage.setTrajectoryPoint(jointIndex, waypointIndex, time, position, velocity);
->>>>>>> 1d827206
          }
       }
 
