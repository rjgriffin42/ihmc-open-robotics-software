--- conflicted
+++ resolved
@@ -73,11 +73,7 @@
          
          for (int jointIndex = 0; jointIndex < numberOfJoints; jointIndex++)
          {
-<<<<<<< HEAD
-            ihmcMessage.setWaypoint(jointIndex, waypointIndex, time, positions[jointIndex], velocities[jointIndex]);
-=======
             ihmcMessage.setTrajectoryPoint(jointIndex, waypointIndex, time, positions[jointIndex], velocities[jointIndex]);
->>>>>>> 1d827206
          }
       }
       
