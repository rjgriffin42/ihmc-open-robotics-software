--- conflicted
+++ resolved
@@ -403,11 +403,7 @@
       if (deactivateWalkingFallDetector)
          controllerFactory.setFallbackControllerForFailure(null);
 
-<<<<<<< HEAD
-      controllerFactory.createdQueuedControllerCommandGenerator(controllerCommands);
-=======
       controllerFactory.createQueuedControllerCommandGenerator(controllerCommands);
->>>>>>> 5f131e84
       
       scriptBasedControllerCommandGenerator = new ScriptBasedControllerCommandGenerator(controllerCommands);
 
