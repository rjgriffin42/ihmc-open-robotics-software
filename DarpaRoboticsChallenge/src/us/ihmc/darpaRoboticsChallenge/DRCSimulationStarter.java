package us.ihmc.darpaRoboticsChallenge;

import java.io.IOException;
import java.util.ArrayList;
import java.util.List;

import javax.vecmath.Vector3d;

import com.github.quickhull3d.Point3d;

import us.ihmc.SdfLoader.SDFHumanoidRobot;
import us.ihmc.commonWalkingControlModules.configurations.ArmControllerParameters;
import us.ihmc.commonWalkingControlModules.configurations.CapturePointPlannerParameters;
import us.ihmc.commonWalkingControlModules.configurations.WalkingControllerParameters;
import us.ihmc.commonWalkingControlModules.highLevelHumanoidControl.factories.ContactableBodiesFactory;
import us.ihmc.commonWalkingControlModules.highLevelHumanoidControl.factories.HighLevelBehaviorFactory;
import us.ihmc.commonWalkingControlModules.highLevelHumanoidControl.factories.MomentumBasedControllerFactory;
import us.ihmc.communication.PacketRouter;
import us.ihmc.communication.net.LocalObjectCommunicator;
import us.ihmc.communication.packetCommunicator.PacketCommunicator;
import us.ihmc.communication.packets.PacketDestination;
import us.ihmc.communication.util.NetworkPorts;
import us.ihmc.darpaRoboticsChallenge.drcRobot.DRCRobotModel;
import us.ihmc.darpaRoboticsChallenge.environment.CommonAvatarEnvironmentInterface;
import us.ihmc.darpaRoboticsChallenge.initialSetup.DRCRobotInitialSetup;
import us.ihmc.darpaRoboticsChallenge.initialSetup.OffsetAndYawRobotInitialSetup;
import us.ihmc.darpaRoboticsChallenge.networkProcessor.DRCNetworkModuleParameters;
import us.ihmc.darpaRoboticsChallenge.networkProcessor.DRCNetworkProcessor;
import us.ihmc.darpaRoboticsChallenge.sensors.DRCRenderedSceneVideoHandler;
import us.ihmc.graphics3DAdapter.Graphics3DAdapter;
import us.ihmc.graphics3DAdapter.camera.CameraConfiguration;
import us.ihmc.humanoidBehaviors.BehaviorVisualizer;
import us.ihmc.humanoidRobotics.communication.packets.HighLevelStateMessage;
import us.ihmc.humanoidRobotics.communication.packets.dataobjects.HighLevelState;
import us.ihmc.humanoidRobotics.communication.streamingData.HumanoidGlobalDataProducer;
import us.ihmc.humanoidRobotics.communication.subscribers.PelvisPoseCorrectionCommunicatorInterface;
import us.ihmc.humanoidRobotics.kryo.IHMCCommunicationKryoNetClassList;
import us.ihmc.robotics.robotSide.SideDependentList;
import us.ihmc.sensorProcessing.parameters.DRCRobotCameraParameters;
import us.ihmc.sensorProcessing.parameters.DRCRobotLidarParameters;
import us.ihmc.sensorProcessing.parameters.DRCRobotSensorInformation;
import us.ihmc.simulationconstructionset.PlaybackListener;
import us.ihmc.simulationconstructionset.SimulationConstructionSet;
import us.ihmc.simulationconstructionset.util.simulationRunner.ControllerFailureListener;
import us.ihmc.tools.TimestampProvider;
import us.ihmc.tools.processManagement.JavaProcessSpawner;
import us.ihmc.util.PeriodicNonRealtimeThreadScheduler;
import us.ihmc.wholeBodyController.DRCRobotJointMap;
import us.ihmc.wholeBodyController.RobotContactPointParameters;

public class DRCSimulationStarter implements AbstractSimulationStarter
{
   private static final boolean DEBUG = false;

   private final DRCRobotModel robotModel;
   private final CommonAvatarEnvironmentInterface environment;
   private final DRCSCSInitialSetup scsInitialSetup;

   private DRCGuiInitialSetup guiInitialSetup;
   private DRCRobotInitialSetup<SDFHumanoidRobot> robotInitialSetup;

   private SDFHumanoidRobot sdfRobot;
   private MomentumBasedControllerFactory controllerFactory;
   private DRCSimulationFactory drcSimulationFactory;
   private SimulationConstructionSet simulationConstructionSet;

   private String scriptFileName; // TODO Reimplement the script based message generator.
   private boolean createSCSSimulatedSensors;

   private boolean deactivateWalkingFallDetector = false;
   
   private PelvisPoseCorrectionCommunicatorInterface externalPelvisCorrectorSubscriber;

   /**
    * The PacketCommunicator used as input of the controller is either equal to the output PacketCommunicator of the network processor or the behavior module if any.
    * It is bidirectional meaning that it carries commands to be executed by the controller and that the controller is able to send feedback the other way to whoever is listening to the PacketCommunicator.
    */
   private PacketCommunicator controllerPacketCommunicator;

   /** The output PacketCommunicator of the simulation carries sensor information (LIDAR, camera, etc.) and is used as input of the network processor. */
   private LocalObjectCommunicator scsSensorOutputPacketCommunicator;

   private boolean setupControllerNetworkSubscriber = true;

   private final WalkingControllerParameters walkingControllerParameters;
   private final ArmControllerParameters armControllerParameters;
   private final CapturePointPlannerParameters capturePointPlannerParameters;
   private final RobotContactPointParameters contactPointParameters;

   private final Point3d scsCameraPosition = new Point3d(6.0, -2.0, 4.5);
   private final Point3d scsCameraFix = new Point3d(-0.44, -0.17, 0.75);

   private final List<HighLevelBehaviorFactory> highLevelBehaviorFactories = new ArrayList<>();
   private DRCNetworkProcessor networkProcessor;

   private final ArrayList<ControllerFailureListener> controllerFailureListeners = new ArrayList<>();

   public DRCSimulationStarter(DRCRobotModel robotModel, CommonAvatarEnvironmentInterface environment)
   {
      this.robotModel = robotModel;
      this.environment = environment;
      
      this.guiInitialSetup = new DRCGuiInitialSetup(false, false);
      this.robotInitialSetup = robotModel.getDefaultRobotInitialSetup(0, 0);

      this.createSCSSimulatedSensors = true;
      
      scsInitialSetup = new DRCSCSInitialSetup(environment, robotModel.getSimulateDT());
      scsInitialSetup.setInitializeEstimatorToActual(false);
      scsInitialSetup.setTimePerRecordTick(robotModel.getControllerDT());
      scsInitialSetup.setRunMultiThreaded(true);

      this.walkingControllerParameters = robotModel.getWalkingControllerParameters();
      this.armControllerParameters = robotModel.getArmControllerParameters();
      this.capturePointPlannerParameters = robotModel.getCapturePointPlannerParameters();
      this.contactPointParameters = robotModel.getContactPointParameters();
   }

   @Override
   public CommonAvatarEnvironmentInterface getEnvironment()
   {
      return environment;
   }

   /**
    * Deativate the controller failure detector.
    * If called the walking controller will running even if the robot falls.
    */
   @Override
   public void deactivateWalkingFallDetector()
   {
      deactivateWalkingFallDetector = true;
   }

   /**
    * Register a controller to be created in addition to the walking controller.
    * For instance, the {@link CarIngressEgressController} can be created by passing its factory, i.e. {@link CarIngressEgressControllerFactory}.
    * The active controller can then be switched by either changing the variable {@code requestedHighLevelState} from SCS or by sending a {@link HighLevelStateMessage} to the controller.
    * @param controllerFactory a factory to create an additional controller.
    */
   @Override
   public void registerHighLevelController(HighLevelBehaviorFactory controllerFactory)
   {
      this.highLevelBehaviorFactories.add(controllerFactory);
   }

   /**
    * Call this method to disable simulated sensors such as LIDAR and camera.
    */
   @Override
   public void disableSCSSimulatedSensors()
   {
      this.createSCSSimulatedSensors = false;
   }

   @Override
   public void attachControllerFailureListener(ControllerFailureListener listener)
   {
      if (controllerFactory == null)
         this.controllerFailureListeners.add(listener);
      else
         controllerFactory.attachControllerFailureListener(listener);
   }

   /**
    * Mostly used for unit tests.
    * Set the file name of a script to be loaded and executed by the controller.
    * @param scriptFileName
    */
   @Override
   public void setScriptFile(String scriptFileName)
   {
      this.scriptFileName = scriptFileName;
   }

   /**
    * Sets whether the estimator and the controller are running on the same thread or multiThreaded. Defaults to multiThreaded.
    * Need to set to false if you want the simulation to be rewindable.
    * @param runMultiThreaded
    */
   @Override
   public void setRunMultiThreaded(boolean runMultiThreaded)
   {
      scsInitialSetup.setRunMultiThreaded(runMultiThreaded);
   }

   public void setupControllerNetworkSubscriber(boolean setup)
   {
      setupControllerNetworkSubscriber = setup;
   }

   /**
    * Set whether state estimation as on the the real robot or perfect sensors coming from the simulated robot should be used.
    * By default the state estimator is used. 
    * @param usePerfectSensors
    */
   @Override
   public void setUsePerfectSensors(boolean usePerfectSensors)
   {
      scsInitialSetup.setUsePerfectSensors(usePerfectSensors);
   }

   /**
    * Indicates if the state estimator should be aware of the robot starting location.
    * It is set to false by default, meaning that independently from the robot starting location, the state estimator will think that the robot started at (0, 0) in world but will be aware of the initial yaw.
    */
   @Override
   public void setInitializeEstimatorToActual(boolean initializeEstimatorToActual)
   {
      scsInitialSetup.setInitializeEstimatorToActual(initializeEstimatorToActual);
   }

   /**
    * Provide a subscriber for receiving pelvis poses (for instance from the iterative closest point module) to be accounted for in the state estimator.
    * @param externalPelvisCorrectorSubscriber
    */
   @Override
   public void setExternalPelvisCorrectorSubscriber(PelvisPoseCorrectionCommunicatorInterface externalPelvisCorrectorSubscriber)
   {
      if (drcSimulationFactory != null)
         drcSimulationFactory.setExternalPelvisCorrectorSubscriber(externalPelvisCorrectorSubscriber);
      else
         this.externalPelvisCorrectorSubscriber = externalPelvisCorrectorSubscriber;
   }

   /**
    * Set a GUI initial setup. If not called, a default GUI initial setup is used.
    */
   @Override
   public void setGuiInitialSetup(DRCGuiInitialSetup guiInitialSetup)
   {
      this.guiInitialSetup = guiInitialSetup;
   }

   /**
    * Set a robot initial setup to use instead of the one in DRCRobotModel.
    * @param robotInitialSetup
    */
   @Override
   public void setRobotInitialSetup(DRCRobotInitialSetup<SDFHumanoidRobot> robotInitialSetup)
   {
      this.robotInitialSetup = robotInitialSetup;
   }

   /**
    * Set a specific starting location. By default, the robot will start at (0, 0) in world with no yaw.
    */
   @Override
   public void setStartingLocation(DRCStartingLocation startingLocation)
   {
      setStartingLocationOffset(startingLocation.getStartingLocationOffset());
   }

   /**
    * Set a specific starting location offset. By default, the robot will start at (0, 0) in world with no yaw.
    */
   @Override
   public void setStartingLocationOffset(OffsetAndYawRobotInitialSetup startingLocationOffset)
   {
      robotInitialSetup.setInitialYaw(startingLocationOffset.getYaw());
      robotInitialSetup.setInitialGroundHeight(startingLocationOffset.getGroundHeight());
      robotInitialSetup.setOffset(startingLocationOffset.getAdditionalOffset());
   }

   /**
    * Set a specific starting location offset. By default, the robot will start at (0, 0) in world with no yaw.
    */
   @Override
   public void setStartingLocationOffset(Vector3d robotInitialPosition, double yaw)
   {
      setStartingLocationOffset(new OffsetAndYawRobotInitialSetup(robotInitialPosition, yaw));
   }

   /**
    * Sets the initial SCS camera position.
    * @param positionX
    * @param positionY
    * @param positionZ
    */
   @Override
   public void setSCSCameraPosition(double positionX, double positionY, double positionZ)
   {
      scsCameraPosition.set(positionX, positionY, positionZ);
   }

   /**
    * Sets the initial fix point that the SCS camera looks at.
    * @param fixX
    * @param fixY
    * @param fixZ
    */
   @Override
   public void setSCSCameraFix(double fixX, double fixY, double fixZ)
   {
      scsCameraFix.set(fixX, fixY, fixZ);
   }

//   /** Make the controller use a specific PacketCommunicator instead of the default. If you don't know what you're doing, forget about that method. */
//   public void setControllerPacketCommunicator(PacketCommunicator controllerInputPacketCommunicator)
//   {
//      this.controllerPacketCommunicator = controllerInputPacketCommunicator;
//   }

   /**
    * Creates a default output PacketCommunicator for the network processor.
    * This PacketCommunicator is also set to be used as input for the controller.
    * @param networkParameters 
    */
   private void createControllerCommunicator(DRCNetworkModuleParameters networkParameters)
   {
      // Don't do anything if the network processor has already been setup
      if (controllerPacketCommunicator != null)
         return;

      networkParameters.enableLocalControllerCommunicator(true);
      
      IHMCCommunicationKryoNetClassList netClassList = new IHMCCommunicationKryoNetClassList();
      controllerPacketCommunicator = PacketCommunicator.createIntraprocessPacketCommunicator(NetworkPorts.CONTROLLER_PORT, netClassList);
      try
      {
         controllerPacketCommunicator.connect();
      }
      catch (IOException e)
      {
         throw new RuntimeException(e);
      }
      
   }



   /**
    * Starts the SCS visualizer for the behavior module.
    */
   @Override
   public void startBehaviorVisualizer()
   {
      JavaProcessSpawner spawner = new JavaProcessSpawner(true);
      spawner.spawn(BehaviorVisualizer.class);
   }

   /**
    * Creates and starts the simulation and automatically starts the network processor if required.
    * All the specific requirements (environment, robot initial setup, etc.) have to be set before calling this method.
    * @param startNetworkProcessor if true the network processor is created and started.
    * @param automaticallyStartSimulation if true SCS will be simulating when it shows up.
    * @return
    */
   @Override
   public void startSimulation(DRCNetworkModuleParameters networkParameters, boolean automaticallyStartSimulation)
   {
      if ((networkParameters != null)) // && (networkParameters.useController())) 
      {
         createControllerCommunicator(networkParameters);
      }
      
      createSimulationFactory();

      if (automaticallyStartSimulation)
         drcSimulationFactory.simulate();

      if ((networkParameters != null) && networkParameters.isNetworkProcessorEnabled()) //&& (networkParameters.useController()))
      {
         startNetworkProcessor(networkParameters);
      }
   }

   private void createSimulationFactory()
   {
      HumanoidGlobalDataProducer dataProducer = null;
      if (controllerPacketCommunicator != null)
      {
         dataProducer = new HumanoidGlobalDataProducer(controllerPacketCommunicator);
      }

      ContactableBodiesFactory contactableBodiesFactory = contactPointParameters.getContactableBodiesFactory();
      DRCRobotSensorInformation sensorInformation = robotModel.getSensorInformation();
      SideDependentList<String> feetForceSensorNames = sensorInformation.getFeetForceSensorNames();
      SideDependentList<String> feetContactSensorNames = sensorInformation.getFeetContactSensorNames();
      SideDependentList<String> wristForceSensorNames = sensorInformation.getWristForceSensorNames();

      controllerFactory = new MomentumBasedControllerFactory(contactableBodiesFactory, feetForceSensorNames, feetContactSensorNames, wristForceSensorNames,
            walkingControllerParameters, armControllerParameters, capturePointPlannerParameters, HighLevelState.WALKING);
      controllerFactory.attachControllerFailureListeners(controllerFailureListeners);
      if (setupControllerNetworkSubscriber)
         controllerFactory.createControllerNetworkSubscriber(new PeriodicNonRealtimeThreadScheduler("CapturabilityBasedStatusProducer"));
      
      for (int i = 0; i < highLevelBehaviorFactories.size(); i++)
         controllerFactory.addHighLevelBehaviorFactory(highLevelBehaviorFactories.get(i));

      if (deactivateWalkingFallDetector)
         controllerFactory.setFallbackControllerForFailure(null);

      drcSimulationFactory = new DRCSimulationFactory(robotModel, controllerFactory, environment, robotInitialSetup, scsInitialSetup, guiInitialSetup, dataProducer);

      if (externalPelvisCorrectorSubscriber != null)
         drcSimulationFactory.setExternalPelvisCorrectorSubscriber(externalPelvisCorrectorSubscriber);

      simulationConstructionSet = drcSimulationFactory.getSimulationConstructionSet();
      sdfRobot = drcSimulationFactory.getRobot();

      simulationConstructionSet.setCameraPosition(scsCameraPosition.x, scsCameraPosition.y, scsCameraPosition.z);
      simulationConstructionSet.setCameraFix(scsCameraFix.x, scsCameraFix.y, scsCameraFix.z);

      PlaybackListener playbackListener = new SCSPlaybackListener(dataProducer);
      simulationConstructionSet.attachPlaybackListener(playbackListener);

      drcSimulationFactory.start();
   }

<<<<<<< HEAD
=======
   private void registerWalkingProviderFactory(HumanoidGlobalDataProducer dataProducer, MomentumBasedControllerFactory controllerFactory)
   {
      if ((scriptFileName != null) && (!scriptFileName.equals("")))
      {
         // Create providers that read a script file with command to be executed by the controller.
         InputStream scriptInputStream = getClass().getClassLoader().getResourceAsStream(scriptFileName);
         VariousWalkingProviderFromScriptFactory variousWalkingProviderFactory = new VariousWalkingProviderFromScriptFactory(scriptInputStream);
         controllerFactory.setVariousWalkingProviderFactory(variousWalkingProviderFactory);
      }
      else if (dataProducer != null)
      {
         // Create providers that listen to incoming packets through the HumanoidGlobalDataProducer, some of the producers are also able to send feedback.
         FootstepTimingParameters footstepTimingParameters = FootstepTimingParameters.createForFastWalkingInSimulation(walkingControllerParameters);
         VariousWalkingProviderFactory variousWalkingProviderFactory = new DataProducerVariousWalkingProviderFactory(dataProducer, footstepTimingParameters, new PeriodicNonRealtimeThreadScheduler("CapturabilityBasedStatusProducer"));
         controllerFactory.setVariousWalkingProviderFactory(variousWalkingProviderFactory);
      }
      else
      {
         // Create providers that use YoVariables instead of packets or scripts. Mostly used for debugging or when the operator interface is inaccessible.
         YoVariableVariousWalkingProviderFactory variousWalkingProviderFactory = new YoVariableVariousWalkingProviderFactory();
         controllerFactory.setVariousWalkingProviderFactory(variousWalkingProviderFactory);
      }
   }

   @Override
>>>>>>> 75d5f28a
   public LocalObjectCommunicator createSimulatedSensorsPacketCommunicator()
   {
      scsSensorOutputPacketCommunicator = new LocalObjectCommunicator();

      if (createSCSSimulatedSensors)
      {
         DRCRobotSensorInformation sensorInformation = robotModel.getSensorInformation();
         DRCRobotJointMap jointMap = robotModel.getJointMap();
         TimestampProvider timeStampProvider = drcSimulationFactory.getTimeStampProvider();
         SDFHumanoidRobot robot = drcSimulationFactory.getRobot();
         Graphics3DAdapter graphics3dAdapter = simulationConstructionSet.getGraphics3dAdapter();

         printIfDebug("Streaming SCS Video");
         DRCRobotCameraParameters cameraParameters = sensorInformation.getCameraParameters(0);
         if (cameraParameters != null)
         {
            String cameraName = cameraParameters.getSensorNameInSdf();
            int width = sdfRobot.getCamera(cameraName).getWidth();
            int height = sdfRobot.getCamera(cameraName).getHeight();

            CameraConfiguration cameraConfiguration = new CameraConfiguration(cameraName);
            cameraConfiguration.setCameraMount(cameraName);

            int framesPerSecond = 25;
            DRCRenderedSceneVideoHandler drcRenderedSceneVideoHandler = new DRCRenderedSceneVideoHandler(scsSensorOutputPacketCommunicator);
            simulationConstructionSet.startStreamingVideoData(cameraConfiguration, width, height, drcRenderedSceneVideoHandler, timeStampProvider, framesPerSecond);
         }

         for (DRCRobotLidarParameters lidarParams : sensorInformation.getLidarParameters())
         {
            DRCLidar.setupDRCRobotLidar(robot, graphics3dAdapter, scsSensorOutputPacketCommunicator, jointMap, lidarParams, timeStampProvider, true);
         }
      }

      return scsSensorOutputPacketCommunicator;
   }

   private void printIfDebug(String string)
   {
      if (DEBUG) System.out.println(string);
   }

   /**
    * Creates and starts the network processor.
    * The network processor is necessary to run the behavior module and/or the operator interface.
    * It has to be created after the simulation.
    * @param networkModuleParams 
    */
   private void startNetworkProcessor(DRCNetworkModuleParameters networkModuleParams)
   {
      if(networkModuleParams.isRosModuleEnabled() || networkModuleParams.isSensorModuleEnabled())
      {
         LocalObjectCommunicator simulatedSensorCommunicator = createSimulatedSensorsPacketCommunicator();
         networkModuleParams.setSimulatedSensorCommunicator(simulatedSensorCommunicator);
      }
      
      networkProcessor = new DRCNetworkProcessor(robotModel, networkModuleParams);
   }

   @Override
   public DRCSimulationFactory getDRCSimulationFactory()
   {
      return drcSimulationFactory;
   }

   @Override
   public SimulationConstructionSet getSimulationConstructionSet()
   {
      return simulationConstructionSet;
   }

   @Override
   public SDFHumanoidRobot getSDFRobot()
   {
      return sdfRobot;
   }

   @Override
   public PacketRouter<PacketDestination> getPacketRouter()
   {
      return networkProcessor.getPacketRouter();
   }

   @Override
   public LocalObjectCommunicator getSimulatedSensorsPacketCommunicator()
   {
      if(scsSensorOutputPacketCommunicator == null)
      {
         createSimulatedSensorsPacketCommunicator();
      }
      return scsSensorOutputPacketCommunicator;
   }

   @Override
   public void close()
   {
      if(controllerPacketCommunicator != null)
      {
         controllerPacketCommunicator.close();
      }
   }
}<|MERGE_RESOLUTION|>--- conflicted
+++ resolved
@@ -408,34 +408,7 @@
       drcSimulationFactory.start();
    }
 
-<<<<<<< HEAD
-=======
-   private void registerWalkingProviderFactory(HumanoidGlobalDataProducer dataProducer, MomentumBasedControllerFactory controllerFactory)
-   {
-      if ((scriptFileName != null) && (!scriptFileName.equals("")))
-      {
-         // Create providers that read a script file with command to be executed by the controller.
-         InputStream scriptInputStream = getClass().getClassLoader().getResourceAsStream(scriptFileName);
-         VariousWalkingProviderFromScriptFactory variousWalkingProviderFactory = new VariousWalkingProviderFromScriptFactory(scriptInputStream);
-         controllerFactory.setVariousWalkingProviderFactory(variousWalkingProviderFactory);
-      }
-      else if (dataProducer != null)
-      {
-         // Create providers that listen to incoming packets through the HumanoidGlobalDataProducer, some of the producers are also able to send feedback.
-         FootstepTimingParameters footstepTimingParameters = FootstepTimingParameters.createForFastWalkingInSimulation(walkingControllerParameters);
-         VariousWalkingProviderFactory variousWalkingProviderFactory = new DataProducerVariousWalkingProviderFactory(dataProducer, footstepTimingParameters, new PeriodicNonRealtimeThreadScheduler("CapturabilityBasedStatusProducer"));
-         controllerFactory.setVariousWalkingProviderFactory(variousWalkingProviderFactory);
-      }
-      else
-      {
-         // Create providers that use YoVariables instead of packets or scripts. Mostly used for debugging or when the operator interface is inaccessible.
-         YoVariableVariousWalkingProviderFactory variousWalkingProviderFactory = new YoVariableVariousWalkingProviderFactory();
-         controllerFactory.setVariousWalkingProviderFactory(variousWalkingProviderFactory);
-      }
-   }
-
-   @Override
->>>>>>> 75d5f28a
+   @Override
    public LocalObjectCommunicator createSimulatedSensorsPacketCommunicator()
    {
       scsSensorOutputPacketCommunicator = new LocalObjectCommunicator();
