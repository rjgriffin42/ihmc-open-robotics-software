--- conflicted
+++ resolved
@@ -1,4 +1,3 @@
-<<<<<<< HEAD
 package us.ihmc.darpaRoboticsChallenge.momentumBasedControl;
 
 import static org.junit.Assert.assertTrue;
@@ -156,7 +155,7 @@
          for (InverseDynamicsJoint inverseDynamicsJoint : jointsToOptimizeFor)
          {
             DenseMatrix64F vdDesired = new DenseMatrix64F(inverseDynamicsJoint.getDegreesOfFreedom(), 1);
-            inverseDynamicsJoint.packDesiredAccelerationMatrix(vdDesired, 0);
+            inverseDynamicsJoint.getDesiredAccelerationMatrix(vdDesired, 0);
             assertTrue(MatrixFeatures.isConstantVal(vdDesired, 0.0, 1e-5));
          }
 
@@ -261,7 +260,7 @@
       twistCalculator.compute();
       spatialAccelerationCalculator.compute();
       SpatialAccelerationVector accelerationBack = new SpatialAccelerationVector();
-      spatialAccelerationCalculator.packRelativeAcceleration(accelerationBack, base, endEffector);
+      spatialAccelerationCalculator.getRelativeAcceleration(accelerationBack, base, endEffector);
 
       DenseMatrix64F selectionMatrix = taskspaceConstraintData.getSelectionMatrix();
       DenseMatrix64F accelerationBackSelection = computeAccelerationSelection(accelerationBack, selectionMatrix);
@@ -273,7 +272,7 @@
    private DenseMatrix64F computeAccelerationSelection(SpatialAccelerationVector acceleration, DenseMatrix64F selectionMatrix)
    {
       DenseMatrix64F accelerationBackMatrix = new DenseMatrix64F(SpatialAccelerationVector.SIZE, 1);
-      acceleration.packMatrix(accelerationBackMatrix, 0);
+      acceleration.getMatrix(accelerationBackMatrix, 0);
 
       DenseMatrix64F accelerationSelection = new DenseMatrix64F(selectionMatrix.getNumRows(), 1);
       CommonOps.mult(selectionMatrix, accelerationBackMatrix, accelerationSelection);
@@ -376,384 +375,4 @@
 
       return momentumOptimizationSettings;
    }
-}
-=======
-package us.ihmc.darpaRoboticsChallenge.momentumBasedControl;
-
-import static org.junit.Assert.assertTrue;
-import static us.ihmc.commonWalkingControlModules.momentumBasedController.MomentumControlTestTools.assertRootJointWrenchZero;
-import static us.ihmc.commonWalkingControlModules.momentumBasedController.MomentumControlTestTools.assertWrenchesInFrictionCones;
-import static us.ihmc.commonWalkingControlModules.momentumBasedController.MomentumControlTestTools.assertWrenchesSumUpToMomentumDot;
-
-import java.io.IOException;
-import java.util.Arrays;
-import java.util.HashMap;
-import java.util.LinkedHashMap;
-import java.util.Map;
-import java.util.Random;
-
-import javax.xml.bind.JAXBException;
-
-import org.ejml.data.DenseMatrix64F;
-import org.ejml.ops.CommonOps;
-import org.ejml.ops.EjmlUnitTests;
-import org.ejml.ops.MatrixFeatures;
-import org.junit.Test;
-
-import us.ihmc.SdfLoader.SDFFullHumanoidRobotModel;
-import us.ihmc.SdfLoader.SDFFullRobotModel;
-import us.ihmc.SdfLoader.SDFHumanoidRobot;
-import us.ihmc.commonWalkingControlModules.bipedSupportPolygons.RectangularContactableBody;
-import us.ihmc.commonWalkingControlModules.bipedSupportPolygons.YoPlaneContactState;
-import us.ihmc.commonWalkingControlModules.configurations.WalkingControllerParameters;
-import us.ihmc.commonWalkingControlModules.highLevelHumanoidControl.factories.HighLevelHumanoidControllerFactoryHelper;
-import us.ihmc.commonWalkingControlModules.momentumBasedController.TaskspaceConstraintData;
-import us.ihmc.commonWalkingControlModules.momentumBasedController.dataObjects.DesiredJointAccelerationCommand;
-import us.ihmc.commonWalkingControlModules.momentumBasedController.dataObjects.DesiredSpatialAccelerationCommand;
-import us.ihmc.commonWalkingControlModules.momentumBasedController.dataObjects.MomentumModuleSolution;
-import us.ihmc.commonWalkingControlModules.momentumBasedController.optimization.MomentumControlModuleException;
-import us.ihmc.commonWalkingControlModules.momentumBasedController.optimization.MomentumOptimizationSettings;
-import us.ihmc.commonWalkingControlModules.momentumBasedController.optimization.OptimizationMomentumControlModule;
-import us.ihmc.darpaRoboticsChallenge.MultiRobotTestInterface;
-import us.ihmc.darpaRoboticsChallenge.drcRobot.DRCRobotModel;
-import us.ihmc.darpaRoboticsChallenge.initialSetup.DRCRobotInitialSetup;
-import us.ihmc.humanoidRobotics.bipedSupportPolygons.ContactablePlaneBody;
-import us.ihmc.humanoidRobotics.frames.HumanoidReferenceFrames;
-import us.ihmc.robotics.dataStructures.registry.YoVariableRegistry;
-import us.ihmc.robotics.random.RandomTools;
-import us.ihmc.robotics.referenceFrames.CenterOfMassReferenceFrame;
-import us.ihmc.robotics.referenceFrames.ReferenceFrame;
-import us.ihmc.robotics.robotSide.RobotSide;
-import us.ihmc.robotics.robotSide.SideDependentList;
-import us.ihmc.robotics.screwTheory.GeometricJacobian;
-import us.ihmc.robotics.screwTheory.InverseDynamicsJoint;
-import us.ihmc.robotics.screwTheory.Momentum;
-import us.ihmc.robotics.screwTheory.OneDoFJoint;
-import us.ihmc.robotics.screwTheory.RigidBody;
-import us.ihmc.robotics.screwTheory.ScrewTestTools;
-import us.ihmc.robotics.screwTheory.ScrewTools;
-import us.ihmc.robotics.screwTheory.SixDoFJoint;
-import us.ihmc.robotics.screwTheory.SpatialAccelerationCalculator;
-import us.ihmc.robotics.screwTheory.SpatialAccelerationVector;
-import us.ihmc.robotics.screwTheory.TotalMassCalculator;
-import us.ihmc.robotics.screwTheory.TwistCalculator;
-import us.ihmc.robotics.screwTheory.Wrench;
-import us.ihmc.sensorProcessing.parameters.DRCRobotLidarParameters;
-import us.ihmc.sensorProcessing.parameters.DRCRobotSensorInformation;
-import us.ihmc.sensorProcessing.simulatedSensors.SDFPerfectSimulatedSensorReader;
-import us.ihmc.tools.exceptions.NoConvergenceException;
-import us.ihmc.tools.testing.TestPlanAnnotations.DeployableTestMethod;
-import us.ihmc.wholeBodyController.DRCRobotJointMap;
-
-/**
- * @author twan
- *         Date: 5/7/13
- */
-public abstract class DRCOptimizationMomentumControlModuleTest implements MultiRobotTestInterface
-{
-
-	@DeployableTestMethod(estimatedDuration = 1.1)
-	@Test(timeout = 30000)
-   public void testAllJointAccelerationsZero() throws IOException, JAXBException
-   {
-      Random random = new Random(1252515L);
-
-      DRCRobotModel robotModel = getRobotModel();
-      DRCRobotSensorInformation sensorInformation = robotModel.getSensorInformation();
-      DRCRobotLidarParameters lidarParameters = sensorInformation.getLidarParameters(0);
-      DRCRobotJointMap jointMap = robotModel.getJointMap();
-      
-      SDFFullHumanoidRobotModel fullRobotModel = robotModel.createFullRobotModel();
-      SDFHumanoidRobot sdfRobot = robotModel.createSdfRobot(false);
-      
-      HumanoidReferenceFrames referenceFrames = new HumanoidReferenceFrames(fullRobotModel);
-
-      DRCRobotInitialSetup<SDFHumanoidRobot> intialSetup = robotModel.getDefaultRobotInitialSetup(0, 0);
-      initializeRobot(fullRobotModel, sdfRobot, referenceFrames, intialSetup, jointMap);
-
-      SixDoFJoint rootJoint = fullRobotModel.getRootJoint();
-
-      InverseDynamicsJoint[] allJoints = ScrewTools.computeSupportAndSubtreeJoints(rootJoint.getSuccessor());
-      ScrewTestTools.setRandomVelocities(allJoints, random);
-      OneDoFJoint[] oneDoFJoints = ScrewTools.filterJoints(allJoints, OneDoFJoint.class);
-
-      SideDependentList<ContactablePlaneBody> feet = createFeet(fullRobotModel, referenceFrames,robotModel.getWalkingControllerParameters());
-      YoVariableRegistry registry = new YoVariableRegistry("test");
-      double coefficientOfFriction = 1.0;
-
-      LinkedHashMap<ContactablePlaneBody, YoPlaneContactState> contactStates = createContactStates(feet, registry, coefficientOfFriction);
-
-      CenterOfMassReferenceFrame centerOfMassFrame = new CenterOfMassReferenceFrame("com", ReferenceFrame.getWorldFrame(), rootJoint.getSuccessor());
-      centerOfMassFrame.update();
-      
-      OneDoFJoint lidarJoint = null;
-      if(lidarParameters != null)
-      {
-    	  lidarJoint = fullRobotModel.getOneDoFJointByName(lidarParameters.getLidarSpindleJointName());
-      }
-      
-      InverseDynamicsJoint[] jointsToOptimizeFor = HighLevelHumanoidControllerFactoryHelper.computeJointsToOptimizeFor(fullRobotModel, lidarJoint);
-
-      double controlDT = 1e-4;
-      MomentumOptimizationSettings optimizationSettings = createOptimizationSettings(jointsToOptimizeFor, 0.0, 1e-3, 1e-9, 0.0);
-      double gravityZ = 9.81;
-      TwistCalculator twistCalculator = new TwistCalculator(ReferenceFrame.getWorldFrame(), rootJoint.getSuccessor());
-      twistCalculator.compute();
-      OptimizationMomentumControlModule momentumControlModule = new OptimizationMomentumControlModule(rootJoint, centerOfMassFrame, controlDT, gravityZ,
-            optimizationSettings, twistCalculator, null, contactStates.values(), null, registry);
-      momentumControlModule.initialize();
-
-      double mass = TotalMassCalculator.computeMass(ScrewTools.computeSupportAndSubtreeSuccessors(rootJoint.getSuccessor()));
-      for (int i = 0; i < 100; i++)
-      {
-         ScrewTestTools.integrateVelocities(rootJoint, controlDT);
-         ScrewTestTools.integrateVelocities(Arrays.asList(oneDoFJoints), controlDT);
-         fullRobotModel.updateFrames();
-         centerOfMassFrame.update();
-
-         momentumControlModule.reset();
-
-         for (InverseDynamicsJoint inverseDynamicsJoint : jointsToOptimizeFor)
-         {
-            DenseMatrix64F vdDesired = new DenseMatrix64F(inverseDynamicsJoint.getDegreesOfFreedom(), 1);
-            
-            
-            DesiredJointAccelerationCommand desiredJointAccelerationCommand = new DesiredJointAccelerationCommand(inverseDynamicsJoint, vdDesired);
-            momentumControlModule.setDesiredJointAcceleration(desiredJointAccelerationCommand);
-         }
-
-         MomentumModuleSolution momentumModuleSolution;
-         try
-         {
-            momentumModuleSolution = momentumControlModule.compute(contactStates, null);
-         }
-         catch (MomentumControlModuleException momentumControlModuleException)
-         {
-            throw new RuntimeException();
-         }
-        
-         for (InverseDynamicsJoint inverseDynamicsJoint : jointsToOptimizeFor)
-         {
-            DenseMatrix64F vdDesired = new DenseMatrix64F(inverseDynamicsJoint.getDegreesOfFreedom(), 1);
-            inverseDynamicsJoint.getDesiredAccelerationMatrix(vdDesired, 0);
-            assertTrue(MatrixFeatures.isConstantVal(vdDesired, 0.0, 1e-5));
-         }
-
-         Map<RigidBody, Wrench> externalWrenchSolution = momentumModuleSolution.getExternalWrenchSolution();
-
-         assertWrenchesSumUpToMomentumDot(externalWrenchSolution.values(), momentumModuleSolution.getCentroidalMomentumRateSolution(),
-                                          gravityZ, mass, centerOfMassFrame, 1e-3);
-         assertWrenchesInFrictionCones(externalWrenchSolution, contactStates, coefficientOfFriction);
-      }
-   }
-
-	@DeployableTestMethod(estimatedDuration = 1.1)
-	@Test(timeout = 30000)
-   public void testStandingInDoubleSupport() throws NoConvergenceException
-   {
-      Random random = new Random(1252515L);
-      DRCRobotModel robotModel = getRobotModel();
-      DRCRobotJointMap jointMap = robotModel.getJointMap();
-      DRCRobotSensorInformation sensorInformation = robotModel.getSensorInformation();
-      DRCRobotLidarParameters lidarParameters = sensorInformation.getLidarParameters(0);
-      SDFFullHumanoidRobotModel fullRobotModel = robotModel.createFullRobotModel();
-      SDFHumanoidRobot robot = robotModel.createSdfRobot(false);
-      
-      HumanoidReferenceFrames referenceFrames = new HumanoidReferenceFrames(fullRobotModel);
-
-      DRCRobotInitialSetup<SDFHumanoidRobot> intialSetup = robotModel.getDefaultRobotInitialSetup(0, 0);
-      initializeRobot(fullRobotModel, robot, referenceFrames, intialSetup, jointMap);
-
-      SixDoFJoint rootJoint = fullRobotModel.getRootJoint();
-      RigidBody elevator = fullRobotModel.getElevator();
-
-      InverseDynamicsJoint[] allJoints = ScrewTools.computeSupportAndSubtreeJoints(rootJoint.getSuccessor());
-
-//    ScrewTestTools.setRandomVelocities(allJoints, random);
-      OneDoFJoint[] oneDoFJoints = ScrewTools.filterJoints(allJoints, OneDoFJoint.class);
-
-      SideDependentList<ContactablePlaneBody> feet = createFeet(fullRobotModel, referenceFrames,robotModel.getWalkingControllerParameters());
-      YoVariableRegistry registry = new YoVariableRegistry("test");
-      double coefficientOfFriction = 1.0;
-
-      LinkedHashMap<ContactablePlaneBody, YoPlaneContactState> contactStates = createContactStates(feet, registry, coefficientOfFriction);
-
-      CenterOfMassReferenceFrame centerOfMassFrame = new CenterOfMassReferenceFrame("com", ReferenceFrame.getWorldFrame(), rootJoint.getSuccessor());
-      OneDoFJoint lidarJoint = null;
-      if(lidarParameters != null)
-      {
-    	  lidarJoint = fullRobotModel.getOneDoFJointByName(lidarParameters.getLidarSpindleJointName());
-      }
-      
-      InverseDynamicsJoint[] jointsToOptimizeFor = HighLevelHumanoidControllerFactoryHelper.computeJointsToOptimizeFor(fullRobotModel, lidarJoint);
-
-      double controlDT = robotModel.getControllerDT();
-      MomentumOptimizationSettings optimizationSettings = createOptimizationSettings(jointsToOptimizeFor, 0.0, 0.0, 1e-5, 0.0);
-      double gravityZ = 9.81;
-      TwistCalculator twistCalculator = new TwistCalculator(ReferenceFrame.getWorldFrame(), rootJoint.getSuccessor());
-      twistCalculator.compute();
-      OptimizationMomentumControlModule momentumControlModule = new OptimizationMomentumControlModule(rootJoint, centerOfMassFrame, controlDT, gravityZ,
-            optimizationSettings, twistCalculator, null, contactStates.values(), null, registry);
-      momentumControlModule.initialize();
-
-      double mass = TotalMassCalculator.computeMass(ScrewTools.computeSupportAndSubtreeSuccessors(rootJoint.getSuccessor()));
-
-      for (int i = 0; i < 100; i++)
-      {
-         ScrewTestTools.integrateVelocities(rootJoint, controlDT);
-         ScrewTestTools.integrateVelocities(Arrays.asList(oneDoFJoints), controlDT);
-         fullRobotModel.updateFrames();
-         centerOfMassFrame.update();
-
-         momentumControlModule.reset();
-
-         Map<GeometricJacobian, TaskspaceConstraintData> taskspaceConstraintDataMap = new HashMap<GeometricJacobian, TaskspaceConstraintData>();
-
-         constrainFeet(elevator, feet, momentumControlModule, taskspaceConstraintDataMap);
-         constrainPelvis(random, fullRobotModel, momentumControlModule, taskspaceConstraintDataMap);
-
-         MomentumModuleSolution momentumModuleSolution = momentumControlModule.compute(contactStates, null);
-         Map<RigidBody, Wrench> externalWrenchSolution = momentumModuleSolution.getExternalWrenchSolution();
-         
-         assertWrenchesSumUpToMomentumDot(externalWrenchSolution.values(), momentumModuleSolution.getCentroidalMomentumRateSolution(),
-                                          gravityZ, mass, centerOfMassFrame, 1e-3);
-         assertWrenchesInFrictionCones(externalWrenchSolution, contactStates, coefficientOfFriction);
-
-         for (GeometricJacobian jacobian : taskspaceConstraintDataMap.keySet())
-         {
-            assertSpatialAccelerationCorrect(jacobian.getBase(), jacobian.getEndEffector(), taskspaceConstraintDataMap.get(jacobian));
-         }
-
-         assertRootJointWrenchZero(externalWrenchSolution, rootJoint, gravityZ, 1e-2);
-      }
-   }
-
-
-   private void assertSpatialAccelerationCorrect(RigidBody base, RigidBody endEffector, TaskspaceConstraintData taskspaceConstraintData)
-   {
-      RigidBody elevator = ScrewTools.getRootBody(base);
-      TwistCalculator twistCalculator = new TwistCalculator(elevator.getBodyFixedFrame(), elevator);
-      ReferenceFrame rootFrame = elevator.getBodyFixedFrame();
-      SpatialAccelerationVector rootAcceleration = new SpatialAccelerationVector(rootFrame, rootFrame, rootFrame);
-      SpatialAccelerationCalculator spatialAccelerationCalculator = new SpatialAccelerationCalculator(elevator, rootFrame, rootAcceleration, twistCalculator,
-                                                                       true, true);
-      twistCalculator.compute();
-      spatialAccelerationCalculator.compute();
-      SpatialAccelerationVector accelerationBack = new SpatialAccelerationVector();
-      spatialAccelerationCalculator.getRelativeAcceleration(accelerationBack, base, endEffector);
-
-      DenseMatrix64F selectionMatrix = taskspaceConstraintData.getSelectionMatrix();
-      DenseMatrix64F accelerationBackSelection = computeAccelerationSelection(accelerationBack, selectionMatrix);
-      DenseMatrix64F accelerationInputSelection = computeAccelerationSelection(taskspaceConstraintData.getSpatialAcceleration(), selectionMatrix);
-
-      EjmlUnitTests.assertEquals(accelerationInputSelection, accelerationBackSelection, 1e-5);
-   }
-
-   private DenseMatrix64F computeAccelerationSelection(SpatialAccelerationVector acceleration, DenseMatrix64F selectionMatrix)
-   {
-      DenseMatrix64F accelerationBackMatrix = new DenseMatrix64F(SpatialAccelerationVector.SIZE, 1);
-      acceleration.getMatrix(accelerationBackMatrix, 0);
-
-      DenseMatrix64F accelerationSelection = new DenseMatrix64F(selectionMatrix.getNumRows(), 1);
-      CommonOps.mult(selectionMatrix, accelerationBackMatrix, accelerationSelection);
-
-      return accelerationSelection;
-   }
-
-   private void constrainPelvis(Random random, SDFFullRobotModel fullRobotModel, OptimizationMomentumControlModule momentumControlModule,
-                                Map<GeometricJacobian, TaskspaceConstraintData> taskspaceConstraintDataMap)
-   {
-      RigidBody pelvis = fullRobotModel.getRootJoint().getSuccessor();
-      RigidBody elevator = fullRobotModel.getElevator();
-      GeometricJacobian rootJointJacobian = new GeometricJacobian(pelvis, elevator, pelvis.getBodyFixedFrame());
-      TaskspaceConstraintData pelvisTaskspaceConstraintData = new TaskspaceConstraintData();
-      SpatialAccelerationVector pelvisSpatialAcceleration = new SpatialAccelerationVector(rootJointJacobian.getEndEffectorFrame(),
-                                                               rootJointJacobian.getBaseFrame(), rootJointJacobian.getJacobianFrame());
-      pelvisSpatialAcceleration.setAngularPart(RandomTools.generateRandomVector(random));
-
-//    pelvisSpatialAcceleration.setAngularPart(new Vector3d());
-      DenseMatrix64F pelvisNullspaceMultipliers = new DenseMatrix64F(0, 1);
-      DenseMatrix64F orientationSelectionMatrix = new DenseMatrix64F(3, Momentum.SIZE);
-      CommonOps.setIdentity(orientationSelectionMatrix);
-      pelvisTaskspaceConstraintData.set(pelvisSpatialAcceleration, pelvisNullspaceMultipliers, orientationSelectionMatrix);
-      
-      DesiredSpatialAccelerationCommand desiredSpatialAccelerationCommand = new DesiredSpatialAccelerationCommand(rootJointJacobian, pelvisTaskspaceConstraintData);
-      momentumControlModule.setDesiredSpatialAcceleration(desiredSpatialAccelerationCommand);
-      taskspaceConstraintDataMap.put(rootJointJacobian, pelvisTaskspaceConstraintData);
-   }
-
-   private void constrainFeet(RigidBody elevator, SideDependentList<ContactablePlaneBody> feet, OptimizationMomentumControlModule momentumControlModule,
-                              Map<GeometricJacobian, TaskspaceConstraintData> taskspaceConstraintDataMap)
-   {
-      for (RobotSide robotSide : RobotSide.values)
-      {
-         RigidBody foot = feet.get(robotSide).getRigidBody();
-         GeometricJacobian jacobian = new GeometricJacobian(elevator, foot, foot.getBodyFixedFrame());
-         TaskspaceConstraintData taskspaceConstraintData = new TaskspaceConstraintData();
-         SpatialAccelerationVector spatialAcceleration = new SpatialAccelerationVector(foot.getBodyFixedFrame(), elevator.getBodyFixedFrame(),
-                                                            foot.getBodyFixedFrame());
-         taskspaceConstraintData.set(spatialAcceleration);
-         
-         DesiredSpatialAccelerationCommand desiredSpatialAccelerationCommand = new DesiredSpatialAccelerationCommand(jacobian, taskspaceConstraintData);
-         momentumControlModule.setDesiredSpatialAcceleration(desiredSpatialAccelerationCommand);
-         taskspaceConstraintDataMap.put(jacobian, taskspaceConstraintData);
-      }
-   }
-
-   private void initializeRobot(SDFFullHumanoidRobotModel fullRobotModel, SDFHumanoidRobot robot, HumanoidReferenceFrames referenceFrames, DRCRobotInitialSetup<SDFHumanoidRobot> intialSetup, DRCRobotJointMap jointMap)
-   {
-      intialSetup.initializeRobot(robot, jointMap);
-      SDFPerfectSimulatedSensorReader sensorReader = new SDFPerfectSimulatedSensorReader(robot, fullRobotModel, referenceFrames);
-      sensorReader.read();
-   }
-
-   private LinkedHashMap<ContactablePlaneBody, YoPlaneContactState> createContactStates(SideDependentList<ContactablePlaneBody> feet,
-           YoVariableRegistry registry, double coefficientOfFriction)
-   {
-      LinkedHashMap<ContactablePlaneBody, YoPlaneContactState> contactStates = new LinkedHashMap<ContactablePlaneBody, YoPlaneContactState>();
-      for (ContactablePlaneBody contactablePlaneBody : feet)
-      {
-         String contactStateName = contactablePlaneBody.getName() + "ContactState";
-         YoPlaneContactState contactState = new YoPlaneContactState(contactStateName, contactablePlaneBody.getRigidBody(),
-                                               contactablePlaneBody.getSoleFrame(), contactablePlaneBody.getContactPoints2d(), coefficientOfFriction, registry);
-         contactStates.put(contactablePlaneBody, contactState);
-      }
-
-      return contactStates;
-   }
-
-   private SideDependentList<ContactablePlaneBody> createFeet(SDFFullHumanoidRobotModel fullRobotModel, HumanoidReferenceFrames referenceFrames, WalkingControllerParameters walkingControlParamaters)
-   {
-      double footForward = walkingControlParamaters.getFootForwardOffset();
-      double footBack = walkingControlParamaters.getFootBackwardOffset();
-      double footWidth = walkingControlParamaters.getFootWidth();
-
-      SideDependentList<ContactablePlaneBody> bipedFeet = new SideDependentList<ContactablePlaneBody>();
-      for (RobotSide robotSide : RobotSide.values)
-      {
-         RigidBody footBody = fullRobotModel.getFoot(robotSide);
-         ReferenceFrame soleFrame = referenceFrames.getSoleFrame(robotSide);
-         double left = footWidth / 2.0;
-         double right = -footWidth / 2.0;
-
-         ContactablePlaneBody foot = new RectangularContactableBody(footBody, soleFrame, footForward, -footBack, left, right);
-         bipedFeet.put(robotSide, foot);
-      }
-
-      return bipedFeet;
-   }
-
-   private static MomentumOptimizationSettings createOptimizationSettings(InverseDynamicsJoint[] jointsToOptimizeFor, double momentumWeight, double lambda, double wRho, double rhoMin)
-   {
-      MomentumOptimizationSettings momentumOptimizationSettings = new MomentumOptimizationSettings(jointsToOptimizeFor, new YoVariableRegistry("test1"));
-      momentumOptimizationSettings.setMomentumWeight(momentumWeight, momentumWeight, momentumWeight, momentumWeight);
-      momentumOptimizationSettings.setDampedLeastSquaresFactor(lambda);
-      momentumOptimizationSettings.setRhoPlaneContactRegularization(wRho);
-      momentumOptimizationSettings.setRhoMin(rhoMin);
-      momentumOptimizationSettings.setRateOfChangeOfRhoPlaneContactRegularization(0.01);
-      momentumOptimizationSettings.setRhoPenalizerPlaneContactRegularization(0.01);
-
-      return momentumOptimizationSettings;
-   }
-}
->>>>>>> 4b8763ae
+}