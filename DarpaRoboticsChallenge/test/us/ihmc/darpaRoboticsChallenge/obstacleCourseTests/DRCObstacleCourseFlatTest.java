<<<<<<< HEAD
package us.ihmc.darpaRoboticsChallenge.obstacleCourseTests;

import static org.junit.Assert.assertTrue;

import java.util.List;

import javax.vecmath.Point3d;
import javax.vecmath.Quat4d;
import javax.vecmath.Tuple3d;
import javax.vecmath.Vector3d;

import org.junit.After;
import org.junit.Before;
import org.junit.Ignore;
import org.junit.Test;

import us.ihmc.SdfLoader.SDFHumanoidRobot;
import us.ihmc.commonWalkingControlModules.controlModules.ChestOrientationControlModule;
import us.ihmc.commonWalkingControlModules.desiredFootStep.Handstep;
import us.ihmc.darpaRoboticsChallenge.DRCObstacleCourseStartingLocation;
import us.ihmc.darpaRoboticsChallenge.MultiRobotTestInterface;
import us.ihmc.darpaRoboticsChallenge.drcRobot.FlatGroundEnvironment;
import us.ihmc.darpaRoboticsChallenge.testTools.DRCSimulationTestHelper;
import us.ihmc.darpaRoboticsChallenge.testTools.ScriptedFootstepGenerator;
import us.ihmc.darpaRoboticsChallenge.testTools.ScriptedHandstepGenerator;
import us.ihmc.darpaRoboticsChallenge.util.OscillateFeetPerturber;
import us.ihmc.humanoidRobotics.communication.packets.walking.ChestOrientationPacket;
import us.ihmc.humanoidRobotics.communication.packets.walking.ComHeightPacket;
import us.ihmc.humanoidRobotics.communication.packets.walking.FootstepDataMessage;
import us.ihmc.humanoidRobotics.communication.packets.walking.FootstepDataListMessage;
import us.ihmc.humanoidRobotics.footstep.FootSpoof;
import us.ihmc.humanoidRobotics.footstep.Footstep;
import us.ihmc.humanoidRobotics.footstep.footstepGenerator.PathTypeStepParameters;
import us.ihmc.humanoidRobotics.footstep.footstepGenerator.TurnInPlaceFootstepGenerator;
import us.ihmc.robotics.dataStructures.listener.VariableChangedListener;
import us.ihmc.robotics.dataStructures.variable.DoubleYoVariable;
import us.ihmc.robotics.dataStructures.variable.YoVariable;
import us.ihmc.robotics.geometry.BoundingBox3d;
import us.ihmc.robotics.geometry.FrameOrientation;
import us.ihmc.robotics.geometry.FrameOrientation2d;
import us.ihmc.robotics.geometry.FramePoint;
import us.ihmc.robotics.math.frames.YoFramePoint;
import us.ihmc.robotics.math.frames.YoFrameQuaternion;
import us.ihmc.robotics.math.frames.YoFrameVector;
import us.ihmc.robotics.referenceFrames.PoseReferenceFrame;
import us.ihmc.robotics.referenceFrames.ReferenceFrame;
import us.ihmc.robotics.referenceFrames.ZUpFrame;
import us.ihmc.robotics.robotSide.RobotSide;
import us.ihmc.robotics.robotSide.SideDependentList;
import us.ihmc.robotics.screwTheory.RigidBody;
import us.ihmc.simulationconstructionset.SimulationConstructionSet;
import us.ihmc.simulationconstructionset.SimulationDoneCriterion;
import us.ihmc.simulationconstructionset.bambooTools.BambooTools;
import us.ihmc.simulationconstructionset.bambooTools.SimulationTestingParameters;
import us.ihmc.simulationconstructionset.util.simulationRunner.BlockingSimulationRunner.SimulationExceededMaximumTimeException;
import us.ihmc.tools.MemoryTools;
import us.ihmc.tools.testing.TestPlanAnnotations.DeployableTestMethod;
import us.ihmc.tools.thread.ThreadTools;

public abstract class DRCObstacleCourseFlatTest implements MultiRobotTestInterface
{
   private static final SimulationTestingParameters simulationTestingParameters = SimulationTestingParameters.createFromEnvironmentVariables();
   
   private DRCSimulationTestHelper drcSimulationTestHelper;

   @Before
   public void showMemoryUsageBeforeTest()
   {
      MemoryTools.printCurrentMemoryUsageAndReturnUsedMemoryInMB(getClass().getSimpleName() + " before test.");
   }

   @After
   public void destroySimulationAndRecycleMemory()
   {
      if (simulationTestingParameters.getKeepSCSUp())
      {
         ThreadTools.sleepForever();
      }

      // Do this here in case a test fails. That way the memory will be recycled.
      if (drcSimulationTestHelper != null)
      {
         drcSimulationTestHelper.destroySimulation();
         drcSimulationTestHelper = null;
      }
     
      MemoryTools.printCurrentMemoryUsageAndReturnUsedMemoryInMB(getClass().getSimpleName() + " after test.");
   }


   @Ignore("Invoked manually to test memory & thread leaks")

	@DeployableTestMethod(estimatedDuration = 50.0)
	@Test(timeout=300000)
   public void testForMemoryLeaks() throws Exception
   {
      for (int i = 0; i < 10; i++)
      {
         showMemoryUsageBeforeTest();
         testStandingForACoupleSeconds();
         destroySimulationAndRecycleMemory();
      }
   }

	@DeployableTestMethod(estimatedDuration = 16.8)
	@Test(timeout = 84000)
   public void testStandingForACoupleSeconds() throws SimulationExceededMaximumTimeException
   {
      BambooTools.reportTestStartedMessage();

      DRCObstacleCourseStartingLocation selectedLocation = DRCObstacleCourseStartingLocation.DEFAULT;

      drcSimulationTestHelper = new DRCSimulationTestHelper("DRCStandingTest", "", selectedLocation, simulationTestingParameters, getRobotModel());

      setupCameraForWalkingUpToRamp();

      ThreadTools.sleep(1000);
      boolean success = drcSimulationTestHelper.simulateAndBlockAndCatchExceptions(2.0);

      ThreadTools.sleep(2000);


      // drcSimulationTestHelper.createVideo(getSimpleRobotName(), simulationConstructionSet, 1);
      drcSimulationTestHelper.checkNothingChanged();

      assertTrue(success);

      Point3d center = new Point3d(-8.956281888358388E-4, -3.722237566790175E-7, 0.8882009563211146);
      Vector3d plusMinusVector = new Vector3d(0.2, 0.2, 0.5);
      BoundingBox3d boundingBox = BoundingBox3d.createUsingCenterAndPlusMinusVector(center, plusMinusVector);
      drcSimulationTestHelper.assertRobotsRootJointIsInBoundingBox(boundingBox);
      
      BambooTools.reportTestFinishedMessage();
   }

   @SuppressWarnings("deprecation")
	@DeployableTestMethod(estimatedDuration = 40.0)
	@Test(timeout = 200000)
   public void testChestControlWithPackets() throws SimulationExceededMaximumTimeException
   {
      BambooTools.reportTestStartedMessage();

      DRCObstacleCourseStartingLocation selectedLocation = DRCObstacleCourseStartingLocation.DEFAULT;

      drcSimulationTestHelper = new DRCSimulationTestHelper("DRCStandingTest", "", selectedLocation, simulationTestingParameters, getRobotModel());

      setupCameraForWalkingUpToRamp();

      ThreadTools.sleep(1000);
      boolean success = drcSimulationTestHelper.simulateAndBlockAndCatchExceptions(0.5);
      assertTrue(success);
      
      SimulationConstructionSet scs = drcSimulationTestHelper.getSimulationConstructionSet();

      ReferenceFrame worldFrame = ReferenceFrame.getWorldFrame();
      final PoseReferenceFrame pelvisFrame = new PoseReferenceFrame("pelvisFrame", worldFrame);
      final ZUpFrame pelvisZUpFrame = new ZUpFrame(worldFrame, pelvisFrame, "pelvisZUpFrame");
      
      DoubleYoVariable q_x = (DoubleYoVariable) scs.getVariable("q_x");
      DoubleYoVariable q_y = (DoubleYoVariable) scs.getVariable("q_y");
      DoubleYoVariable q_z = (DoubleYoVariable) scs.getVariable("q_z");
      DoubleYoVariable q_qx = (DoubleYoVariable) scs.getVariable("q_qx");
      DoubleYoVariable q_qy = (DoubleYoVariable) scs.getVariable("q_qy");
      DoubleYoVariable q_qz = (DoubleYoVariable) scs.getVariable("q_qz");
      DoubleYoVariable q_qs = (DoubleYoVariable) scs.getVariable("q_qs");
      
      final YoFramePoint pelvisPosition = new YoFramePoint(q_x, q_y, q_z, worldFrame);
      final YoFrameQuaternion pelvisOrientation = new YoFrameQuaternion(q_qx, q_qy, q_qz, q_qs, worldFrame);
      
      VariableChangedListener pelvisFrameUpdater = new VariableChangedListener()
      {
         private final FramePoint localFramePoint = new FramePoint();
         private final FrameOrientation localFrameOrientation = new FrameOrientation();

         @Override
         public void variableChanged(YoVariable<?> v)
         {
            pelvisPosition.getFrameTupleIncludingFrame(localFramePoint);
            pelvisOrientation.getFrameOrientationIncludingFrame(localFrameOrientation);
            
            pelvisFrame.setPoseAndUpdate(localFramePoint, localFrameOrientation);
            pelvisZUpFrame.update();
         }
      };
      
      pelvisPosition.attachVariableChangedListener(pelvisFrameUpdater);
      pelvisOrientation.attachVariableChangedListener(pelvisFrameUpdater);
      
      FrameOrientation desiredChestFrameOrientation = new FrameOrientation();
      Quat4d desiredChestQuat = new Quat4d();


      DoubleYoVariable controllerDesiredInWorldQx = (DoubleYoVariable) scs.getVariable(ChestOrientationControlModule.class.getSimpleName(), "desiredChestInWorld" + "Qx");
      DoubleYoVariable controllerDesiredInWorldQy = (DoubleYoVariable) scs.getVariable(ChestOrientationControlModule.class.getSimpleName(), "desiredChestInWorld" + "Qy");
      DoubleYoVariable controllerDesiredInWorldQz = (DoubleYoVariable) scs.getVariable(ChestOrientationControlModule.class.getSimpleName(), "desiredChestInWorld" + "Qz");
      DoubleYoVariable controllerDesiredInWorldQs = (DoubleYoVariable) scs.getVariable(ChestOrientationControlModule.class.getSimpleName(), "desiredChestInWorld" + "Qs");
      YoFrameQuaternion controllerDesiredOrientationInWorld = new YoFrameQuaternion(controllerDesiredInWorldQx, controllerDesiredInWorldQy, controllerDesiredInWorldQz, controllerDesiredInWorldQs, worldFrame);
      FrameOrientation controllerChestDesiredFrameOrientation = new FrameOrientation();
      DoubleYoVariable chestAxisAngleErrorX = (DoubleYoVariable) scs.getVariable("chestElevatorAxisAngleOrientationController", "chestElevatorAxisAngleErrorInBody" + "X");
      DoubleYoVariable chestAxisAngleErrorY = (DoubleYoVariable) scs.getVariable("chestElevatorAxisAngleOrientationController", "chestElevatorAxisAngleErrorInBody" + "Y");
      DoubleYoVariable chestAxisAngleErrorZ = (DoubleYoVariable) scs.getVariable("chestElevatorAxisAngleOrientationController", "chestElevatorAxisAngleErrorInBody" + "Z");
      YoFrameVector chestAxisAngleError = new YoFrameVector(chestAxisAngleErrorX, chestAxisAngleErrorY, chestAxisAngleErrorZ, worldFrame);
      
      desiredChestFrameOrientation.setIncludingFrame(pelvisFrame, Math.toRadians(35.0), Math.toRadians(20.0), Math.toRadians(10.0));
      desiredChestFrameOrientation.changeFrame(worldFrame);
      desiredChestFrameOrientation.getQuaternion(desiredChestQuat);
      
      double trajectoryTime = 0.5;
      ChestOrientationPacket packet = new ChestOrientationPacket(desiredChestQuat, false, trajectoryTime);
      drcSimulationTestHelper.send(packet);
      
      success = drcSimulationTestHelper.simulateAndBlockAndCatchExceptions(1.0 + trajectoryTime);
      assertTrue(success);
      
      FootSpoof leftFootSpoof = new FootSpoof("leftFoot");
      FootSpoof rightFootSpoof = new FootSpoof("rightFoot");
      
      SideDependentList<RigidBody> feet = new SideDependentList<RigidBody>(leftFootSpoof.getRigidBody(), rightFootSpoof.getRigidBody());
      SideDependentList<ReferenceFrame> soleFrames = new SideDependentList<ReferenceFrame>(leftFootSpoof.getSoleFrame(), rightFootSpoof.getSoleFrame());
      
      FrameOrientation2d pathYaw = new FrameOrientation2d(worldFrame, Math.toRadians(-90.0));
      PathTypeStepParameters pathType = new PathTypeStepParameters()
      {
         @Override
         public double getTurningStepWidth()
         {
            return 0.3;
         }
         
         @Override
         public double getTurningOpenStepAngle()
         {
            return 0.4;
         }
         
         @Override
         public double getTurningCloseStepAngle()
         {
            return 0.4;
         }
         
         @Override
         public double getStepWidth()
         {
            return 0.3;
         }
         
         @Override
         public double getStepLength()
         {
            return 0.5;
         }
         
         @Override
         public double getAngle()
         {
            return 0.4;
         }
      };
      TurnInPlaceFootstepGenerator turnInPlaceFootstepGenerator = new TurnInPlaceFootstepGenerator(feet, soleFrames, pathYaw, pathType);
      List<Footstep> desiredFootstepList = turnInPlaceFootstepGenerator.generateDesiredFootstepList();
      double swingTime = 0.6;
      double transferTime = 0.25;
      FootstepDataListMessage footstepDataList = new FootstepDataListMessage(swingTime, transferTime);
      
      for (Footstep desiredFootstep : desiredFootstepList)
      {
         RobotSide robotSide = desiredFootstep.getRobotSide();
         Point3d location = new Point3d();
         Quat4d orientation = new Quat4d();
         desiredFootstep.getPose(location, orientation);
         location.setZ(0.0);
         FootstepDataMessage footstepData = new FootstepDataMessage(robotSide, location, orientation);
         footstepDataList.add(footstepData);
      }
      
      controllerDesiredOrientationInWorld.getFrameOrientationIncludingFrame(controllerChestDesiredFrameOrientation);

      assertTrue(
            "Desired chest orientation in controller does not match the desired chest orientation in the packet:\n Desired orientation from packet: "
                  + desiredChestFrameOrientation.toStringAsYawPitchRoll() + "\n Desired orientation from controller: "
                  + controllerChestDesiredFrameOrientation.toStringAsYawPitchRoll(),
            desiredChestFrameOrientation.epsilonEquals(controllerChestDesiredFrameOrientation, 1E-10));

      controllerChestDesiredFrameOrientation.changeFrame(pelvisZUpFrame);

      drcSimulationTestHelper.send(footstepDataList);

      success = drcSimulationTestHelper.simulateAndBlockAndCatchExceptions(desiredFootstepList.size() * (swingTime + transferTime) + 5.0);
      assertTrue(success);

      assertTrue("The chest controller goes bad when turning", chestAxisAngleError.length() < 0.01);

      ThreadTools.sleep(2000);

      assertTrue(success);

//      Point3d center = new Point3d(-8.956281888358388E-4, -3.722237566790175E-7, 0.8882009563211146);
//      Vector3d plusMinusVector = new Vector3d(0.2, 0.2, 0.5);
//      BoundingBox3d boundingBox = BoundingBox3d.createUsingCenterAndPlusMinusVector(center, plusMinusVector);
//      drcSimulationTestHelper.assertRobotsRootJointIsInBoundingBox(boundingBox);
      
      BambooTools.reportTestFinishedMessage();
   }

	@DeployableTestMethod(estimatedDuration = 18.1)
	@Test(timeout = 91000)
   public void testStandingTooHighToCheckIfSingularityStuffIsWorkingProperly() throws SimulationExceededMaximumTimeException
   {
      BambooTools.reportTestStartedMessage();

      DRCObstacleCourseStartingLocation selectedLocation = DRCObstacleCourseStartingLocation.DEFAULT;

      drcSimulationTestHelper = new DRCSimulationTestHelper("DRCStandingTest", "", selectedLocation, simulationTestingParameters, getRobotModel());

      setupCameraForWalkingUpToRamp();

      ThreadTools.sleep(1000);
      boolean success = drcSimulationTestHelper.simulateAndBlockAndCatchExceptions(0.5);
      assertTrue(success);
      
      DoubleYoVariable offsetHeightAboveGround = (DoubleYoVariable) drcSimulationTestHelper.getSimulationConstructionSet().getVariable("LookAheadCoMHeightTrajectoryGenerator", "offsetHeightAboveGround");
      offsetHeightAboveGround.set(0.15);
      success = drcSimulationTestHelper.simulateAndBlockAndCatchExceptions(0.5);
      assertTrue(success);

      offsetHeightAboveGround.set(0.30);
      success = drcSimulationTestHelper.simulateAndBlockAndCatchExceptions(0.5);
      assertTrue(success);

      offsetHeightAboveGround.set(0.50);
      success = drcSimulationTestHelper.simulateAndBlockAndCatchExceptions(2.0);
      assertTrue(success);

      ThreadTools.sleep(2000);

      assertTrue(success);

      Point3d center = new Point3d(-8.956281888358388E-4, -3.722237566790175E-7, 0.8882009563211146);
      Vector3d plusMinusVector = new Vector3d(0.2, 0.2, 0.5);
      BoundingBox3d boundingBox = BoundingBox3d.createUsingCenterAndPlusMinusVector(center, plusMinusVector);
      drcSimulationTestHelper.assertRobotsRootJointIsInBoundingBox(boundingBox);
      
      BambooTools.reportTestFinishedMessage();
   }

	@DeployableTestMethod(estimatedDuration = 71.5)
	@Test(timeout = 360000)
   public void testSimpleFlatGroundScriptWithRandomFootSlip() throws SimulationExceededMaximumTimeException
   {
      BambooTools.reportTestStartedMessage();

      String scriptName = "scripts/ExerciseAndJUnitScripts/SimpleFlatGroundScript.xml";

      String name = "DRCSimpleFlatGroundScriptTest";
      
      FlatGroundEnvironment flatGround = new FlatGroundEnvironment();
      DRCObstacleCourseStartingLocation selectedLocation = DRCObstacleCourseStartingLocation.DEFAULT;
      
      drcSimulationTestHelper = new DRCSimulationTestHelper(flatGround, name, scriptName, selectedLocation, simulationTestingParameters, getRobotModel());
      SDFHumanoidRobot robot = drcSimulationTestHelper.getRobot();
      setupCameraForWalkingUpToRamp();
      SlipRandomOnNextStepPerturber slipRandomOnEachStepPerturber = new SlipRandomOnNextStepPerturber(robot, 1002L);
      slipRandomOnEachStepPerturber.setTranslationRangeToSlipNextStep(new double[]{0.01, 0.01, 0.0}, new double[]{0.06, 0.06, 0.005});
      slipRandomOnEachStepPerturber.setRotationRangeToSlipNextStep(new double[]{0.03, 0.0, 0.0}, new double[]{0.3, 0.0, 0.0});
      slipRandomOnEachStepPerturber.setSlipAfterStepTimeDeltaRange(0.005, 0.25);
      slipRandomOnEachStepPerturber.setSlipPercentSlipPerTickRange(0.005, 0.5);
      slipRandomOnEachStepPerturber.setProbabilityOfSlip(0.0);

      robot.setController(slipRandomOnEachStepPerturber, 10);

      ThreadTools.sleep(1000);
      boolean success = drcSimulationTestHelper.simulateAndBlockAndCatchExceptions(1.0);
      slipRandomOnEachStepPerturber.setProbabilityOfSlip(0.5);
      success = success && drcSimulationTestHelper.simulateAndBlockAndCatchExceptions(25.0);


      drcSimulationTestHelper.createVideo(getSimpleRobotName(), 1);
      drcSimulationTestHelper.checkNothingChanged();

      assertTrue(success);

      Point3d center = new Point3d(1.2315617729419353, 0.14530717103231391, 0.8358344340816537);
      Vector3d plusMinusVector = new Vector3d(0.2, 0.2, 0.5);
      BoundingBox3d boundingBox = BoundingBox3d.createUsingCenterAndPlusMinusVector(center, plusMinusVector);
      drcSimulationTestHelper.assertRobotsRootJointIsInBoundingBox(boundingBox);
      
      BambooTools.reportTestFinishedMessage();
   }

	@DeployableTestMethod(estimatedDuration = 64.5)
	@Test(timeout = 320000)
   public void testSimpleFlatGroundScriptWithOscillatingFeet() throws SimulationExceededMaximumTimeException
   {
      BambooTools.reportTestStartedMessage();

      String scriptName = "scripts/ExerciseAndJUnitScripts/SimpleFlatGroundScript.xml";

      FlatGroundEnvironment flatGround = new FlatGroundEnvironment();
      DRCObstacleCourseStartingLocation selectedLocation = DRCObstacleCourseStartingLocation.DEFAULT;
      
      drcSimulationTestHelper = new DRCSimulationTestHelper(flatGround, "DRCSimpleFlatGroundScriptTest", scriptName, selectedLocation, simulationTestingParameters, getRobotModel());
      SimulationConstructionSet simulationConstructionSet = drcSimulationTestHelper.getSimulationConstructionSet();
      SDFHumanoidRobot robot = drcSimulationTestHelper.getRobot();
      setupCameraForWalkingUpToRamp();
      
      int ticksPerPerturbation = 10;
      OscillateFeetPerturber oscillateFeetPerturber = new OscillateFeetPerturber(robot, simulationConstructionSet.getDT() * (ticksPerPerturbation));
      oscillateFeetPerturber.setTranslationMagnitude(new double[]{0.008, 0.011, 0.004});
      oscillateFeetPerturber.setRotationMagnitudeYawPitchRoll(new double[]{0.012, 0.047, 0.009});
      
      oscillateFeetPerturber.setTranslationFrequencyHz(RobotSide.LEFT, new double[]{1.0, 2.5, 3.3});
      oscillateFeetPerturber.setTranslationFrequencyHz(RobotSide.RIGHT, new double[]{2.0, 0.5, 1.3});
      
      oscillateFeetPerturber.setRotationFrequencyHzYawPitchRoll(RobotSide.LEFT, new double[]{5.0, 0.5, 0.3});
      oscillateFeetPerturber.setRotationFrequencyHzYawPitchRoll(RobotSide.RIGHT, new double[]{0.2, 3.4, 1.11});

      robot.setController(oscillateFeetPerturber, ticksPerPerturbation);

      ThreadTools.sleep(1000);
      boolean success = drcSimulationTestHelper.simulateAndBlockAndCatchExceptions(1.0);
      success = success && drcSimulationTestHelper.simulateAndBlockAndCatchExceptions(25.0);


      drcSimulationTestHelper.createVideo(getSimpleRobotName(), 1);
      drcSimulationTestHelper.checkNothingChanged();

      assertTrue(success);

      Point3d center = new Point3d(1.199355605426889, 0.15130115291430654, 0.8414863015120644);
      Vector3d plusMinusVector = new Vector3d(0.2, 0.2, 0.5);
      BoundingBox3d boundingBox = BoundingBox3d.createUsingCenterAndPlusMinusVector(center, plusMinusVector);
      drcSimulationTestHelper.assertRobotsRootJointIsInBoundingBox(boundingBox);
      
      BambooTools.reportTestFinishedMessage();
   }

	@DeployableTestMethod(estimatedDuration = 25.3)
	@Test(timeout = 130000)
   public void testStandingWithOscillatingFeet() throws SimulationExceededMaximumTimeException
   {
      BambooTools.reportTestStartedMessage();

      FlatGroundEnvironment flatGround = new FlatGroundEnvironment();
      DRCObstacleCourseStartingLocation selectedLocation = DRCObstacleCourseStartingLocation.DEFAULT;

      drcSimulationTestHelper = new DRCSimulationTestHelper(flatGround, "DRCSimpleFlatGroundScriptTest", null, selectedLocation, simulationTestingParameters, getRobotModel());
      SimulationConstructionSet simulationConstructionSet = drcSimulationTestHelper.getSimulationConstructionSet();
      SDFHumanoidRobot robot = drcSimulationTestHelper.getRobot();
      setupCameraForWalkingUpToRamp();
      
      int ticksPerPerturbation = 10;
      OscillateFeetPerturber oscillateFeetPerturber = new OscillateFeetPerturber(robot, simulationConstructionSet.getDT() * (ticksPerPerturbation));
      oscillateFeetPerturber.setTranslationMagnitude(new double[]{0.01, 0.015, 0.005});
      oscillateFeetPerturber.setRotationMagnitudeYawPitchRoll(new double[]{0.017, 0.012, 0.011});
      
      oscillateFeetPerturber.setTranslationFrequencyHz(RobotSide.LEFT, new double[]{5.0, 2.5, 3.3});
      oscillateFeetPerturber.setTranslationFrequencyHz(RobotSide.RIGHT, new double[]{2.0, 6.5, 1.3});
      
      oscillateFeetPerturber.setRotationFrequencyHzYawPitchRoll(RobotSide.LEFT, new double[]{5.0, 0.5, 7.3});
      oscillateFeetPerturber.setRotationFrequencyHzYawPitchRoll(RobotSide.RIGHT, new double[]{0.2, 3.4, 1.11});

      robot.setController(oscillateFeetPerturber, ticksPerPerturbation);

      ThreadTools.sleep(1000);
      boolean success = drcSimulationTestHelper.simulateAndBlockAndCatchExceptions(6.0);

      drcSimulationTestHelper.createVideo(getSimpleRobotName(), 1);
      drcSimulationTestHelper.checkNothingChanged();

      assertTrue(success);

      Point3d center = new Point3d(0.011508654344298094, -0.005208268357032689, 0.780662368979778);
      Vector3d plusMinusVector = new Vector3d(0.2, 0.2, 0.5);
      BoundingBox3d boundingBox = BoundingBox3d.createUsingCenterAndPlusMinusVector(center, plusMinusVector);
      drcSimulationTestHelper.assertRobotsRootJointIsInBoundingBox(boundingBox);
      
      BambooTools.reportTestFinishedMessage();
   }

	@DeployableTestMethod(estimatedDuration = 49.0)
	@Test(timeout = 250000)
   public void testLongStepsMaxHeightPauseAndResume() throws SimulationExceededMaximumTimeException
   {
      BambooTools.reportTestStartedMessage();

      String scriptName = "scripts/ExerciseAndJUnitScripts/LongStepsMaxHeightPauseAndRestart_LeftFootTest.xml";

      FlatGroundEnvironment flatGround = new FlatGroundEnvironment();
      DRCObstacleCourseStartingLocation selectedLocation = DRCObstacleCourseStartingLocation.DEFAULT;
      
      drcSimulationTestHelper = new DRCSimulationTestHelper(flatGround, "DRCLongStepsMaxHeightPauseAndRestartTest", scriptName, selectedLocation, simulationTestingParameters, getRobotModel());
      setupCameraForWalkingUpToRamp();

      ThreadTools.sleep(1000);
      boolean success = drcSimulationTestHelper.simulateAndBlockAndCatchExceptions(20.0);

      drcSimulationTestHelper.createVideo(getSimpleRobotName(), 1);
      drcSimulationTestHelper.checkNothingChanged();

      assertTrue(success);

      Point3d center = new Point3d(2.36472504931194, 0.012458249442189283, 0.7892313252995141);
      Vector3d plusMinusVector = new Vector3d(0.2, 0.2, 0.5);
      BoundingBox3d boundingBox = BoundingBox3d.createUsingCenterAndPlusMinusVector(center, plusMinusVector);
      drcSimulationTestHelper.assertRobotsRootJointIsInBoundingBox(boundingBox);
      
      BambooTools.reportTestFinishedMessage();
   }

	@DeployableTestMethod(estimatedDuration = 35.4)
	@Test(timeout = 180000)
   public void testSideStepsWithSlipping() throws SimulationExceededMaximumTimeException
   {
      BambooTools.reportTestStartedMessage();

      String scriptName = "scripts/ExerciseAndJUnitScripts/LongSideStepsLeft.xml";

      FlatGroundEnvironment flatGround = new FlatGroundEnvironment();
      DRCObstacleCourseStartingLocation selectedLocation = DRCObstacleCourseStartingLocation.DEFAULT;
      
      drcSimulationTestHelper = new DRCSimulationTestHelper(flatGround, "DRCLongStepsMaxHeightPauseAndRestartTest", scriptName, selectedLocation, simulationTestingParameters, getRobotModel());

      SDFHumanoidRobot robot = drcSimulationTestHelper.getRobot();

      SlipOnNextStepPerturber slipOnEachStepPerturber = new SlipOnNextStepPerturber(robot, RobotSide.LEFT);
      slipOnEachStepPerturber.setAmountToSlipNextStep(getFootSlipVector());
      slipOnEachStepPerturber.setRotationToSlipNextStep(-0.15, 0.0, 0.0);
      slipOnEachStepPerturber.setSlipAfterStepTimeDelta(getFootSlipTimeDeltaAfterTouchdown());
      slipOnEachStepPerturber.setPercentToSlipPerTick(0.1);
      robot.setController(slipOnEachStepPerturber, 10);

      setupCameraForSideStepSlipping();

      ThreadTools.sleep(1000);
      boolean success = drcSimulationTestHelper.simulateAndBlockAndCatchExceptions(0.5);

      slipOnEachStepPerturber.setSlipNextStep(true);
      success = success && drcSimulationTestHelper.simulateAndBlockAndCatchExceptions(14.0);

      drcSimulationTestHelper.createVideo(getSimpleRobotName(), 1);
      drcSimulationTestHelper.checkNothingChanged();

      assertTrue(success);

      Point3d center = new Point3d(0.09590605437816137, 1.0379918543616593, 0.8383906558584916);
      Vector3d plusMinusVector = new Vector3d(0.2, 0.2, 0.5);
      BoundingBox3d boundingBox = BoundingBox3d.createUsingCenterAndPlusMinusVector(center, plusMinusVector);
      drcSimulationTestHelper.assertRobotsRootJointIsInBoundingBox(boundingBox);
      
      BambooTools.reportTestFinishedMessage();
   }

	@DeployableTestMethod(estimatedDuration = 44.0)
	@Test(timeout = 220000)
   public void testSideStepsWithRandomSlipping() throws SimulationExceededMaximumTimeException
   {
      BambooTools.reportTestStartedMessage();

      String scriptName = "scripts/ExerciseAndJUnitScripts/LongSideStepsLeft.xml";

      FlatGroundEnvironment flatGround = new FlatGroundEnvironment();
      DRCObstacleCourseStartingLocation selectedLocation = DRCObstacleCourseStartingLocation.DEFAULT;
      
      drcSimulationTestHelper = new DRCSimulationTestHelper(flatGround, "DRCSideStepsWithSlippingTest", scriptName, selectedLocation, simulationTestingParameters, getRobotModel());

      SDFHumanoidRobot robot = drcSimulationTestHelper.getRobot();

      SlipRandomOnNextStepPerturber slipRandomOnEachStepPerturber = new SlipRandomOnNextStepPerturber(robot, 1000L);
      slipRandomOnEachStepPerturber.setTranslationRangeToSlipNextStep(new double[]{0.0, 0.0, 0.0}, new double[]{0.04, 0.04, 0.01});
      slipRandomOnEachStepPerturber.setRotationRangeToSlipNextStep(new double[]{0.0, 0.0, 0.0}, new double[]{0.2, 0.05, 0.02});
      slipRandomOnEachStepPerturber.setSlipAfterStepTimeDeltaRange(0.01, 1.0);
      slipRandomOnEachStepPerturber.setSlipPercentSlipPerTickRange(0.02, 1.0);
      slipRandomOnEachStepPerturber.setProbabilityOfSlip(0.0);
      
      robot.setController(slipRandomOnEachStepPerturber, 10);

      setupCameraForSideStepSlipping();

      ThreadTools.sleep(1000);
      boolean success = drcSimulationTestHelper.simulateAndBlockAndCatchExceptions(0.5);
      slipRandomOnEachStepPerturber.setProbabilityOfSlip(0.5);
      success = success && drcSimulationTestHelper.simulateAndBlockAndCatchExceptions(14.0);

      drcSimulationTestHelper.createVideo(getSimpleRobotName(), 1);
      drcSimulationTestHelper.checkNothingChanged();

      assertTrue(success);

      Point3d center = new Point3d(0.022704922237925088, 1.0831838988457891, 0.8389256934215261);
      Vector3d plusMinusVector = new Vector3d(0.2, 0.2, 0.5);
      BoundingBox3d boundingBox = BoundingBox3d.createUsingCenterAndPlusMinusVector(center, plusMinusVector);
      drcSimulationTestHelper.assertRobotsRootJointIsInBoundingBox(boundingBox);
      
      BambooTools.reportTestFinishedMessage();
   }


   // TODO re-enable that test when we have polygon to polygon contact model for SCS
   @Ignore

	@DeployableTestMethod(estimatedDuration = 50.0)
	@Test(timeout=300000)
   public void testStandingOnUnevenTerrainForACoupleSeconds() throws SimulationExceededMaximumTimeException
   {
      BambooTools.reportTestStartedMessage();

      DRCObstacleCourseStartingLocation selectedLocation = DRCObstacleCourseStartingLocation.TOP_OF_SLOPES;

      drcSimulationTestHelper = new DRCSimulationTestHelper("DRCStandingTest", "", selectedLocation, simulationTestingParameters, getRobotModel());

      Point3d cameraFix = new Point3d(3.25, 3.25, 1.02);
      Point3d cameraPosition = new Point3d(6.35, 0.18, 0.97);
      drcSimulationTestHelper.setupCameraForUnitTest(cameraFix, cameraPosition);

      setupCameraForWalkingUpToRamp();

      ThreadTools.sleep(1000);
      boolean success = drcSimulationTestHelper.simulateAndBlockAndCatchExceptions(10.0);


      drcSimulationTestHelper.createVideo(getSimpleRobotName(), 1);
      drcSimulationTestHelper.checkNothingChanged();

      assertTrue(success);

      BambooTools.reportTestFinishedMessage();
   }

   // @Test(timeout=300000)
   // public void testMemoryStuff()
   // {
   // for (int i=0; i<3; i++)
   // {
   // System.gc();
   // System.runFinalization();
   // ThreadTools.sleep(1000);
   //
   // System.out.println("Sleeping Forever");
   // ThreadTools.sleepForever();
   // }
   // }

   
   @Ignore("Added for fixing DRC-866. Does not work for fast walking")

	@DeployableTestMethod(estimatedDuration = 50.0)
	@Test(timeout=300000)
   public void testRotatedStepInTheAir() throws SimulationExceededMaximumTimeException
   {
      BambooTools.reportTestStartedMessage();

      DRCObstacleCourseStartingLocation selectedLocation = DRCObstacleCourseStartingLocation.DEFAULT;
      drcSimulationTestHelper = new DRCSimulationTestHelper("DRCRotatedStepsInTheAirTest", "", selectedLocation, simulationTestingParameters, getRobotModel());

      ScriptedFootstepGenerator scriptedFootstepGenerator = drcSimulationTestHelper.createScriptedFootstepGenerator();

      setupCameraForWalkingUpToRamp();

      ThreadTools.sleep(1000);
      boolean success = drcSimulationTestHelper.simulateAndBlockAndCatchExceptions(2.0);

      FootstepDataListMessage footstepDataList = createFootstepsForRotatedStepInTheAir(scriptedFootstepGenerator);
      drcSimulationTestHelper.send(footstepDataList);

      success = success && drcSimulationTestHelper.simulateAndBlockAndCatchExceptions(8.0);

      drcSimulationTestHelper.createVideo(getSimpleRobotName(), 1);
      drcSimulationTestHelper.checkNothingChanged();

      assertTrue(success);

      BambooTools.reportTestFinishedMessage();
   }

	@DeployableTestMethod(estimatedDuration = 49.8)
	@Test(timeout = 250000)
   public void testWalkingUpToRampWithShortSteps() throws SimulationExceededMaximumTimeException
   {
      BambooTools.reportTestStartedMessage();

      DRCObstacleCourseStartingLocation selectedLocation = DRCObstacleCourseStartingLocation.DEFAULT;

      drcSimulationTestHelper = new DRCSimulationTestHelper("DRCWalkingUpToRampShortStepsTest", "", selectedLocation, simulationTestingParameters, getRobotModel());

      ScriptedFootstepGenerator scriptedFootstepGenerator = drcSimulationTestHelper.createScriptedFootstepGenerator();

      setupCameraForWalkingUpToRamp();

      ThreadTools.sleep(1000);
      boolean success = drcSimulationTestHelper.simulateAndBlockAndCatchExceptions(2.0);
      
      FootstepDataListMessage footstepDataList = createFootstepsForWalkingUpToRampShortSteps(scriptedFootstepGenerator);
      drcSimulationTestHelper.send(footstepDataList);
      success = success && drcSimulationTestHelper.simulateAndBlockAndCatchExceptions(15.0);

      drcSimulationTestHelper.createVideo(getSimpleRobotName(), 1);
      drcSimulationTestHelper.checkNothingChanged();

      assertTrue(success);

      Point3d center = new Point3d(3.281440097950577, 0.08837997229569997, 0.7855496116044516);
      Vector3d plusMinusVector = new Vector3d(0.2, 0.2, 0.5);
      BoundingBox3d boundingBox = BoundingBox3d.createUsingCenterAndPlusMinusVector(center, plusMinusVector);
      drcSimulationTestHelper.assertRobotsRootJointIsInBoundingBox(boundingBox);
      
      BambooTools.reportTestFinishedMessage();
   }

	@DeployableTestMethod(estimatedDuration = 45.9)
	@Test(timeout = 230000)
   public void testWalkingUpToRampWithLongStepsAndOccasionallyStraightKnees() throws SimulationExceededMaximumTimeException
   {
      BambooTools.reportTestStartedMessage();

      DRCObstacleCourseStartingLocation selectedLocation = DRCObstacleCourseStartingLocation.DEFAULT;

      drcSimulationTestHelper = new DRCSimulationTestHelper("DRCWalkingOccasionallyStraightKneesTest", "", selectedLocation, simulationTestingParameters, getRobotModel());

      ScriptedFootstepGenerator scriptedFootstepGenerator = drcSimulationTestHelper.createScriptedFootstepGenerator();

      setupCameraForWalkingUpToRamp();

      ThreadTools.sleep(1000);
      boolean success = drcSimulationTestHelper.simulateAndBlockAndCatchExceptions(2.0);

      FootstepDataListMessage footstepDataList = createFootstepsForWalkingOnFlatLongSteps(scriptedFootstepGenerator);

      // FootstepDataList footstepDataList = createFootstepsForTwoLongFlatSteps(scriptedFootstepGenerator);
      drcSimulationTestHelper.send(footstepDataList);
      drcSimulationTestHelper.send(new ComHeightPacket(0.08, 1.0));


      success = success && drcSimulationTestHelper.simulateAndBlockAndCatchExceptions(15.0);

      drcSimulationTestHelper.createVideo(getSimpleRobotName(), 1);
      drcSimulationTestHelper.checkNothingChanged();

      assertTrue(success);
      
      Point3d center = new Point3d(3.1200570722246437, 0.017275273114368033, 0.8697236867426688);
      Vector3d plusMinusVector = new Vector3d(0.2, 0.2, 0.5);
      BoundingBox3d boundingBox = BoundingBox3d.createUsingCenterAndPlusMinusVector(center, plusMinusVector);
      drcSimulationTestHelper.assertRobotsRootJointIsInBoundingBox(boundingBox);

      BambooTools.reportTestFinishedMessage();
   }

	@DeployableTestMethod(estimatedDuration = 39.4)
	@Test(timeout = 200000)
   public void testTurningInPlaceAndPassingPI() throws SimulationExceededMaximumTimeException
   {
      BambooTools.reportTestStartedMessage();

      FlatGroundEnvironment flatGround = new FlatGroundEnvironment();
      DRCObstacleCourseStartingLocation selectedLocation = DRCObstacleCourseStartingLocation.DEFAULT_BUT_ALMOST_PI;

      drcSimulationTestHelper = new DRCSimulationTestHelper(flatGround, "DRCTurningInPlaceAndPassingPITest", "", selectedLocation, simulationTestingParameters, getRobotModel());

      SimulationConstructionSet simulationConstructionSet = drcSimulationTestHelper.getSimulationConstructionSet();
      ScriptedFootstepGenerator scriptedFootstepGenerator = drcSimulationTestHelper.createScriptedFootstepGenerator();

      setupCameraForTurningInPlaceAndPassingPI();

      ThreadTools.sleep(1000);
      boolean success = drcSimulationTestHelper.simulateAndBlockAndCatchExceptions(2.0);

      FootstepDataListMessage footstepDataList = createFootstepsForTurningInPlaceAndPassingPI(scriptedFootstepGenerator);
      drcSimulationTestHelper.send(footstepDataList);

      final DoubleYoVariable pelvisOrientationError = getPelvisOrientationErrorVariableName(simulationConstructionSet);
      
      SimulationDoneCriterion checkPelvisOrientationError = new SimulationDoneCriterion()
      {
         @Override
         public boolean isSimulationDone()
         {
            return (Math.abs(pelvisOrientationError.getDoubleValue()) > 0.3);
         }
      };

      simulationConstructionSet.setSimulateDoneCriterion(checkPelvisOrientationError);

      success = success && drcSimulationTestHelper.simulateAndBlockAndCatchExceptions(12.0);

      drcSimulationTestHelper.createVideo(getSimpleRobotName(), 1);
      drcSimulationTestHelper.checkNothingChanged();

      assertTrue(success);
      
      Point3d center = new Point3d(-0.09807959403314585, 0.002501752329158081, 0.7867972043876718);
      Vector3d plusMinusVector = new Vector3d(0.2, 0.2, 0.5);
      BoundingBox3d boundingBox = BoundingBox3d.createUsingCenterAndPlusMinusVector(center, plusMinusVector);
      drcSimulationTestHelper.assertRobotsRootJointIsInBoundingBox(boundingBox);

      BambooTools.reportTestFinishedMessage();
   }

   private void setupCameraForWalkingUpToRamp()
   {
      Point3d cameraFix = new Point3d(1.8375, -0.16, 0.89);
      Point3d cameraPosition = new Point3d(1.10, 8.30, 1.37);

      drcSimulationTestHelper.setupCameraForUnitTest(cameraFix, cameraPosition);
   }

   private void setupCameraForSideStepSlipping()
   {
      Point3d cameraFix = new Point3d(2.0, 0.4, 0.75);
      Point3d cameraPosition = new Point3d(6.5, 0.4, 0.75);

      drcSimulationTestHelper.setupCameraForUnitTest(cameraFix, cameraPosition);
   }

   private void setupCameraForTurningInPlaceAndPassingPI()
   {
      Point3d cameraFix = new Point3d(0.036, 0.0, 0.89);
      Point3d cameraPosition = new Point3d(-7, -0.3575, 1.276);

      drcSimulationTestHelper.setupCameraForUnitTest(cameraFix, cameraPosition);
   }
   
   private FootstepDataListMessage createFootstepsForRotatedStepInTheAir(ScriptedFootstepGenerator scriptedFootstepGenerator)
   {
      double[][][] footstepLocationsAndOrientations = new double[][][]
            {
            {
               {0.4, 0.10, 0.28},
               {0.6, 0.0, 0.0, 0.8}
            },
            {
               {0.48, -0.10329823409587219, 0.08400000000000005},
               {-1.705361817083927E-23, 6.776242118837171E-21, 0.0025166698394258787, 0.9999968331814453}
            }
            };

      RobotSide[] robotSides = drcSimulationTestHelper.createRobotSidesStartingFrom(RobotSide.LEFT, footstepLocationsAndOrientations.length);

      return scriptedFootstepGenerator.generateFootstepsFromLocationsAndOrientations(robotSides, footstepLocationsAndOrientations);
   }

   private Handstep createHandstepForTesting(ScriptedHandstepGenerator scriptedHandstepGenerator)
   {
      RobotSide robotSide = RobotSide.LEFT;
      Tuple3d position = new Point3d(0.6, 0.3, 1.0);
      Vector3d surfaceNormal = new Vector3d(-1.0, 0.0, 0.0);
      double rotationAngleAboutNormal = 0.0;
      double swingTrajectoryTime = 1.0;
      return scriptedHandstepGenerator.createHandstep(robotSide, position, surfaceNormal, rotationAngleAboutNormal, swingTrajectoryTime);
   }
   
   private FootstepDataListMessage createFootstepsForWalkingUpToRampShortSteps(ScriptedFootstepGenerator scriptedFootstepGenerator)
   {
      double[][][] footstepLocationsAndOrientations = new double[][][]
      {
         {
            {0.2148448504580547, -0.09930268518393547, 0.08399999999999999},
            {3.405174677589428E-21, -6.767715309751755E-21, 0.0025166698394258787, 0.9999968331814453}
         },
         {
            {0.4481532647842352, 0.10329823409587219, 0.08400000000000005},
            {-1.705361817083927E-23, 6.776242118837171E-21, 0.0025166698394258787, 0.9999968331814453}
         },
         {
            {0.6834821762408051, -0.09551979778612019, 0.08399999999999999},
            {3.405174677589428E-21, -6.767715309751755E-21, 0.0025166698394258787, 0.9999968331814453}
         },
         {
            {0.9167977582017036, 0.10565710343022289, 0.08400000000000005},
            {-1.705361817083927E-23, 6.776242118837171E-21, 0.0025166698394258787, 0.9999968331814453}
         },
         {
            {1.1521266696582735, -0.09316092845176947, 0.08399999999999999},
            {3.405174677589428E-21, -6.767715309751755E-21, 0.0025166698394258787, 0.9999968331814453}
         },
         {
            {1.385442251619172, 0.1080159727645736, 0.08400000000000005},
            {-1.705361817083927E-23, 6.776242118837171E-21, 0.0025166698394258787, 0.9999968331814453}
         },
         {
            {1.620771163075742, -0.09080205911741877, 0.08399999999999999},
            {3.405174677589428E-21, -6.767715309751755E-21, 0.0025166698394258787, 0.9999968331814453}
         },
         {
            {1.8540867450366407, 0.11037484209892431, 0.08400000000000005},
            {-1.705361817083927E-23, 6.776242118837171E-21, 0.0025166698394258787, 0.9999968331814453}
         },
         {
            {2.0894156564932107, -0.08844318978306806, 0.08399999999999999},
            {3.405174677589428E-21, -6.767715309751755E-21, 0.0025166698394258787, 0.9999968331814453}
         },
         {
            {2.322731238454109, 0.11273371143327501, 0.08400000000000005},
            {-1.705361817083927E-23, 6.776242118837171E-21, 0.0025166698394258787, 0.9999968331814453}
         },
         {
            {2.558060149910679, -0.08608432044871735, 0.08398952447640476},
            {-5.047008501650524E-21, 4.53358964226292E-22, 0.0025166698394258787, 0.9999968331814453}
         },
         {
            {2.7913757318715775, 0.11509258076762573, 0.08400000000000005},
            {-1.705361817083927E-23, 6.776242118837171E-21, 0.0025166698394258787, 0.9999968331814453}
         },
         {
            {3.0267046433281477, -0.08372545111436663, 0.08398952447640476},
            {-6.38257081820882E-21, -2.5377866560433405E-20, 0.0025166698394258787, 0.9999968331814453}
         },
         {
            {3.260020225289046, 0.11745145010197644, 0.08400000000000005},
            {-1.705361817083927E-23, 6.776242118837171E-21, 0.0025166698394258787, 0.9999968331814453}
         },
         {
            {3.2610268900368817, -0.08254601644719128, 0.08398952447640476},
            {3.49577202412201E-21, 2.923107094657073E-20, 0.0025166698394258787, 0.9999968331814453}
         }
      };

      RobotSide[] robotSides = drcSimulationTestHelper.createRobotSidesStartingFrom(RobotSide.RIGHT, footstepLocationsAndOrientations.length);

      return scriptedFootstepGenerator.generateFootstepsFromLocationsAndOrientations(robotSides, footstepLocationsAndOrientations);
   }

   private FootstepDataListMessage createFootstepsForWalkingOnFlatLongSteps(ScriptedFootstepGenerator scriptedFootstepGenerator)
   {
      double[][][] footstepLocationsAndOrientations = new double[][][]
      {
         {
            {0.5909646234016005, 0.10243127081250579, 0.08400000000000002},
            {3.5805394102331502E-22, -1.0841962601668662E-19, 0.003302464707320093, 0.99999454684856}
         },
         {
            {1.212701966120992, -0.09394691394679651, 0.084}, {1.0806157207566333E-19, 1.0877767995770995E-19, 0.0033024647073200924, 0.99999454684856}
         },
         {
            {1.8317941784239657, 0.11014657591704705, 0.08619322927296164},
            {8.190550851520344E-19, 1.5693991726842814E-18, 0.003302464707320093, 0.99999454684856}
         },
         {
            {2.4535283480857237, -0.08575120920059497, 0.08069788195751608},
            {-2.202407644730947E-19, -8.117149793610565E-19, 0.0033024647073200924, 0.99999454684856}
         },
         {
            {3.073148474156348, 0.11833676240086898, 0.08590468550531082},
            {4.322378465953267E-5, 0.003142233766871708, 0.0033022799833692306, 0.9999896096688056}
         },
         {
            {3.0729346702590505, -0.0816428320664241, 0.0812390388356}, {-8.243740658642556E-5, -0.005993134849034999, 0.003301792738040525, 0.999976586577641}
         }
      };

      RobotSide[] robotSides = drcSimulationTestHelper.createRobotSidesStartingFrom(RobotSide.LEFT, footstepLocationsAndOrientations.length);

      return scriptedFootstepGenerator.generateFootstepsFromLocationsAndOrientations(robotSides, footstepLocationsAndOrientations);
   }


   private FootstepDataListMessage createFootstepsForTurningInPlaceAndPassingPI(ScriptedFootstepGenerator scriptedFootstepGenerator)
   {
      double[][][] footstepLocationsAndOrientations = new double[][][]
      {
         {
            {0.053884346896697966, 0.19273164589134978, 0.08574185103923426},
            {-6.938862977443471E-11, -8.7126898825953E-11, 0.9990480941331229, 0.04362230632342559}
         },
         {
            {0.05388201845443364, -0.20574623329424319, 0.08574185073944539},
            {1.6604742582112774E-10, 1.4170466407843545E-10, 0.9990483490180827, -0.04361646849807009}
         },
         {
            {0.0017235494647287533, 0.19045456181341558, 0.08574185040535603},
            {-5.0383363690493444E-11, -1.0843741493223105E-10, 0.9961949527487116, -0.0871528319562377}
         },
         {
            {0.10485496441611886, -0.19444611557725083, 0.08574185102571344},
            {1.5201027889830733E-10, 1.4860298371617872E-10, 0.9848082603764649, -0.1736453002366632}
         },
         {
            {-0.04807055917333275, 0.17475485972777594, 0.08574185070322422},
            {-3.05160242173266E-11, -1.2789253687750615E-10, 0.976296639469044, -0.21643676157587363}
         },
         {
            {0.15116636401480588, -0.17033827066486662, 0.08574185038049925},
            {1.3537219389951473E-10, 1.5295866511692108E-10, 0.9537178292633579, -0.3007030131960579}
         },
         {
            {-0.09210459251806524, 0.14670244796138915, 0.08574185100111767},
            {-1.0126547178247246E-11, -1.4515938198837407E-10, 0.9396936200915386, -0.3420173977435346}
         },
         {
            {0.18966017152321202, -0.13506560904726644, 0.0857418506668508},
            {1.1641785319333712E-10, 1.5469718133894557E-10, 0.9063090217942931, -0.42261561378428936}
         },
         {
            {-0.12737770450507258, 0.10820905279560836, 0.08574185036731347},
            {-1.0436197890210116E-11, 1.599425098341044E-10, -0.8870121823838428, 0.46174602142590504}
         },
         {
            {0.21771309767509972, -0.09103190305599193, 0.08574185095383173},
            {-9.547157074708167E-11, -1.5378878590499154E-10, -0.8433930157263759, 0.5372971440683164}
         },
         {
            {-0.15148609051286105, 0.061897935068802395, 0.085741850664082},
            {-3.082037679075772E-11, 1.7198897704022203E-10, -0.8191537200820054, 0.573574043063153}
         },
         {
            {0.23341338156809216, -0.0412379781596809, 0.08574185031046283},
            {-7.289174317616828E-11, -1.5024902169235376E-10, -0.7660463210652019, 0.6427853716307409}
         },
         {
            {-0.16278680351003783, 0.010925120900156002, 0.08574185095977704},
            {-5.067721042808702E-11, 1.8109266512133938E-10, -0.7372793107685568, 0.6755880534117237}
         },
         {
            {0.23569107567555475, 0.010922792383292988, 0.08574185059966628},
            {-4.906471775149843E-11, -1.441384550795834E-10, -0.6755923617465286, 0.7372753629070672}
         },
         {
            {-0.1605097194824509, -0.0412356760683499, 0.08574185032282551},
            {-6.966694301257708E-11, 1.87097807520974E-10, -0.6427898477118872, 0.766042565187163}
         },
         {
            {0.20979454839765582, 0.013396779318557463, 0.08574185088931394},
            {-2.91671807071375E-11, -1.3694134194254838E-10, -0.5937694707170026, 0.804635206565342}
         },
         {
            {-0.0496373406094997, -0.06666317759167362, 0.08574185062507425},
            {-7.826318574113734E-11, 1.8865011916447275E-10, -0.5937694705296589, 0.8046352067035897}
         }
      };

      RobotSide[] robotSides = drcSimulationTestHelper.createRobotSidesStartingFrom(RobotSide.RIGHT, footstepLocationsAndOrientations.length);

      return scriptedFootstepGenerator.generateFootstepsFromLocationsAndOrientations(robotSides, footstepLocationsAndOrientations);
   }
   
   protected abstract Vector3d getFootSlipVector();

   protected abstract double getFootSlipTimeDeltaAfterTouchdown();
   
   protected abstract DoubleYoVariable getPelvisOrientationErrorVariableName(SimulationConstructionSet scs);
}
=======
package us.ihmc.darpaRoboticsChallenge.obstacleCourseTests;

import static org.junit.Assert.assertTrue;

import java.util.List;

import javax.vecmath.Point3d;
import javax.vecmath.Quat4d;
import javax.vecmath.Tuple3d;
import javax.vecmath.Vector3d;

import org.junit.After;
import org.junit.Before;
import org.junit.Ignore;
import org.junit.Test;

import us.ihmc.SdfLoader.SDFHumanoidRobot;
import us.ihmc.commonWalkingControlModules.controlModules.ChestOrientationControlModule;
import us.ihmc.commonWalkingControlModules.desiredFootStep.Handstep;
import us.ihmc.darpaRoboticsChallenge.DRCObstacleCourseStartingLocation;
import us.ihmc.darpaRoboticsChallenge.MultiRobotTestInterface;
import us.ihmc.darpaRoboticsChallenge.drcRobot.FlatGroundEnvironment;
import us.ihmc.darpaRoboticsChallenge.testTools.DRCSimulationTestHelper;
import us.ihmc.darpaRoboticsChallenge.testTools.ScriptedFootstepGenerator;
import us.ihmc.darpaRoboticsChallenge.testTools.ScriptedHandstepGenerator;
import us.ihmc.darpaRoboticsChallenge.util.OscillateFeetPerturber;
import us.ihmc.humanoidRobotics.communication.packets.walking.ChestOrientationPacket;
import us.ihmc.humanoidRobotics.communication.packets.walking.ComHeightPacket;
import us.ihmc.humanoidRobotics.communication.packets.walking.FootstepData;
import us.ihmc.humanoidRobotics.communication.packets.walking.FootstepDataList;
import us.ihmc.humanoidRobotics.footstep.FootSpoof;
import us.ihmc.humanoidRobotics.footstep.Footstep;
import us.ihmc.humanoidRobotics.footstep.footstepGenerator.PathTypeStepParameters;
import us.ihmc.humanoidRobotics.footstep.footstepGenerator.TurnInPlaceFootstepGenerator;
import us.ihmc.robotics.dataStructures.listener.VariableChangedListener;
import us.ihmc.robotics.dataStructures.variable.DoubleYoVariable;
import us.ihmc.robotics.dataStructures.variable.YoVariable;
import us.ihmc.robotics.geometry.BoundingBox3d;
import us.ihmc.robotics.geometry.FrameOrientation;
import us.ihmc.robotics.geometry.FrameOrientation2d;
import us.ihmc.robotics.geometry.FramePoint;
import us.ihmc.robotics.math.frames.YoFramePoint;
import us.ihmc.robotics.math.frames.YoFrameQuaternion;
import us.ihmc.robotics.math.frames.YoFrameVector;
import us.ihmc.robotics.referenceFrames.PoseReferenceFrame;
import us.ihmc.robotics.referenceFrames.ReferenceFrame;
import us.ihmc.robotics.referenceFrames.ZUpFrame;
import us.ihmc.robotics.robotSide.RobotSide;
import us.ihmc.robotics.robotSide.SideDependentList;
import us.ihmc.robotics.screwTheory.RigidBody;
import us.ihmc.simulationconstructionset.SimulationConstructionSet;
import us.ihmc.simulationconstructionset.SimulationDoneCriterion;
import us.ihmc.simulationconstructionset.bambooTools.BambooTools;
import us.ihmc.simulationconstructionset.bambooTools.SimulationTestingParameters;
import us.ihmc.simulationconstructionset.util.simulationRunner.BlockingSimulationRunner.SimulationExceededMaximumTimeException;
import us.ihmc.tools.MemoryTools;
import us.ihmc.tools.testing.TestPlanAnnotations.DeployableTestMethod;
import us.ihmc.tools.testing.TestPlanTarget;
import us.ihmc.tools.thread.ThreadTools;

public abstract class DRCObstacleCourseFlatTest implements MultiRobotTestInterface
{
   private static final SimulationTestingParameters simulationTestingParameters = SimulationTestingParameters.createFromEnvironmentVariables();
   
   private DRCSimulationTestHelper drcSimulationTestHelper;

   @Before
   public void showMemoryUsageBeforeTest()
   {
      MemoryTools.printCurrentMemoryUsageAndReturnUsedMemoryInMB(getClass().getSimpleName() + " before test.");
   }

   @After
   public void destroySimulationAndRecycleMemory()
   {
      if (simulationTestingParameters.getKeepSCSUp())
      {
         ThreadTools.sleepForever();
      }

      // Do this here in case a test fails. That way the memory will be recycled.
      if (drcSimulationTestHelper != null)
      {
         drcSimulationTestHelper.destroySimulation();
         drcSimulationTestHelper = null;
      }
     
      MemoryTools.printCurrentMemoryUsageAndReturnUsedMemoryInMB(getClass().getSimpleName() + " after test.");
   }

   // Invoked manually to test memory & thread leaks
	@DeployableTestMethod(estimatedDuration = 50.0, targets = TestPlanTarget.Manual)
	@Test(timeout=300000)
   public void testForMemoryLeaks() throws Exception
   {
      for (int i = 0; i < 10; i++)
      {
         showMemoryUsageBeforeTest();
         testStandingForACoupleSeconds();
         destroySimulationAndRecycleMemory();
      }
   }

	@DeployableTestMethod(estimatedDuration = 16.8)
	@Test(timeout = 84000)
   public void testStandingForACoupleSeconds() throws SimulationExceededMaximumTimeException
   {
      BambooTools.reportTestStartedMessage();

      DRCObstacleCourseStartingLocation selectedLocation = DRCObstacleCourseStartingLocation.DEFAULT;

      drcSimulationTestHelper = new DRCSimulationTestHelper("DRCStandingTest", "", selectedLocation, simulationTestingParameters, getRobotModel());

      setupCameraForWalkingUpToRamp();

      ThreadTools.sleep(1000);
      boolean success = drcSimulationTestHelper.simulateAndBlockAndCatchExceptions(2.0);

      ThreadTools.sleep(2000);


      // drcSimulationTestHelper.createVideo(getSimpleRobotName(), simulationConstructionSet, 1);
      drcSimulationTestHelper.checkNothingChanged();

      assertTrue(success);

      Point3d center = new Point3d(-8.956281888358388E-4, -3.722237566790175E-7, 0.8882009563211146);
      Vector3d plusMinusVector = new Vector3d(0.2, 0.2, 0.5);
      BoundingBox3d boundingBox = BoundingBox3d.createUsingCenterAndPlusMinusVector(center, plusMinusVector);
      drcSimulationTestHelper.assertRobotsRootJointIsInBoundingBox(boundingBox);
      
      BambooTools.reportTestFinishedMessage();
   }

   @SuppressWarnings("deprecation")
	@DeployableTestMethod(estimatedDuration = 40.0)
	@Test(timeout = 200000)
   public void testChestControlWithPackets() throws SimulationExceededMaximumTimeException
   {
      BambooTools.reportTestStartedMessage();

      DRCObstacleCourseStartingLocation selectedLocation = DRCObstacleCourseStartingLocation.DEFAULT;

      drcSimulationTestHelper = new DRCSimulationTestHelper("DRCStandingTest", "", selectedLocation, simulationTestingParameters, getRobotModel());

      setupCameraForWalkingUpToRamp();

      ThreadTools.sleep(1000);
      boolean success = drcSimulationTestHelper.simulateAndBlockAndCatchExceptions(0.5);
      assertTrue(success);
      
      SimulationConstructionSet scs = drcSimulationTestHelper.getSimulationConstructionSet();

      ReferenceFrame worldFrame = ReferenceFrame.getWorldFrame();
      final PoseReferenceFrame pelvisFrame = new PoseReferenceFrame("pelvisFrame", worldFrame);
      final ZUpFrame pelvisZUpFrame = new ZUpFrame(worldFrame, pelvisFrame, "pelvisZUpFrame");
      
      DoubleYoVariable q_x = (DoubleYoVariable) scs.getVariable("q_x");
      DoubleYoVariable q_y = (DoubleYoVariable) scs.getVariable("q_y");
      DoubleYoVariable q_z = (DoubleYoVariable) scs.getVariable("q_z");
      DoubleYoVariable q_qx = (DoubleYoVariable) scs.getVariable("q_qx");
      DoubleYoVariable q_qy = (DoubleYoVariable) scs.getVariable("q_qy");
      DoubleYoVariable q_qz = (DoubleYoVariable) scs.getVariable("q_qz");
      DoubleYoVariable q_qs = (DoubleYoVariable) scs.getVariable("q_qs");
      
      final YoFramePoint pelvisPosition = new YoFramePoint(q_x, q_y, q_z, worldFrame);
      final YoFrameQuaternion pelvisOrientation = new YoFrameQuaternion(q_qx, q_qy, q_qz, q_qs, worldFrame);
      
      VariableChangedListener pelvisFrameUpdater = new VariableChangedListener()
      {
         private final FramePoint localFramePoint = new FramePoint();
         private final FrameOrientation localFrameOrientation = new FrameOrientation();

         @Override
         public void variableChanged(YoVariable<?> v)
         {
            pelvisPosition.getFrameTupleIncludingFrame(localFramePoint);
            pelvisOrientation.getFrameOrientationIncludingFrame(localFrameOrientation);
            
            pelvisFrame.setPoseAndUpdate(localFramePoint, localFrameOrientation);
            pelvisZUpFrame.update();
         }
      };
      
      pelvisPosition.attachVariableChangedListener(pelvisFrameUpdater);
      pelvisOrientation.attachVariableChangedListener(pelvisFrameUpdater);
      
      FrameOrientation desiredChestFrameOrientation = new FrameOrientation();
      Quat4d desiredChestQuat = new Quat4d();


      DoubleYoVariable controllerDesiredInWorldQx = (DoubleYoVariable) scs.getVariable(ChestOrientationControlModule.class.getSimpleName(), "desiredChestInWorld" + "Qx");
      DoubleYoVariable controllerDesiredInWorldQy = (DoubleYoVariable) scs.getVariable(ChestOrientationControlModule.class.getSimpleName(), "desiredChestInWorld" + "Qy");
      DoubleYoVariable controllerDesiredInWorldQz = (DoubleYoVariable) scs.getVariable(ChestOrientationControlModule.class.getSimpleName(), "desiredChestInWorld" + "Qz");
      DoubleYoVariable controllerDesiredInWorldQs = (DoubleYoVariable) scs.getVariable(ChestOrientationControlModule.class.getSimpleName(), "desiredChestInWorld" + "Qs");
      YoFrameQuaternion controllerDesiredOrientationInWorld = new YoFrameQuaternion(controllerDesiredInWorldQx, controllerDesiredInWorldQy, controllerDesiredInWorldQz, controllerDesiredInWorldQs, worldFrame);
      FrameOrientation controllerChestDesiredFrameOrientation = new FrameOrientation();
      DoubleYoVariable chestAxisAngleErrorX = (DoubleYoVariable) scs.getVariable("chestElevatorAxisAngleOrientationController", "chestElevatorAxisAngleErrorInBody" + "X");
      DoubleYoVariable chestAxisAngleErrorY = (DoubleYoVariable) scs.getVariable("chestElevatorAxisAngleOrientationController", "chestElevatorAxisAngleErrorInBody" + "Y");
      DoubleYoVariable chestAxisAngleErrorZ = (DoubleYoVariable) scs.getVariable("chestElevatorAxisAngleOrientationController", "chestElevatorAxisAngleErrorInBody" + "Z");
      YoFrameVector chestAxisAngleError = new YoFrameVector(chestAxisAngleErrorX, chestAxisAngleErrorY, chestAxisAngleErrorZ, worldFrame);
      
      desiredChestFrameOrientation.setIncludingFrame(pelvisFrame, Math.toRadians(35.0), Math.toRadians(20.0), Math.toRadians(10.0));
      desiredChestFrameOrientation.changeFrame(worldFrame);
      desiredChestFrameOrientation.getQuaternion(desiredChestQuat);
      
      double trajectoryTime = 0.5;
      ChestOrientationPacket packet = new ChestOrientationPacket(desiredChestQuat, false, trajectoryTime);
      drcSimulationTestHelper.send(packet);
      
      success = drcSimulationTestHelper.simulateAndBlockAndCatchExceptions(1.0 + trajectoryTime);
      assertTrue(success);
      
      FootSpoof leftFootSpoof = new FootSpoof("leftFoot");
      FootSpoof rightFootSpoof = new FootSpoof("rightFoot");
      
      SideDependentList<RigidBody> feet = new SideDependentList<RigidBody>(leftFootSpoof.getRigidBody(), rightFootSpoof.getRigidBody());
      SideDependentList<ReferenceFrame> soleFrames = new SideDependentList<ReferenceFrame>(leftFootSpoof.getSoleFrame(), rightFootSpoof.getSoleFrame());
      
      FrameOrientation2d pathYaw = new FrameOrientation2d(worldFrame, Math.toRadians(-90.0));
      PathTypeStepParameters pathType = new PathTypeStepParameters()
      {
         @Override
         public double getTurningStepWidth()
         {
            return 0.3;
         }
         
         @Override
         public double getTurningOpenStepAngle()
         {
            return 0.4;
         }
         
         @Override
         public double getTurningCloseStepAngle()
         {
            return 0.4;
         }
         
         @Override
         public double getStepWidth()
         {
            return 0.3;
         }
         
         @Override
         public double getStepLength()
         {
            return 0.5;
         }
         
         @Override
         public double getAngle()
         {
            return 0.4;
         }
      };
      TurnInPlaceFootstepGenerator turnInPlaceFootstepGenerator = new TurnInPlaceFootstepGenerator(feet, soleFrames, pathYaw, pathType);
      List<Footstep> desiredFootstepList = turnInPlaceFootstepGenerator.generateDesiredFootstepList();
      double swingTime = 0.6;
      double transferTime = 0.25;
      FootstepDataList footstepDataList = new FootstepDataList(swingTime, transferTime);
      
      for (Footstep desiredFootstep : desiredFootstepList)
      {
         RobotSide robotSide = desiredFootstep.getRobotSide();
         Point3d location = new Point3d();
         Quat4d orientation = new Quat4d();
         desiredFootstep.getPose(location, orientation);
         location.setZ(0.0);
         FootstepData footstepData = new FootstepData(robotSide, location, orientation);
         footstepDataList.add(footstepData);
      }
      
      controllerDesiredOrientationInWorld.getFrameOrientationIncludingFrame(controllerChestDesiredFrameOrientation);

      assertTrue(
            "Desired chest orientation in controller does not match the desired chest orientation in the packet:\n Desired orientation from packet: "
                  + desiredChestFrameOrientation.toStringAsYawPitchRoll() + "\n Desired orientation from controller: "
                  + controllerChestDesiredFrameOrientation.toStringAsYawPitchRoll(),
            desiredChestFrameOrientation.epsilonEquals(controllerChestDesiredFrameOrientation, 1E-10));

      controllerChestDesiredFrameOrientation.changeFrame(pelvisZUpFrame);

      drcSimulationTestHelper.send(footstepDataList);

      success = drcSimulationTestHelper.simulateAndBlockAndCatchExceptions(desiredFootstepList.size() * (swingTime + transferTime) + 5.0);
      assertTrue(success);

      assertTrue("The chest controller goes bad when turning", chestAxisAngleError.length() < 0.01);

      ThreadTools.sleep(2000);

      assertTrue(success);

//      Point3d center = new Point3d(-8.956281888358388E-4, -3.722237566790175E-7, 0.8882009563211146);
//      Vector3d plusMinusVector = new Vector3d(0.2, 0.2, 0.5);
//      BoundingBox3d boundingBox = BoundingBox3d.createUsingCenterAndPlusMinusVector(center, plusMinusVector);
//      drcSimulationTestHelper.assertRobotsRootJointIsInBoundingBox(boundingBox);
      
      BambooTools.reportTestFinishedMessage();
   }

	@DeployableTestMethod(estimatedDuration = 18.1)
	@Test(timeout = 91000)
   public void testStandingTooHighToCheckIfSingularityStuffIsWorkingProperly() throws SimulationExceededMaximumTimeException
   {
      BambooTools.reportTestStartedMessage();

      DRCObstacleCourseStartingLocation selectedLocation = DRCObstacleCourseStartingLocation.DEFAULT;

      drcSimulationTestHelper = new DRCSimulationTestHelper("DRCStandingTest", "", selectedLocation, simulationTestingParameters, getRobotModel());

      setupCameraForWalkingUpToRamp();

      ThreadTools.sleep(1000);
      boolean success = drcSimulationTestHelper.simulateAndBlockAndCatchExceptions(0.5);
      assertTrue(success);
      
      DoubleYoVariable offsetHeightAboveGround = (DoubleYoVariable) drcSimulationTestHelper.getSimulationConstructionSet().getVariable("LookAheadCoMHeightTrajectoryGenerator", "offsetHeightAboveGround");
      offsetHeightAboveGround.set(0.15);
      success = drcSimulationTestHelper.simulateAndBlockAndCatchExceptions(0.5);
      assertTrue(success);

      offsetHeightAboveGround.set(0.30);
      success = drcSimulationTestHelper.simulateAndBlockAndCatchExceptions(0.5);
      assertTrue(success);

      offsetHeightAboveGround.set(0.50);
      success = drcSimulationTestHelper.simulateAndBlockAndCatchExceptions(2.0);
      assertTrue(success);

      ThreadTools.sleep(2000);

      assertTrue(success);

      Point3d center = new Point3d(-8.956281888358388E-4, -3.722237566790175E-7, 0.8882009563211146);
      Vector3d plusMinusVector = new Vector3d(0.2, 0.2, 0.5);
      BoundingBox3d boundingBox = BoundingBox3d.createUsingCenterAndPlusMinusVector(center, plusMinusVector);
      drcSimulationTestHelper.assertRobotsRootJointIsInBoundingBox(boundingBox);
      
      BambooTools.reportTestFinishedMessage();
   }

	@DeployableTestMethod(estimatedDuration = 71.5)
	@Test(timeout = 360000)
   public void testSimpleFlatGroundScriptWithRandomFootSlip() throws SimulationExceededMaximumTimeException
   {
      BambooTools.reportTestStartedMessage();

      String scriptName = "scripts/ExerciseAndJUnitScripts/SimpleFlatGroundScript.xml";

      String name = "DRCSimpleFlatGroundScriptTest";
      
      FlatGroundEnvironment flatGround = new FlatGroundEnvironment();
      DRCObstacleCourseStartingLocation selectedLocation = DRCObstacleCourseStartingLocation.DEFAULT;
      
      drcSimulationTestHelper = new DRCSimulationTestHelper(flatGround, name, scriptName, selectedLocation, simulationTestingParameters, getRobotModel());
      SDFHumanoidRobot robot = drcSimulationTestHelper.getRobot();
      setupCameraForWalkingUpToRamp();
      SlipRandomOnNextStepPerturber slipRandomOnEachStepPerturber = new SlipRandomOnNextStepPerturber(robot, 1002L);
      slipRandomOnEachStepPerturber.setTranslationRangeToSlipNextStep(new double[]{0.01, 0.01, 0.0}, new double[]{0.06, 0.06, 0.005});
      slipRandomOnEachStepPerturber.setRotationRangeToSlipNextStep(new double[]{0.03, 0.0, 0.0}, new double[]{0.3, 0.0, 0.0});
      slipRandomOnEachStepPerturber.setSlipAfterStepTimeDeltaRange(0.005, 0.25);
      slipRandomOnEachStepPerturber.setSlipPercentSlipPerTickRange(0.005, 0.5);
      slipRandomOnEachStepPerturber.setProbabilityOfSlip(0.0);

      robot.setController(slipRandomOnEachStepPerturber, 10);

      ThreadTools.sleep(1000);
      boolean success = drcSimulationTestHelper.simulateAndBlockAndCatchExceptions(1.0);
      slipRandomOnEachStepPerturber.setProbabilityOfSlip(0.5);
      success = success && drcSimulationTestHelper.simulateAndBlockAndCatchExceptions(25.0);


      drcSimulationTestHelper.createVideo(getSimpleRobotName(), 1);
      drcSimulationTestHelper.checkNothingChanged();

      assertTrue(success);

      Point3d center = new Point3d(1.2315617729419353, 0.14530717103231391, 0.8358344340816537);
      Vector3d plusMinusVector = new Vector3d(0.2, 0.2, 0.5);
      BoundingBox3d boundingBox = BoundingBox3d.createUsingCenterAndPlusMinusVector(center, plusMinusVector);
      drcSimulationTestHelper.assertRobotsRootJointIsInBoundingBox(boundingBox);
      
      BambooTools.reportTestFinishedMessage();
   }

	@DeployableTestMethod(estimatedDuration = 64.5)
	@Test(timeout = 320000)
   public void testSimpleFlatGroundScriptWithOscillatingFeet() throws SimulationExceededMaximumTimeException
   {
      BambooTools.reportTestStartedMessage();

      String scriptName = "scripts/ExerciseAndJUnitScripts/SimpleFlatGroundScript.xml";

      FlatGroundEnvironment flatGround = new FlatGroundEnvironment();
      DRCObstacleCourseStartingLocation selectedLocation = DRCObstacleCourseStartingLocation.DEFAULT;
      
      drcSimulationTestHelper = new DRCSimulationTestHelper(flatGround, "DRCSimpleFlatGroundScriptTest", scriptName, selectedLocation, simulationTestingParameters, getRobotModel());
      SimulationConstructionSet simulationConstructionSet = drcSimulationTestHelper.getSimulationConstructionSet();
      SDFHumanoidRobot robot = drcSimulationTestHelper.getRobot();
      setupCameraForWalkingUpToRamp();
      
      int ticksPerPerturbation = 10;
      OscillateFeetPerturber oscillateFeetPerturber = new OscillateFeetPerturber(robot, simulationConstructionSet.getDT() * (ticksPerPerturbation));
      oscillateFeetPerturber.setTranslationMagnitude(new double[]{0.008, 0.011, 0.004});
      oscillateFeetPerturber.setRotationMagnitudeYawPitchRoll(new double[]{0.012, 0.047, 0.009});
      
      oscillateFeetPerturber.setTranslationFrequencyHz(RobotSide.LEFT, new double[]{1.0, 2.5, 3.3});
      oscillateFeetPerturber.setTranslationFrequencyHz(RobotSide.RIGHT, new double[]{2.0, 0.5, 1.3});
      
      oscillateFeetPerturber.setRotationFrequencyHzYawPitchRoll(RobotSide.LEFT, new double[]{5.0, 0.5, 0.3});
      oscillateFeetPerturber.setRotationFrequencyHzYawPitchRoll(RobotSide.RIGHT, new double[]{0.2, 3.4, 1.11});

      robot.setController(oscillateFeetPerturber, ticksPerPerturbation);

      ThreadTools.sleep(1000);
      boolean success = drcSimulationTestHelper.simulateAndBlockAndCatchExceptions(1.0);
      success = success && drcSimulationTestHelper.simulateAndBlockAndCatchExceptions(25.0);


      drcSimulationTestHelper.createVideo(getSimpleRobotName(), 1);
      drcSimulationTestHelper.checkNothingChanged();

      assertTrue(success);

      Point3d center = new Point3d(1.199355605426889, 0.15130115291430654, 0.8414863015120644);
      Vector3d plusMinusVector = new Vector3d(0.2, 0.2, 0.5);
      BoundingBox3d boundingBox = BoundingBox3d.createUsingCenterAndPlusMinusVector(center, plusMinusVector);
      drcSimulationTestHelper.assertRobotsRootJointIsInBoundingBox(boundingBox);
      
      BambooTools.reportTestFinishedMessage();
   }

	@DeployableTestMethod(estimatedDuration = 25.3)
	@Test(timeout = 130000)
   public void testStandingWithOscillatingFeet() throws SimulationExceededMaximumTimeException
   {
      BambooTools.reportTestStartedMessage();

      FlatGroundEnvironment flatGround = new FlatGroundEnvironment();
      DRCObstacleCourseStartingLocation selectedLocation = DRCObstacleCourseStartingLocation.DEFAULT;

      drcSimulationTestHelper = new DRCSimulationTestHelper(flatGround, "DRCSimpleFlatGroundScriptTest", null, selectedLocation, simulationTestingParameters, getRobotModel());
      SimulationConstructionSet simulationConstructionSet = drcSimulationTestHelper.getSimulationConstructionSet();
      SDFHumanoidRobot robot = drcSimulationTestHelper.getRobot();
      setupCameraForWalkingUpToRamp();
      
      int ticksPerPerturbation = 10;
      OscillateFeetPerturber oscillateFeetPerturber = new OscillateFeetPerturber(robot, simulationConstructionSet.getDT() * (ticksPerPerturbation));
      oscillateFeetPerturber.setTranslationMagnitude(new double[]{0.01, 0.015, 0.005});
      oscillateFeetPerturber.setRotationMagnitudeYawPitchRoll(new double[]{0.017, 0.012, 0.011});
      
      oscillateFeetPerturber.setTranslationFrequencyHz(RobotSide.LEFT, new double[]{5.0, 2.5, 3.3});
      oscillateFeetPerturber.setTranslationFrequencyHz(RobotSide.RIGHT, new double[]{2.0, 6.5, 1.3});
      
      oscillateFeetPerturber.setRotationFrequencyHzYawPitchRoll(RobotSide.LEFT, new double[]{5.0, 0.5, 7.3});
      oscillateFeetPerturber.setRotationFrequencyHzYawPitchRoll(RobotSide.RIGHT, new double[]{0.2, 3.4, 1.11});

      robot.setController(oscillateFeetPerturber, ticksPerPerturbation);

      ThreadTools.sleep(1000);
      boolean success = drcSimulationTestHelper.simulateAndBlockAndCatchExceptions(6.0);

      drcSimulationTestHelper.createVideo(getSimpleRobotName(), 1);
      drcSimulationTestHelper.checkNothingChanged();

      assertTrue(success);

      Point3d center = new Point3d(0.011508654344298094, -0.005208268357032689, 0.780662368979778);
      Vector3d plusMinusVector = new Vector3d(0.2, 0.2, 0.5);
      BoundingBox3d boundingBox = BoundingBox3d.createUsingCenterAndPlusMinusVector(center, plusMinusVector);
      drcSimulationTestHelper.assertRobotsRootJointIsInBoundingBox(boundingBox);
      
      BambooTools.reportTestFinishedMessage();
   }

	@DeployableTestMethod(estimatedDuration = 49.0)
	@Test(timeout = 250000)
   public void testLongStepsMaxHeightPauseAndResume() throws SimulationExceededMaximumTimeException
   {
      BambooTools.reportTestStartedMessage();

      String scriptName = "scripts/ExerciseAndJUnitScripts/LongStepsMaxHeightPauseAndRestart_LeftFootTest.xml";

      FlatGroundEnvironment flatGround = new FlatGroundEnvironment();
      DRCObstacleCourseStartingLocation selectedLocation = DRCObstacleCourseStartingLocation.DEFAULT;
      
      drcSimulationTestHelper = new DRCSimulationTestHelper(flatGround, "DRCLongStepsMaxHeightPauseAndRestartTest", scriptName, selectedLocation, simulationTestingParameters, getRobotModel());
      setupCameraForWalkingUpToRamp();

      ThreadTools.sleep(1000);
      boolean success = drcSimulationTestHelper.simulateAndBlockAndCatchExceptions(20.0);

      drcSimulationTestHelper.createVideo(getSimpleRobotName(), 1);
      drcSimulationTestHelper.checkNothingChanged();

      assertTrue(success);

      Point3d center = new Point3d(2.36472504931194, 0.012458249442189283, 0.7892313252995141);
      Vector3d plusMinusVector = new Vector3d(0.2, 0.2, 0.5);
      BoundingBox3d boundingBox = BoundingBox3d.createUsingCenterAndPlusMinusVector(center, plusMinusVector);
      drcSimulationTestHelper.assertRobotsRootJointIsInBoundingBox(boundingBox);
      
      BambooTools.reportTestFinishedMessage();
   }

	@DeployableTestMethod(estimatedDuration = 35.4)
	@Test(timeout = 180000)
   public void testSideStepsWithSlipping() throws SimulationExceededMaximumTimeException
   {
      BambooTools.reportTestStartedMessage();

      String scriptName = "scripts/ExerciseAndJUnitScripts/LongSideStepsLeft.xml";

      FlatGroundEnvironment flatGround = new FlatGroundEnvironment();
      DRCObstacleCourseStartingLocation selectedLocation = DRCObstacleCourseStartingLocation.DEFAULT;
      
      drcSimulationTestHelper = new DRCSimulationTestHelper(flatGround, "DRCLongStepsMaxHeightPauseAndRestartTest", scriptName, selectedLocation, simulationTestingParameters, getRobotModel());

      SDFHumanoidRobot robot = drcSimulationTestHelper.getRobot();

      SlipOnNextStepPerturber slipOnEachStepPerturber = new SlipOnNextStepPerturber(robot, RobotSide.LEFT);
      slipOnEachStepPerturber.setAmountToSlipNextStep(getFootSlipVector());
      slipOnEachStepPerturber.setRotationToSlipNextStep(-0.15, 0.0, 0.0);
      slipOnEachStepPerturber.setSlipAfterStepTimeDelta(getFootSlipTimeDeltaAfterTouchdown());
      slipOnEachStepPerturber.setPercentToSlipPerTick(0.1);
      robot.setController(slipOnEachStepPerturber, 10);

      setupCameraForSideStepSlipping();

      ThreadTools.sleep(1000);
      boolean success = drcSimulationTestHelper.simulateAndBlockAndCatchExceptions(0.5);

      slipOnEachStepPerturber.setSlipNextStep(true);
      success = success && drcSimulationTestHelper.simulateAndBlockAndCatchExceptions(14.0);

      drcSimulationTestHelper.createVideo(getSimpleRobotName(), 1);
      drcSimulationTestHelper.checkNothingChanged();

      assertTrue(success);

      Point3d center = new Point3d(0.09590605437816137, 1.0379918543616593, 0.8383906558584916);
      Vector3d plusMinusVector = new Vector3d(0.2, 0.2, 0.5);
      BoundingBox3d boundingBox = BoundingBox3d.createUsingCenterAndPlusMinusVector(center, plusMinusVector);
      drcSimulationTestHelper.assertRobotsRootJointIsInBoundingBox(boundingBox);
      
      BambooTools.reportTestFinishedMessage();
   }

	@DeployableTestMethod(estimatedDuration = 44.0)
	@Test(timeout = 220000)
   public void testSideStepsWithRandomSlipping() throws SimulationExceededMaximumTimeException
   {
      BambooTools.reportTestStartedMessage();

      String scriptName = "scripts/ExerciseAndJUnitScripts/LongSideStepsLeft.xml";

      FlatGroundEnvironment flatGround = new FlatGroundEnvironment();
      DRCObstacleCourseStartingLocation selectedLocation = DRCObstacleCourseStartingLocation.DEFAULT;
      
      drcSimulationTestHelper = new DRCSimulationTestHelper(flatGround, "DRCSideStepsWithSlippingTest", scriptName, selectedLocation, simulationTestingParameters, getRobotModel());

      SDFHumanoidRobot robot = drcSimulationTestHelper.getRobot();

      SlipRandomOnNextStepPerturber slipRandomOnEachStepPerturber = new SlipRandomOnNextStepPerturber(robot, 1000L);
      slipRandomOnEachStepPerturber.setTranslationRangeToSlipNextStep(new double[]{0.0, 0.0, 0.0}, new double[]{0.04, 0.04, 0.01});
      slipRandomOnEachStepPerturber.setRotationRangeToSlipNextStep(new double[]{0.0, 0.0, 0.0}, new double[]{0.2, 0.05, 0.02});
      slipRandomOnEachStepPerturber.setSlipAfterStepTimeDeltaRange(0.01, 1.0);
      slipRandomOnEachStepPerturber.setSlipPercentSlipPerTickRange(0.02, 1.0);
      slipRandomOnEachStepPerturber.setProbabilityOfSlip(0.0);
      
      robot.setController(slipRandomOnEachStepPerturber, 10);

      setupCameraForSideStepSlipping();

      ThreadTools.sleep(1000);
      boolean success = drcSimulationTestHelper.simulateAndBlockAndCatchExceptions(0.5);
      slipRandomOnEachStepPerturber.setProbabilityOfSlip(0.5);
      success = success && drcSimulationTestHelper.simulateAndBlockAndCatchExceptions(14.0);

      drcSimulationTestHelper.createVideo(getSimpleRobotName(), 1);
      drcSimulationTestHelper.checkNothingChanged();

      assertTrue(success);

      Point3d center = new Point3d(0.022704922237925088, 1.0831838988457891, 0.8389256934215261);
      Vector3d plusMinusVector = new Vector3d(0.2, 0.2, 0.5);
      BoundingBox3d boundingBox = BoundingBox3d.createUsingCenterAndPlusMinusVector(center, plusMinusVector);
      drcSimulationTestHelper.assertRobotsRootJointIsInBoundingBox(boundingBox);
      
      BambooTools.reportTestFinishedMessage();
   }

   // TODO re-enable that test when we have polygon to polygon contact model for SCS
	@DeployableTestMethod(estimatedDuration = 50.0, targets = TestPlanTarget.Exclude)
	@Test(timeout=300000)
   public void testStandingOnUnevenTerrainForACoupleSeconds() throws SimulationExceededMaximumTimeException
   {
      BambooTools.reportTestStartedMessage();

      DRCObstacleCourseStartingLocation selectedLocation = DRCObstacleCourseStartingLocation.TOP_OF_SLOPES;

      drcSimulationTestHelper = new DRCSimulationTestHelper("DRCStandingTest", "", selectedLocation, simulationTestingParameters, getRobotModel());

      Point3d cameraFix = new Point3d(3.25, 3.25, 1.02);
      Point3d cameraPosition = new Point3d(6.35, 0.18, 0.97);
      drcSimulationTestHelper.setupCameraForUnitTest(cameraFix, cameraPosition);

      setupCameraForWalkingUpToRamp();

      ThreadTools.sleep(1000);
      boolean success = drcSimulationTestHelper.simulateAndBlockAndCatchExceptions(10.0);


      drcSimulationTestHelper.createVideo(getSimpleRobotName(), 1);
      drcSimulationTestHelper.checkNothingChanged();

      assertTrue(success);

      BambooTools.reportTestFinishedMessage();
   }

   // @Test(timeout=300000)
   // public void testMemoryStuff()
   // {
   // for (int i=0; i<3; i++)
   // {
   // System.gc();
   // System.runFinalization();
   // ThreadTools.sleep(1000);
   //
   // System.out.println("Sleeping Forever");
   // ThreadTools.sleepForever();
   // }
   // }

   
   // Added for fixing DRC-866. Does not work for fast walking
	@DeployableTestMethod(estimatedDuration = 50.0, targets = TestPlanTarget.InDevelopment)
	@Test(timeout=300000)
   public void testRotatedStepInTheAir() throws SimulationExceededMaximumTimeException
   {
      BambooTools.reportTestStartedMessage();

      DRCObstacleCourseStartingLocation selectedLocation = DRCObstacleCourseStartingLocation.DEFAULT;
      drcSimulationTestHelper = new DRCSimulationTestHelper("DRCRotatedStepsInTheAirTest", "", selectedLocation, simulationTestingParameters, getRobotModel());

      ScriptedFootstepGenerator scriptedFootstepGenerator = drcSimulationTestHelper.createScriptedFootstepGenerator();

      setupCameraForWalkingUpToRamp();

      ThreadTools.sleep(1000);
      boolean success = drcSimulationTestHelper.simulateAndBlockAndCatchExceptions(2.0);

      FootstepDataList footstepDataList = createFootstepsForRotatedStepInTheAir(scriptedFootstepGenerator);
      drcSimulationTestHelper.send(footstepDataList);

      success = success && drcSimulationTestHelper.simulateAndBlockAndCatchExceptions(8.0);

      drcSimulationTestHelper.createVideo(getSimpleRobotName(), 1);
      drcSimulationTestHelper.checkNothingChanged();

      assertTrue(success);

      BambooTools.reportTestFinishedMessage();
   }

	@DeployableTestMethod(estimatedDuration = 49.8)
	@Test(timeout = 250000)
   public void testWalkingUpToRampWithShortSteps() throws SimulationExceededMaximumTimeException
   {
      BambooTools.reportTestStartedMessage();

      DRCObstacleCourseStartingLocation selectedLocation = DRCObstacleCourseStartingLocation.DEFAULT;

      drcSimulationTestHelper = new DRCSimulationTestHelper("DRCWalkingUpToRampShortStepsTest", "", selectedLocation, simulationTestingParameters, getRobotModel());

      ScriptedFootstepGenerator scriptedFootstepGenerator = drcSimulationTestHelper.createScriptedFootstepGenerator();

      setupCameraForWalkingUpToRamp();

      ThreadTools.sleep(1000);
      boolean success = drcSimulationTestHelper.simulateAndBlockAndCatchExceptions(2.0);
      
      FootstepDataList footstepDataList = createFootstepsForWalkingUpToRampShortSteps(scriptedFootstepGenerator);
      drcSimulationTestHelper.send(footstepDataList);
      success = success && drcSimulationTestHelper.simulateAndBlockAndCatchExceptions(15.0);

      drcSimulationTestHelper.createVideo(getSimpleRobotName(), 1);
      drcSimulationTestHelper.checkNothingChanged();

      assertTrue(success);

      Point3d center = new Point3d(3.281440097950577, 0.08837997229569997, 0.7855496116044516);
      Vector3d plusMinusVector = new Vector3d(0.2, 0.2, 0.5);
      BoundingBox3d boundingBox = BoundingBox3d.createUsingCenterAndPlusMinusVector(center, plusMinusVector);
      drcSimulationTestHelper.assertRobotsRootJointIsInBoundingBox(boundingBox);
      
      BambooTools.reportTestFinishedMessage();
   }

	@DeployableTestMethod(estimatedDuration = 45.9)
	@Test(timeout = 230000)
   public void testWalkingUpToRampWithLongStepsAndOccasionallyStraightKnees() throws SimulationExceededMaximumTimeException
   {
      BambooTools.reportTestStartedMessage();

      DRCObstacleCourseStartingLocation selectedLocation = DRCObstacleCourseStartingLocation.DEFAULT;

      drcSimulationTestHelper = new DRCSimulationTestHelper("DRCWalkingOccasionallyStraightKneesTest", "", selectedLocation, simulationTestingParameters, getRobotModel());

      ScriptedFootstepGenerator scriptedFootstepGenerator = drcSimulationTestHelper.createScriptedFootstepGenerator();

      setupCameraForWalkingUpToRamp();

      ThreadTools.sleep(1000);
      boolean success = drcSimulationTestHelper.simulateAndBlockAndCatchExceptions(2.0);

      FootstepDataList footstepDataList = createFootstepsForWalkingOnFlatLongSteps(scriptedFootstepGenerator);

      // FootstepDataList footstepDataList = createFootstepsForTwoLongFlatSteps(scriptedFootstepGenerator);
      drcSimulationTestHelper.send(footstepDataList);
      drcSimulationTestHelper.send(new ComHeightPacket(0.08, 1.0));


      success = success && drcSimulationTestHelper.simulateAndBlockAndCatchExceptions(15.0);

      drcSimulationTestHelper.createVideo(getSimpleRobotName(), 1);
      drcSimulationTestHelper.checkNothingChanged();

      assertTrue(success);
      
      Point3d center = new Point3d(3.1200570722246437, 0.017275273114368033, 0.8697236867426688);
      Vector3d plusMinusVector = new Vector3d(0.2, 0.2, 0.5);
      BoundingBox3d boundingBox = BoundingBox3d.createUsingCenterAndPlusMinusVector(center, plusMinusVector);
      drcSimulationTestHelper.assertRobotsRootJointIsInBoundingBox(boundingBox);

      BambooTools.reportTestFinishedMessage();
   }

	@DeployableTestMethod(estimatedDuration = 39.4)
	@Test(timeout = 200000)
   public void testTurningInPlaceAndPassingPI() throws SimulationExceededMaximumTimeException
   {
      BambooTools.reportTestStartedMessage();

      FlatGroundEnvironment flatGround = new FlatGroundEnvironment();
      DRCObstacleCourseStartingLocation selectedLocation = DRCObstacleCourseStartingLocation.DEFAULT_BUT_ALMOST_PI;

      drcSimulationTestHelper = new DRCSimulationTestHelper(flatGround, "DRCTurningInPlaceAndPassingPITest", "", selectedLocation, simulationTestingParameters, getRobotModel());

      SimulationConstructionSet simulationConstructionSet = drcSimulationTestHelper.getSimulationConstructionSet();
      ScriptedFootstepGenerator scriptedFootstepGenerator = drcSimulationTestHelper.createScriptedFootstepGenerator();

      setupCameraForTurningInPlaceAndPassingPI();

      ThreadTools.sleep(1000);
      boolean success = drcSimulationTestHelper.simulateAndBlockAndCatchExceptions(2.0);

      FootstepDataList footstepDataList = createFootstepsForTurningInPlaceAndPassingPI(scriptedFootstepGenerator);
      drcSimulationTestHelper.send(footstepDataList);

      final DoubleYoVariable pelvisOrientationError = getPelvisOrientationErrorVariableName(simulationConstructionSet);
      
      SimulationDoneCriterion checkPelvisOrientationError = new SimulationDoneCriterion()
      {
         @Override
         public boolean isSimulationDone()
         {
            return (Math.abs(pelvisOrientationError.getDoubleValue()) > 0.3);
         }
      };

      simulationConstructionSet.setSimulateDoneCriterion(checkPelvisOrientationError);

      success = success && drcSimulationTestHelper.simulateAndBlockAndCatchExceptions(12.0);

      drcSimulationTestHelper.createVideo(getSimpleRobotName(), 1);
      drcSimulationTestHelper.checkNothingChanged();

      assertTrue(success);
      
      Point3d center = new Point3d(-0.09807959403314585, 0.002501752329158081, 0.7867972043876718);
      Vector3d plusMinusVector = new Vector3d(0.2, 0.2, 0.5);
      BoundingBox3d boundingBox = BoundingBox3d.createUsingCenterAndPlusMinusVector(center, plusMinusVector);
      drcSimulationTestHelper.assertRobotsRootJointIsInBoundingBox(boundingBox);

      BambooTools.reportTestFinishedMessage();
   }

   private void setupCameraForWalkingUpToRamp()
   {
      Point3d cameraFix = new Point3d(1.8375, -0.16, 0.89);
      Point3d cameraPosition = new Point3d(1.10, 8.30, 1.37);

      drcSimulationTestHelper.setupCameraForUnitTest(cameraFix, cameraPosition);
   }

   private void setupCameraForSideStepSlipping()
   {
      Point3d cameraFix = new Point3d(2.0, 0.4, 0.75);
      Point3d cameraPosition = new Point3d(6.5, 0.4, 0.75);

      drcSimulationTestHelper.setupCameraForUnitTest(cameraFix, cameraPosition);
   }

   private void setupCameraForTurningInPlaceAndPassingPI()
   {
      Point3d cameraFix = new Point3d(0.036, 0.0, 0.89);
      Point3d cameraPosition = new Point3d(-7, -0.3575, 1.276);

      drcSimulationTestHelper.setupCameraForUnitTest(cameraFix, cameraPosition);
   }
   
   private FootstepDataList createFootstepsForRotatedStepInTheAir(ScriptedFootstepGenerator scriptedFootstepGenerator)
   {
      double[][][] footstepLocationsAndOrientations = new double[][][]
            {
            {
               {0.4, 0.10, 0.28},
               {0.6, 0.0, 0.0, 0.8}
            },
            {
               {0.48, -0.10329823409587219, 0.08400000000000005},
               {-1.705361817083927E-23, 6.776242118837171E-21, 0.0025166698394258787, 0.9999968331814453}
            }
            };

      RobotSide[] robotSides = drcSimulationTestHelper.createRobotSidesStartingFrom(RobotSide.LEFT, footstepLocationsAndOrientations.length);

      return scriptedFootstepGenerator.generateFootstepsFromLocationsAndOrientations(robotSides, footstepLocationsAndOrientations);
   }

   private Handstep createHandstepForTesting(ScriptedHandstepGenerator scriptedHandstepGenerator)
   {
      RobotSide robotSide = RobotSide.LEFT;
      Tuple3d position = new Point3d(0.6, 0.3, 1.0);
      Vector3d surfaceNormal = new Vector3d(-1.0, 0.0, 0.0);
      double rotationAngleAboutNormal = 0.0;
      double swingTrajectoryTime = 1.0;
      return scriptedHandstepGenerator.createHandstep(robotSide, position, surfaceNormal, rotationAngleAboutNormal, swingTrajectoryTime);
   }
   
   private FootstepDataList createFootstepsForWalkingUpToRampShortSteps(ScriptedFootstepGenerator scriptedFootstepGenerator)
   {
      double[][][] footstepLocationsAndOrientations = new double[][][]
      {
         {
            {0.2148448504580547, -0.09930268518393547, 0.08399999999999999},
            {3.405174677589428E-21, -6.767715309751755E-21, 0.0025166698394258787, 0.9999968331814453}
         },
         {
            {0.4481532647842352, 0.10329823409587219, 0.08400000000000005},
            {-1.705361817083927E-23, 6.776242118837171E-21, 0.0025166698394258787, 0.9999968331814453}
         },
         {
            {0.6834821762408051, -0.09551979778612019, 0.08399999999999999},
            {3.405174677589428E-21, -6.767715309751755E-21, 0.0025166698394258787, 0.9999968331814453}
         },
         {
            {0.9167977582017036, 0.10565710343022289, 0.08400000000000005},
            {-1.705361817083927E-23, 6.776242118837171E-21, 0.0025166698394258787, 0.9999968331814453}
         },
         {
            {1.1521266696582735, -0.09316092845176947, 0.08399999999999999},
            {3.405174677589428E-21, -6.767715309751755E-21, 0.0025166698394258787, 0.9999968331814453}
         },
         {
            {1.385442251619172, 0.1080159727645736, 0.08400000000000005},
            {-1.705361817083927E-23, 6.776242118837171E-21, 0.0025166698394258787, 0.9999968331814453}
         },
         {
            {1.620771163075742, -0.09080205911741877, 0.08399999999999999},
            {3.405174677589428E-21, -6.767715309751755E-21, 0.0025166698394258787, 0.9999968331814453}
         },
         {
            {1.8540867450366407, 0.11037484209892431, 0.08400000000000005},
            {-1.705361817083927E-23, 6.776242118837171E-21, 0.0025166698394258787, 0.9999968331814453}
         },
         {
            {2.0894156564932107, -0.08844318978306806, 0.08399999999999999},
            {3.405174677589428E-21, -6.767715309751755E-21, 0.0025166698394258787, 0.9999968331814453}
         },
         {
            {2.322731238454109, 0.11273371143327501, 0.08400000000000005},
            {-1.705361817083927E-23, 6.776242118837171E-21, 0.0025166698394258787, 0.9999968331814453}
         },
         {
            {2.558060149910679, -0.08608432044871735, 0.08398952447640476},
            {-5.047008501650524E-21, 4.53358964226292E-22, 0.0025166698394258787, 0.9999968331814453}
         },
         {
            {2.7913757318715775, 0.11509258076762573, 0.08400000000000005},
            {-1.705361817083927E-23, 6.776242118837171E-21, 0.0025166698394258787, 0.9999968331814453}
         },
         {
            {3.0267046433281477, -0.08372545111436663, 0.08398952447640476},
            {-6.38257081820882E-21, -2.5377866560433405E-20, 0.0025166698394258787, 0.9999968331814453}
         },
         {
            {3.260020225289046, 0.11745145010197644, 0.08400000000000005},
            {-1.705361817083927E-23, 6.776242118837171E-21, 0.0025166698394258787, 0.9999968331814453}
         },
         {
            {3.2610268900368817, -0.08254601644719128, 0.08398952447640476},
            {3.49577202412201E-21, 2.923107094657073E-20, 0.0025166698394258787, 0.9999968331814453}
         }
      };

      RobotSide[] robotSides = drcSimulationTestHelper.createRobotSidesStartingFrom(RobotSide.RIGHT, footstepLocationsAndOrientations.length);

      return scriptedFootstepGenerator.generateFootstepsFromLocationsAndOrientations(robotSides, footstepLocationsAndOrientations);
   }

   private FootstepDataList createFootstepsForWalkingOnFlatLongSteps(ScriptedFootstepGenerator scriptedFootstepGenerator)
   {
      double[][][] footstepLocationsAndOrientations = new double[][][]
      {
         {
            {0.5909646234016005, 0.10243127081250579, 0.08400000000000002},
            {3.5805394102331502E-22, -1.0841962601668662E-19, 0.003302464707320093, 0.99999454684856}
         },
         {
            {1.212701966120992, -0.09394691394679651, 0.084}, {1.0806157207566333E-19, 1.0877767995770995E-19, 0.0033024647073200924, 0.99999454684856}
         },
         {
            {1.8317941784239657, 0.11014657591704705, 0.08619322927296164},
            {8.190550851520344E-19, 1.5693991726842814E-18, 0.003302464707320093, 0.99999454684856}
         },
         {
            {2.4535283480857237, -0.08575120920059497, 0.08069788195751608},
            {-2.202407644730947E-19, -8.117149793610565E-19, 0.0033024647073200924, 0.99999454684856}
         },
         {
            {3.073148474156348, 0.11833676240086898, 0.08590468550531082},
            {4.322378465953267E-5, 0.003142233766871708, 0.0033022799833692306, 0.9999896096688056}
         },
         {
            {3.0729346702590505, -0.0816428320664241, 0.0812390388356}, {-8.243740658642556E-5, -0.005993134849034999, 0.003301792738040525, 0.999976586577641}
         }
      };

      RobotSide[] robotSides = drcSimulationTestHelper.createRobotSidesStartingFrom(RobotSide.LEFT, footstepLocationsAndOrientations.length);

      return scriptedFootstepGenerator.generateFootstepsFromLocationsAndOrientations(robotSides, footstepLocationsAndOrientations);
   }


   private FootstepDataList createFootstepsForTurningInPlaceAndPassingPI(ScriptedFootstepGenerator scriptedFootstepGenerator)
   {
      double[][][] footstepLocationsAndOrientations = new double[][][]
      {
         {
            {0.053884346896697966, 0.19273164589134978, 0.08574185103923426},
            {-6.938862977443471E-11, -8.7126898825953E-11, 0.9990480941331229, 0.04362230632342559}
         },
         {
            {0.05388201845443364, -0.20574623329424319, 0.08574185073944539},
            {1.6604742582112774E-10, 1.4170466407843545E-10, 0.9990483490180827, -0.04361646849807009}
         },
         {
            {0.0017235494647287533, 0.19045456181341558, 0.08574185040535603},
            {-5.0383363690493444E-11, -1.0843741493223105E-10, 0.9961949527487116, -0.0871528319562377}
         },
         {
            {0.10485496441611886, -0.19444611557725083, 0.08574185102571344},
            {1.5201027889830733E-10, 1.4860298371617872E-10, 0.9848082603764649, -0.1736453002366632}
         },
         {
            {-0.04807055917333275, 0.17475485972777594, 0.08574185070322422},
            {-3.05160242173266E-11, -1.2789253687750615E-10, 0.976296639469044, -0.21643676157587363}
         },
         {
            {0.15116636401480588, -0.17033827066486662, 0.08574185038049925},
            {1.3537219389951473E-10, 1.5295866511692108E-10, 0.9537178292633579, -0.3007030131960579}
         },
         {
            {-0.09210459251806524, 0.14670244796138915, 0.08574185100111767},
            {-1.0126547178247246E-11, -1.4515938198837407E-10, 0.9396936200915386, -0.3420173977435346}
         },
         {
            {0.18966017152321202, -0.13506560904726644, 0.0857418506668508},
            {1.1641785319333712E-10, 1.5469718133894557E-10, 0.9063090217942931, -0.42261561378428936}
         },
         {
            {-0.12737770450507258, 0.10820905279560836, 0.08574185036731347},
            {-1.0436197890210116E-11, 1.599425098341044E-10, -0.8870121823838428, 0.46174602142590504}
         },
         {
            {0.21771309767509972, -0.09103190305599193, 0.08574185095383173},
            {-9.547157074708167E-11, -1.5378878590499154E-10, -0.8433930157263759, 0.5372971440683164}
         },
         {
            {-0.15148609051286105, 0.061897935068802395, 0.085741850664082},
            {-3.082037679075772E-11, 1.7198897704022203E-10, -0.8191537200820054, 0.573574043063153}
         },
         {
            {0.23341338156809216, -0.0412379781596809, 0.08574185031046283},
            {-7.289174317616828E-11, -1.5024902169235376E-10, -0.7660463210652019, 0.6427853716307409}
         },
         {
            {-0.16278680351003783, 0.010925120900156002, 0.08574185095977704},
            {-5.067721042808702E-11, 1.8109266512133938E-10, -0.7372793107685568, 0.6755880534117237}
         },
         {
            {0.23569107567555475, 0.010922792383292988, 0.08574185059966628},
            {-4.906471775149843E-11, -1.441384550795834E-10, -0.6755923617465286, 0.7372753629070672}
         },
         {
            {-0.1605097194824509, -0.0412356760683499, 0.08574185032282551},
            {-6.966694301257708E-11, 1.87097807520974E-10, -0.6427898477118872, 0.766042565187163}
         },
         {
            {0.20979454839765582, 0.013396779318557463, 0.08574185088931394},
            {-2.91671807071375E-11, -1.3694134194254838E-10, -0.5937694707170026, 0.804635206565342}
         },
         {
            {-0.0496373406094997, -0.06666317759167362, 0.08574185062507425},
            {-7.826318574113734E-11, 1.8865011916447275E-10, -0.5937694705296589, 0.8046352067035897}
         }
      };

      RobotSide[] robotSides = drcSimulationTestHelper.createRobotSidesStartingFrom(RobotSide.RIGHT, footstepLocationsAndOrientations.length);

      return scriptedFootstepGenerator.generateFootstepsFromLocationsAndOrientations(robotSides, footstepLocationsAndOrientations);
   }
   
   protected abstract Vector3d getFootSlipVector();

   protected abstract double getFootSlipTimeDeltaAfterTouchdown();
   
   protected abstract DoubleYoVariable getPelvisOrientationErrorVariableName(SimulationConstructionSet scs);
}
>>>>>>> c74a8270
<|MERGE_RESOLUTION|>--- conflicted
+++ resolved
@@ -1,4 +1,3 @@
-<<<<<<< HEAD
 package us.ihmc.darpaRoboticsChallenge.obstacleCourseTests;
 
 import static org.junit.Assert.assertTrue;
@@ -56,6 +55,7 @@
 import us.ihmc.simulationconstructionset.util.simulationRunner.BlockingSimulationRunner.SimulationExceededMaximumTimeException;
 import us.ihmc.tools.MemoryTools;
 import us.ihmc.tools.testing.TestPlanAnnotations.DeployableTestMethod;
+import us.ihmc.tools.testing.TestPlanTarget;
 import us.ihmc.tools.thread.ThreadTools;
 
 public abstract class DRCObstacleCourseFlatTest implements MultiRobotTestInterface
@@ -88,10 +88,8 @@
       MemoryTools.printCurrentMemoryUsageAndReturnUsedMemoryInMB(getClass().getSimpleName() + " after test.");
    }
 
-
-   @Ignore("Invoked manually to test memory & thread leaks")
-
-	@DeployableTestMethod(estimatedDuration = 50.0)
+   // Invoked manually to test memory & thread leaks
+	@DeployableTestMethod(estimatedDuration = 50.0, targets = TestPlanTarget.Manual)
 	@Test(timeout=300000)
    public void testForMemoryLeaks() throws Exception
    {
@@ -595,7 +593,6 @@
       
       BambooTools.reportTestFinishedMessage();
    }
-
 
    // TODO re-enable that test when we have polygon to polygon contact model for SCS
    @Ignore
@@ -643,9 +640,8 @@
    // }
 
    
-   @Ignore("Added for fixing DRC-866. Does not work for fast walking")
-
-	@DeployableTestMethod(estimatedDuration = 50.0)
+   // Added for fixing DRC-866. Does not work for fast walking
+	@DeployableTestMethod(estimatedDuration = 50.0, targets = TestPlanTarget.InDevelopment)
 	@Test(timeout=300000)
    public void testRotatedStepInTheAir() throws SimulationExceededMaximumTimeException
    {
@@ -1039,1042 +1035,4 @@
    protected abstract double getFootSlipTimeDeltaAfterTouchdown();
    
    protected abstract DoubleYoVariable getPelvisOrientationErrorVariableName(SimulationConstructionSet scs);
-}
-=======
-package us.ihmc.darpaRoboticsChallenge.obstacleCourseTests;
-
-import static org.junit.Assert.assertTrue;
-
-import java.util.List;
-
-import javax.vecmath.Point3d;
-import javax.vecmath.Quat4d;
-import javax.vecmath.Tuple3d;
-import javax.vecmath.Vector3d;
-
-import org.junit.After;
-import org.junit.Before;
-import org.junit.Ignore;
-import org.junit.Test;
-
-import us.ihmc.SdfLoader.SDFHumanoidRobot;
-import us.ihmc.commonWalkingControlModules.controlModules.ChestOrientationControlModule;
-import us.ihmc.commonWalkingControlModules.desiredFootStep.Handstep;
-import us.ihmc.darpaRoboticsChallenge.DRCObstacleCourseStartingLocation;
-import us.ihmc.darpaRoboticsChallenge.MultiRobotTestInterface;
-import us.ihmc.darpaRoboticsChallenge.drcRobot.FlatGroundEnvironment;
-import us.ihmc.darpaRoboticsChallenge.testTools.DRCSimulationTestHelper;
-import us.ihmc.darpaRoboticsChallenge.testTools.ScriptedFootstepGenerator;
-import us.ihmc.darpaRoboticsChallenge.testTools.ScriptedHandstepGenerator;
-import us.ihmc.darpaRoboticsChallenge.util.OscillateFeetPerturber;
-import us.ihmc.humanoidRobotics.communication.packets.walking.ChestOrientationPacket;
-import us.ihmc.humanoidRobotics.communication.packets.walking.ComHeightPacket;
-import us.ihmc.humanoidRobotics.communication.packets.walking.FootstepData;
-import us.ihmc.humanoidRobotics.communication.packets.walking.FootstepDataList;
-import us.ihmc.humanoidRobotics.footstep.FootSpoof;
-import us.ihmc.humanoidRobotics.footstep.Footstep;
-import us.ihmc.humanoidRobotics.footstep.footstepGenerator.PathTypeStepParameters;
-import us.ihmc.humanoidRobotics.footstep.footstepGenerator.TurnInPlaceFootstepGenerator;
-import us.ihmc.robotics.dataStructures.listener.VariableChangedListener;
-import us.ihmc.robotics.dataStructures.variable.DoubleYoVariable;
-import us.ihmc.robotics.dataStructures.variable.YoVariable;
-import us.ihmc.robotics.geometry.BoundingBox3d;
-import us.ihmc.robotics.geometry.FrameOrientation;
-import us.ihmc.robotics.geometry.FrameOrientation2d;
-import us.ihmc.robotics.geometry.FramePoint;
-import us.ihmc.robotics.math.frames.YoFramePoint;
-import us.ihmc.robotics.math.frames.YoFrameQuaternion;
-import us.ihmc.robotics.math.frames.YoFrameVector;
-import us.ihmc.robotics.referenceFrames.PoseReferenceFrame;
-import us.ihmc.robotics.referenceFrames.ReferenceFrame;
-import us.ihmc.robotics.referenceFrames.ZUpFrame;
-import us.ihmc.robotics.robotSide.RobotSide;
-import us.ihmc.robotics.robotSide.SideDependentList;
-import us.ihmc.robotics.screwTheory.RigidBody;
-import us.ihmc.simulationconstructionset.SimulationConstructionSet;
-import us.ihmc.simulationconstructionset.SimulationDoneCriterion;
-import us.ihmc.simulationconstructionset.bambooTools.BambooTools;
-import us.ihmc.simulationconstructionset.bambooTools.SimulationTestingParameters;
-import us.ihmc.simulationconstructionset.util.simulationRunner.BlockingSimulationRunner.SimulationExceededMaximumTimeException;
-import us.ihmc.tools.MemoryTools;
-import us.ihmc.tools.testing.TestPlanAnnotations.DeployableTestMethod;
-import us.ihmc.tools.testing.TestPlanTarget;
-import us.ihmc.tools.thread.ThreadTools;
-
-public abstract class DRCObstacleCourseFlatTest implements MultiRobotTestInterface
-{
-   private static final SimulationTestingParameters simulationTestingParameters = SimulationTestingParameters.createFromEnvironmentVariables();
-   
-   private DRCSimulationTestHelper drcSimulationTestHelper;
-
-   @Before
-   public void showMemoryUsageBeforeTest()
-   {
-      MemoryTools.printCurrentMemoryUsageAndReturnUsedMemoryInMB(getClass().getSimpleName() + " before test.");
-   }
-
-   @After
-   public void destroySimulationAndRecycleMemory()
-   {
-      if (simulationTestingParameters.getKeepSCSUp())
-      {
-         ThreadTools.sleepForever();
-      }
-
-      // Do this here in case a test fails. That way the memory will be recycled.
-      if (drcSimulationTestHelper != null)
-      {
-         drcSimulationTestHelper.destroySimulation();
-         drcSimulationTestHelper = null;
-      }
-     
-      MemoryTools.printCurrentMemoryUsageAndReturnUsedMemoryInMB(getClass().getSimpleName() + " after test.");
-   }
-
-   // Invoked manually to test memory & thread leaks
-	@DeployableTestMethod(estimatedDuration = 50.0, targets = TestPlanTarget.Manual)
-	@Test(timeout=300000)
-   public void testForMemoryLeaks() throws Exception
-   {
-      for (int i = 0; i < 10; i++)
-      {
-         showMemoryUsageBeforeTest();
-         testStandingForACoupleSeconds();
-         destroySimulationAndRecycleMemory();
-      }
-   }
-
-	@DeployableTestMethod(estimatedDuration = 16.8)
-	@Test(timeout = 84000)
-   public void testStandingForACoupleSeconds() throws SimulationExceededMaximumTimeException
-   {
-      BambooTools.reportTestStartedMessage();
-
-      DRCObstacleCourseStartingLocation selectedLocation = DRCObstacleCourseStartingLocation.DEFAULT;
-
-      drcSimulationTestHelper = new DRCSimulationTestHelper("DRCStandingTest", "", selectedLocation, simulationTestingParameters, getRobotModel());
-
-      setupCameraForWalkingUpToRamp();
-
-      ThreadTools.sleep(1000);
-      boolean success = drcSimulationTestHelper.simulateAndBlockAndCatchExceptions(2.0);
-
-      ThreadTools.sleep(2000);
-
-
-      // drcSimulationTestHelper.createVideo(getSimpleRobotName(), simulationConstructionSet, 1);
-      drcSimulationTestHelper.checkNothingChanged();
-
-      assertTrue(success);
-
-      Point3d center = new Point3d(-8.956281888358388E-4, -3.722237566790175E-7, 0.8882009563211146);
-      Vector3d plusMinusVector = new Vector3d(0.2, 0.2, 0.5);
-      BoundingBox3d boundingBox = BoundingBox3d.createUsingCenterAndPlusMinusVector(center, plusMinusVector);
-      drcSimulationTestHelper.assertRobotsRootJointIsInBoundingBox(boundingBox);
-      
-      BambooTools.reportTestFinishedMessage();
-   }
-
-   @SuppressWarnings("deprecation")
-	@DeployableTestMethod(estimatedDuration = 40.0)
-	@Test(timeout = 200000)
-   public void testChestControlWithPackets() throws SimulationExceededMaximumTimeException
-   {
-      BambooTools.reportTestStartedMessage();
-
-      DRCObstacleCourseStartingLocation selectedLocation = DRCObstacleCourseStartingLocation.DEFAULT;
-
-      drcSimulationTestHelper = new DRCSimulationTestHelper("DRCStandingTest", "", selectedLocation, simulationTestingParameters, getRobotModel());
-
-      setupCameraForWalkingUpToRamp();
-
-      ThreadTools.sleep(1000);
-      boolean success = drcSimulationTestHelper.simulateAndBlockAndCatchExceptions(0.5);
-      assertTrue(success);
-      
-      SimulationConstructionSet scs = drcSimulationTestHelper.getSimulationConstructionSet();
-
-      ReferenceFrame worldFrame = ReferenceFrame.getWorldFrame();
-      final PoseReferenceFrame pelvisFrame = new PoseReferenceFrame("pelvisFrame", worldFrame);
-      final ZUpFrame pelvisZUpFrame = new ZUpFrame(worldFrame, pelvisFrame, "pelvisZUpFrame");
-      
-      DoubleYoVariable q_x = (DoubleYoVariable) scs.getVariable("q_x");
-      DoubleYoVariable q_y = (DoubleYoVariable) scs.getVariable("q_y");
-      DoubleYoVariable q_z = (DoubleYoVariable) scs.getVariable("q_z");
-      DoubleYoVariable q_qx = (DoubleYoVariable) scs.getVariable("q_qx");
-      DoubleYoVariable q_qy = (DoubleYoVariable) scs.getVariable("q_qy");
-      DoubleYoVariable q_qz = (DoubleYoVariable) scs.getVariable("q_qz");
-      DoubleYoVariable q_qs = (DoubleYoVariable) scs.getVariable("q_qs");
-      
-      final YoFramePoint pelvisPosition = new YoFramePoint(q_x, q_y, q_z, worldFrame);
-      final YoFrameQuaternion pelvisOrientation = new YoFrameQuaternion(q_qx, q_qy, q_qz, q_qs, worldFrame);
-      
-      VariableChangedListener pelvisFrameUpdater = new VariableChangedListener()
-      {
-         private final FramePoint localFramePoint = new FramePoint();
-         private final FrameOrientation localFrameOrientation = new FrameOrientation();
-
-         @Override
-         public void variableChanged(YoVariable<?> v)
-         {
-            pelvisPosition.getFrameTupleIncludingFrame(localFramePoint);
-            pelvisOrientation.getFrameOrientationIncludingFrame(localFrameOrientation);
-            
-            pelvisFrame.setPoseAndUpdate(localFramePoint, localFrameOrientation);
-            pelvisZUpFrame.update();
-         }
-      };
-      
-      pelvisPosition.attachVariableChangedListener(pelvisFrameUpdater);
-      pelvisOrientation.attachVariableChangedListener(pelvisFrameUpdater);
-      
-      FrameOrientation desiredChestFrameOrientation = new FrameOrientation();
-      Quat4d desiredChestQuat = new Quat4d();
-
-
-      DoubleYoVariable controllerDesiredInWorldQx = (DoubleYoVariable) scs.getVariable(ChestOrientationControlModule.class.getSimpleName(), "desiredChestInWorld" + "Qx");
-      DoubleYoVariable controllerDesiredInWorldQy = (DoubleYoVariable) scs.getVariable(ChestOrientationControlModule.class.getSimpleName(), "desiredChestInWorld" + "Qy");
-      DoubleYoVariable controllerDesiredInWorldQz = (DoubleYoVariable) scs.getVariable(ChestOrientationControlModule.class.getSimpleName(), "desiredChestInWorld" + "Qz");
-      DoubleYoVariable controllerDesiredInWorldQs = (DoubleYoVariable) scs.getVariable(ChestOrientationControlModule.class.getSimpleName(), "desiredChestInWorld" + "Qs");
-      YoFrameQuaternion controllerDesiredOrientationInWorld = new YoFrameQuaternion(controllerDesiredInWorldQx, controllerDesiredInWorldQy, controllerDesiredInWorldQz, controllerDesiredInWorldQs, worldFrame);
-      FrameOrientation controllerChestDesiredFrameOrientation = new FrameOrientation();
-      DoubleYoVariable chestAxisAngleErrorX = (DoubleYoVariable) scs.getVariable("chestElevatorAxisAngleOrientationController", "chestElevatorAxisAngleErrorInBody" + "X");
-      DoubleYoVariable chestAxisAngleErrorY = (DoubleYoVariable) scs.getVariable("chestElevatorAxisAngleOrientationController", "chestElevatorAxisAngleErrorInBody" + "Y");
-      DoubleYoVariable chestAxisAngleErrorZ = (DoubleYoVariable) scs.getVariable("chestElevatorAxisAngleOrientationController", "chestElevatorAxisAngleErrorInBody" + "Z");
-      YoFrameVector chestAxisAngleError = new YoFrameVector(chestAxisAngleErrorX, chestAxisAngleErrorY, chestAxisAngleErrorZ, worldFrame);
-      
-      desiredChestFrameOrientation.setIncludingFrame(pelvisFrame, Math.toRadians(35.0), Math.toRadians(20.0), Math.toRadians(10.0));
-      desiredChestFrameOrientation.changeFrame(worldFrame);
-      desiredChestFrameOrientation.getQuaternion(desiredChestQuat);
-      
-      double trajectoryTime = 0.5;
-      ChestOrientationPacket packet = new ChestOrientationPacket(desiredChestQuat, false, trajectoryTime);
-      drcSimulationTestHelper.send(packet);
-      
-      success = drcSimulationTestHelper.simulateAndBlockAndCatchExceptions(1.0 + trajectoryTime);
-      assertTrue(success);
-      
-      FootSpoof leftFootSpoof = new FootSpoof("leftFoot");
-      FootSpoof rightFootSpoof = new FootSpoof("rightFoot");
-      
-      SideDependentList<RigidBody> feet = new SideDependentList<RigidBody>(leftFootSpoof.getRigidBody(), rightFootSpoof.getRigidBody());
-      SideDependentList<ReferenceFrame> soleFrames = new SideDependentList<ReferenceFrame>(leftFootSpoof.getSoleFrame(), rightFootSpoof.getSoleFrame());
-      
-      FrameOrientation2d pathYaw = new FrameOrientation2d(worldFrame, Math.toRadians(-90.0));
-      PathTypeStepParameters pathType = new PathTypeStepParameters()
-      {
-         @Override
-         public double getTurningStepWidth()
-         {
-            return 0.3;
-         }
-         
-         @Override
-         public double getTurningOpenStepAngle()
-         {
-            return 0.4;
-         }
-         
-         @Override
-         public double getTurningCloseStepAngle()
-         {
-            return 0.4;
-         }
-         
-         @Override
-         public double getStepWidth()
-         {
-            return 0.3;
-         }
-         
-         @Override
-         public double getStepLength()
-         {
-            return 0.5;
-         }
-         
-         @Override
-         public double getAngle()
-         {
-            return 0.4;
-         }
-      };
-      TurnInPlaceFootstepGenerator turnInPlaceFootstepGenerator = new TurnInPlaceFootstepGenerator(feet, soleFrames, pathYaw, pathType);
-      List<Footstep> desiredFootstepList = turnInPlaceFootstepGenerator.generateDesiredFootstepList();
-      double swingTime = 0.6;
-      double transferTime = 0.25;
-      FootstepDataList footstepDataList = new FootstepDataList(swingTime, transferTime);
-      
-      for (Footstep desiredFootstep : desiredFootstepList)
-      {
-         RobotSide robotSide = desiredFootstep.getRobotSide();
-         Point3d location = new Point3d();
-         Quat4d orientation = new Quat4d();
-         desiredFootstep.getPose(location, orientation);
-         location.setZ(0.0);
-         FootstepData footstepData = new FootstepData(robotSide, location, orientation);
-         footstepDataList.add(footstepData);
-      }
-      
-      controllerDesiredOrientationInWorld.getFrameOrientationIncludingFrame(controllerChestDesiredFrameOrientation);
-
-      assertTrue(
-            "Desired chest orientation in controller does not match the desired chest orientation in the packet:\n Desired orientation from packet: "
-                  + desiredChestFrameOrientation.toStringAsYawPitchRoll() + "\n Desired orientation from controller: "
-                  + controllerChestDesiredFrameOrientation.toStringAsYawPitchRoll(),
-            desiredChestFrameOrientation.epsilonEquals(controllerChestDesiredFrameOrientation, 1E-10));
-
-      controllerChestDesiredFrameOrientation.changeFrame(pelvisZUpFrame);
-
-      drcSimulationTestHelper.send(footstepDataList);
-
-      success = drcSimulationTestHelper.simulateAndBlockAndCatchExceptions(desiredFootstepList.size() * (swingTime + transferTime) + 5.0);
-      assertTrue(success);
-
-      assertTrue("The chest controller goes bad when turning", chestAxisAngleError.length() < 0.01);
-
-      ThreadTools.sleep(2000);
-
-      assertTrue(success);
-
-//      Point3d center = new Point3d(-8.956281888358388E-4, -3.722237566790175E-7, 0.8882009563211146);
-//      Vector3d plusMinusVector = new Vector3d(0.2, 0.2, 0.5);
-//      BoundingBox3d boundingBox = BoundingBox3d.createUsingCenterAndPlusMinusVector(center, plusMinusVector);
-//      drcSimulationTestHelper.assertRobotsRootJointIsInBoundingBox(boundingBox);
-      
-      BambooTools.reportTestFinishedMessage();
-   }
-
-	@DeployableTestMethod(estimatedDuration = 18.1)
-	@Test(timeout = 91000)
-   public void testStandingTooHighToCheckIfSingularityStuffIsWorkingProperly() throws SimulationExceededMaximumTimeException
-   {
-      BambooTools.reportTestStartedMessage();
-
-      DRCObstacleCourseStartingLocation selectedLocation = DRCObstacleCourseStartingLocation.DEFAULT;
-
-      drcSimulationTestHelper = new DRCSimulationTestHelper("DRCStandingTest", "", selectedLocation, simulationTestingParameters, getRobotModel());
-
-      setupCameraForWalkingUpToRamp();
-
-      ThreadTools.sleep(1000);
-      boolean success = drcSimulationTestHelper.simulateAndBlockAndCatchExceptions(0.5);
-      assertTrue(success);
-      
-      DoubleYoVariable offsetHeightAboveGround = (DoubleYoVariable) drcSimulationTestHelper.getSimulationConstructionSet().getVariable("LookAheadCoMHeightTrajectoryGenerator", "offsetHeightAboveGround");
-      offsetHeightAboveGround.set(0.15);
-      success = drcSimulationTestHelper.simulateAndBlockAndCatchExceptions(0.5);
-      assertTrue(success);
-
-      offsetHeightAboveGround.set(0.30);
-      success = drcSimulationTestHelper.simulateAndBlockAndCatchExceptions(0.5);
-      assertTrue(success);
-
-      offsetHeightAboveGround.set(0.50);
-      success = drcSimulationTestHelper.simulateAndBlockAndCatchExceptions(2.0);
-      assertTrue(success);
-
-      ThreadTools.sleep(2000);
-
-      assertTrue(success);
-
-      Point3d center = new Point3d(-8.956281888358388E-4, -3.722237566790175E-7, 0.8882009563211146);
-      Vector3d plusMinusVector = new Vector3d(0.2, 0.2, 0.5);
-      BoundingBox3d boundingBox = BoundingBox3d.createUsingCenterAndPlusMinusVector(center, plusMinusVector);
-      drcSimulationTestHelper.assertRobotsRootJointIsInBoundingBox(boundingBox);
-      
-      BambooTools.reportTestFinishedMessage();
-   }
-
-	@DeployableTestMethod(estimatedDuration = 71.5)
-	@Test(timeout = 360000)
-   public void testSimpleFlatGroundScriptWithRandomFootSlip() throws SimulationExceededMaximumTimeException
-   {
-      BambooTools.reportTestStartedMessage();
-
-      String scriptName = "scripts/ExerciseAndJUnitScripts/SimpleFlatGroundScript.xml";
-
-      String name = "DRCSimpleFlatGroundScriptTest";
-      
-      FlatGroundEnvironment flatGround = new FlatGroundEnvironment();
-      DRCObstacleCourseStartingLocation selectedLocation = DRCObstacleCourseStartingLocation.DEFAULT;
-      
-      drcSimulationTestHelper = new DRCSimulationTestHelper(flatGround, name, scriptName, selectedLocation, simulationTestingParameters, getRobotModel());
-      SDFHumanoidRobot robot = drcSimulationTestHelper.getRobot();
-      setupCameraForWalkingUpToRamp();
-      SlipRandomOnNextStepPerturber slipRandomOnEachStepPerturber = new SlipRandomOnNextStepPerturber(robot, 1002L);
-      slipRandomOnEachStepPerturber.setTranslationRangeToSlipNextStep(new double[]{0.01, 0.01, 0.0}, new double[]{0.06, 0.06, 0.005});
-      slipRandomOnEachStepPerturber.setRotationRangeToSlipNextStep(new double[]{0.03, 0.0, 0.0}, new double[]{0.3, 0.0, 0.0});
-      slipRandomOnEachStepPerturber.setSlipAfterStepTimeDeltaRange(0.005, 0.25);
-      slipRandomOnEachStepPerturber.setSlipPercentSlipPerTickRange(0.005, 0.5);
-      slipRandomOnEachStepPerturber.setProbabilityOfSlip(0.0);
-
-      robot.setController(slipRandomOnEachStepPerturber, 10);
-
-      ThreadTools.sleep(1000);
-      boolean success = drcSimulationTestHelper.simulateAndBlockAndCatchExceptions(1.0);
-      slipRandomOnEachStepPerturber.setProbabilityOfSlip(0.5);
-      success = success && drcSimulationTestHelper.simulateAndBlockAndCatchExceptions(25.0);
-
-
-      drcSimulationTestHelper.createVideo(getSimpleRobotName(), 1);
-      drcSimulationTestHelper.checkNothingChanged();
-
-      assertTrue(success);
-
-      Point3d center = new Point3d(1.2315617729419353, 0.14530717103231391, 0.8358344340816537);
-      Vector3d plusMinusVector = new Vector3d(0.2, 0.2, 0.5);
-      BoundingBox3d boundingBox = BoundingBox3d.createUsingCenterAndPlusMinusVector(center, plusMinusVector);
-      drcSimulationTestHelper.assertRobotsRootJointIsInBoundingBox(boundingBox);
-      
-      BambooTools.reportTestFinishedMessage();
-   }
-
-	@DeployableTestMethod(estimatedDuration = 64.5)
-	@Test(timeout = 320000)
-   public void testSimpleFlatGroundScriptWithOscillatingFeet() throws SimulationExceededMaximumTimeException
-   {
-      BambooTools.reportTestStartedMessage();
-
-      String scriptName = "scripts/ExerciseAndJUnitScripts/SimpleFlatGroundScript.xml";
-
-      FlatGroundEnvironment flatGround = new FlatGroundEnvironment();
-      DRCObstacleCourseStartingLocation selectedLocation = DRCObstacleCourseStartingLocation.DEFAULT;
-      
-      drcSimulationTestHelper = new DRCSimulationTestHelper(flatGround, "DRCSimpleFlatGroundScriptTest", scriptName, selectedLocation, simulationTestingParameters, getRobotModel());
-      SimulationConstructionSet simulationConstructionSet = drcSimulationTestHelper.getSimulationConstructionSet();
-      SDFHumanoidRobot robot = drcSimulationTestHelper.getRobot();
-      setupCameraForWalkingUpToRamp();
-      
-      int ticksPerPerturbation = 10;
-      OscillateFeetPerturber oscillateFeetPerturber = new OscillateFeetPerturber(robot, simulationConstructionSet.getDT() * (ticksPerPerturbation));
-      oscillateFeetPerturber.setTranslationMagnitude(new double[]{0.008, 0.011, 0.004});
-      oscillateFeetPerturber.setRotationMagnitudeYawPitchRoll(new double[]{0.012, 0.047, 0.009});
-      
-      oscillateFeetPerturber.setTranslationFrequencyHz(RobotSide.LEFT, new double[]{1.0, 2.5, 3.3});
-      oscillateFeetPerturber.setTranslationFrequencyHz(RobotSide.RIGHT, new double[]{2.0, 0.5, 1.3});
-      
-      oscillateFeetPerturber.setRotationFrequencyHzYawPitchRoll(RobotSide.LEFT, new double[]{5.0, 0.5, 0.3});
-      oscillateFeetPerturber.setRotationFrequencyHzYawPitchRoll(RobotSide.RIGHT, new double[]{0.2, 3.4, 1.11});
-
-      robot.setController(oscillateFeetPerturber, ticksPerPerturbation);
-
-      ThreadTools.sleep(1000);
-      boolean success = drcSimulationTestHelper.simulateAndBlockAndCatchExceptions(1.0);
-      success = success && drcSimulationTestHelper.simulateAndBlockAndCatchExceptions(25.0);
-
-
-      drcSimulationTestHelper.createVideo(getSimpleRobotName(), 1);
-      drcSimulationTestHelper.checkNothingChanged();
-
-      assertTrue(success);
-
-      Point3d center = new Point3d(1.199355605426889, 0.15130115291430654, 0.8414863015120644);
-      Vector3d plusMinusVector = new Vector3d(0.2, 0.2, 0.5);
-      BoundingBox3d boundingBox = BoundingBox3d.createUsingCenterAndPlusMinusVector(center, plusMinusVector);
-      drcSimulationTestHelper.assertRobotsRootJointIsInBoundingBox(boundingBox);
-      
-      BambooTools.reportTestFinishedMessage();
-   }
-
-	@DeployableTestMethod(estimatedDuration = 25.3)
-	@Test(timeout = 130000)
-   public void testStandingWithOscillatingFeet() throws SimulationExceededMaximumTimeException
-   {
-      BambooTools.reportTestStartedMessage();
-
-      FlatGroundEnvironment flatGround = new FlatGroundEnvironment();
-      DRCObstacleCourseStartingLocation selectedLocation = DRCObstacleCourseStartingLocation.DEFAULT;
-
-      drcSimulationTestHelper = new DRCSimulationTestHelper(flatGround, "DRCSimpleFlatGroundScriptTest", null, selectedLocation, simulationTestingParameters, getRobotModel());
-      SimulationConstructionSet simulationConstructionSet = drcSimulationTestHelper.getSimulationConstructionSet();
-      SDFHumanoidRobot robot = drcSimulationTestHelper.getRobot();
-      setupCameraForWalkingUpToRamp();
-      
-      int ticksPerPerturbation = 10;
-      OscillateFeetPerturber oscillateFeetPerturber = new OscillateFeetPerturber(robot, simulationConstructionSet.getDT() * (ticksPerPerturbation));
-      oscillateFeetPerturber.setTranslationMagnitude(new double[]{0.01, 0.015, 0.005});
-      oscillateFeetPerturber.setRotationMagnitudeYawPitchRoll(new double[]{0.017, 0.012, 0.011});
-      
-      oscillateFeetPerturber.setTranslationFrequencyHz(RobotSide.LEFT, new double[]{5.0, 2.5, 3.3});
-      oscillateFeetPerturber.setTranslationFrequencyHz(RobotSide.RIGHT, new double[]{2.0, 6.5, 1.3});
-      
-      oscillateFeetPerturber.setRotationFrequencyHzYawPitchRoll(RobotSide.LEFT, new double[]{5.0, 0.5, 7.3});
-      oscillateFeetPerturber.setRotationFrequencyHzYawPitchRoll(RobotSide.RIGHT, new double[]{0.2, 3.4, 1.11});
-
-      robot.setController(oscillateFeetPerturber, ticksPerPerturbation);
-
-      ThreadTools.sleep(1000);
-      boolean success = drcSimulationTestHelper.simulateAndBlockAndCatchExceptions(6.0);
-
-      drcSimulationTestHelper.createVideo(getSimpleRobotName(), 1);
-      drcSimulationTestHelper.checkNothingChanged();
-
-      assertTrue(success);
-
-      Point3d center = new Point3d(0.011508654344298094, -0.005208268357032689, 0.780662368979778);
-      Vector3d plusMinusVector = new Vector3d(0.2, 0.2, 0.5);
-      BoundingBox3d boundingBox = BoundingBox3d.createUsingCenterAndPlusMinusVector(center, plusMinusVector);
-      drcSimulationTestHelper.assertRobotsRootJointIsInBoundingBox(boundingBox);
-      
-      BambooTools.reportTestFinishedMessage();
-   }
-
-	@DeployableTestMethod(estimatedDuration = 49.0)
-	@Test(timeout = 250000)
-   public void testLongStepsMaxHeightPauseAndResume() throws SimulationExceededMaximumTimeException
-   {
-      BambooTools.reportTestStartedMessage();
-
-      String scriptName = "scripts/ExerciseAndJUnitScripts/LongStepsMaxHeightPauseAndRestart_LeftFootTest.xml";
-
-      FlatGroundEnvironment flatGround = new FlatGroundEnvironment();
-      DRCObstacleCourseStartingLocation selectedLocation = DRCObstacleCourseStartingLocation.DEFAULT;
-      
-      drcSimulationTestHelper = new DRCSimulationTestHelper(flatGround, "DRCLongStepsMaxHeightPauseAndRestartTest", scriptName, selectedLocation, simulationTestingParameters, getRobotModel());
-      setupCameraForWalkingUpToRamp();
-
-      ThreadTools.sleep(1000);
-      boolean success = drcSimulationTestHelper.simulateAndBlockAndCatchExceptions(20.0);
-
-      drcSimulationTestHelper.createVideo(getSimpleRobotName(), 1);
-      drcSimulationTestHelper.checkNothingChanged();
-
-      assertTrue(success);
-
-      Point3d center = new Point3d(2.36472504931194, 0.012458249442189283, 0.7892313252995141);
-      Vector3d plusMinusVector = new Vector3d(0.2, 0.2, 0.5);
-      BoundingBox3d boundingBox = BoundingBox3d.createUsingCenterAndPlusMinusVector(center, plusMinusVector);
-      drcSimulationTestHelper.assertRobotsRootJointIsInBoundingBox(boundingBox);
-      
-      BambooTools.reportTestFinishedMessage();
-   }
-
-	@DeployableTestMethod(estimatedDuration = 35.4)
-	@Test(timeout = 180000)
-   public void testSideStepsWithSlipping() throws SimulationExceededMaximumTimeException
-   {
-      BambooTools.reportTestStartedMessage();
-
-      String scriptName = "scripts/ExerciseAndJUnitScripts/LongSideStepsLeft.xml";
-
-      FlatGroundEnvironment flatGround = new FlatGroundEnvironment();
-      DRCObstacleCourseStartingLocation selectedLocation = DRCObstacleCourseStartingLocation.DEFAULT;
-      
-      drcSimulationTestHelper = new DRCSimulationTestHelper(flatGround, "DRCLongStepsMaxHeightPauseAndRestartTest", scriptName, selectedLocation, simulationTestingParameters, getRobotModel());
-
-      SDFHumanoidRobot robot = drcSimulationTestHelper.getRobot();
-
-      SlipOnNextStepPerturber slipOnEachStepPerturber = new SlipOnNextStepPerturber(robot, RobotSide.LEFT);
-      slipOnEachStepPerturber.setAmountToSlipNextStep(getFootSlipVector());
-      slipOnEachStepPerturber.setRotationToSlipNextStep(-0.15, 0.0, 0.0);
-      slipOnEachStepPerturber.setSlipAfterStepTimeDelta(getFootSlipTimeDeltaAfterTouchdown());
-      slipOnEachStepPerturber.setPercentToSlipPerTick(0.1);
-      robot.setController(slipOnEachStepPerturber, 10);
-
-      setupCameraForSideStepSlipping();
-
-      ThreadTools.sleep(1000);
-      boolean success = drcSimulationTestHelper.simulateAndBlockAndCatchExceptions(0.5);
-
-      slipOnEachStepPerturber.setSlipNextStep(true);
-      success = success && drcSimulationTestHelper.simulateAndBlockAndCatchExceptions(14.0);
-
-      drcSimulationTestHelper.createVideo(getSimpleRobotName(), 1);
-      drcSimulationTestHelper.checkNothingChanged();
-
-      assertTrue(success);
-
-      Point3d center = new Point3d(0.09590605437816137, 1.0379918543616593, 0.8383906558584916);
-      Vector3d plusMinusVector = new Vector3d(0.2, 0.2, 0.5);
-      BoundingBox3d boundingBox = BoundingBox3d.createUsingCenterAndPlusMinusVector(center, plusMinusVector);
-      drcSimulationTestHelper.assertRobotsRootJointIsInBoundingBox(boundingBox);
-      
-      BambooTools.reportTestFinishedMessage();
-   }
-
-	@DeployableTestMethod(estimatedDuration = 44.0)
-	@Test(timeout = 220000)
-   public void testSideStepsWithRandomSlipping() throws SimulationExceededMaximumTimeException
-   {
-      BambooTools.reportTestStartedMessage();
-
-      String scriptName = "scripts/ExerciseAndJUnitScripts/LongSideStepsLeft.xml";
-
-      FlatGroundEnvironment flatGround = new FlatGroundEnvironment();
-      DRCObstacleCourseStartingLocation selectedLocation = DRCObstacleCourseStartingLocation.DEFAULT;
-      
-      drcSimulationTestHelper = new DRCSimulationTestHelper(flatGround, "DRCSideStepsWithSlippingTest", scriptName, selectedLocation, simulationTestingParameters, getRobotModel());
-
-      SDFHumanoidRobot robot = drcSimulationTestHelper.getRobot();
-
-      SlipRandomOnNextStepPerturber slipRandomOnEachStepPerturber = new SlipRandomOnNextStepPerturber(robot, 1000L);
-      slipRandomOnEachStepPerturber.setTranslationRangeToSlipNextStep(new double[]{0.0, 0.0, 0.0}, new double[]{0.04, 0.04, 0.01});
-      slipRandomOnEachStepPerturber.setRotationRangeToSlipNextStep(new double[]{0.0, 0.0, 0.0}, new double[]{0.2, 0.05, 0.02});
-      slipRandomOnEachStepPerturber.setSlipAfterStepTimeDeltaRange(0.01, 1.0);
-      slipRandomOnEachStepPerturber.setSlipPercentSlipPerTickRange(0.02, 1.0);
-      slipRandomOnEachStepPerturber.setProbabilityOfSlip(0.0);
-      
-      robot.setController(slipRandomOnEachStepPerturber, 10);
-
-      setupCameraForSideStepSlipping();
-
-      ThreadTools.sleep(1000);
-      boolean success = drcSimulationTestHelper.simulateAndBlockAndCatchExceptions(0.5);
-      slipRandomOnEachStepPerturber.setProbabilityOfSlip(0.5);
-      success = success && drcSimulationTestHelper.simulateAndBlockAndCatchExceptions(14.0);
-
-      drcSimulationTestHelper.createVideo(getSimpleRobotName(), 1);
-      drcSimulationTestHelper.checkNothingChanged();
-
-      assertTrue(success);
-
-      Point3d center = new Point3d(0.022704922237925088, 1.0831838988457891, 0.8389256934215261);
-      Vector3d plusMinusVector = new Vector3d(0.2, 0.2, 0.5);
-      BoundingBox3d boundingBox = BoundingBox3d.createUsingCenterAndPlusMinusVector(center, plusMinusVector);
-      drcSimulationTestHelper.assertRobotsRootJointIsInBoundingBox(boundingBox);
-      
-      BambooTools.reportTestFinishedMessage();
-   }
-
-   // TODO re-enable that test when we have polygon to polygon contact model for SCS
-	@DeployableTestMethod(estimatedDuration = 50.0, targets = TestPlanTarget.Exclude)
-	@Test(timeout=300000)
-   public void testStandingOnUnevenTerrainForACoupleSeconds() throws SimulationExceededMaximumTimeException
-   {
-      BambooTools.reportTestStartedMessage();
-
-      DRCObstacleCourseStartingLocation selectedLocation = DRCObstacleCourseStartingLocation.TOP_OF_SLOPES;
-
-      drcSimulationTestHelper = new DRCSimulationTestHelper("DRCStandingTest", "", selectedLocation, simulationTestingParameters, getRobotModel());
-
-      Point3d cameraFix = new Point3d(3.25, 3.25, 1.02);
-      Point3d cameraPosition = new Point3d(6.35, 0.18, 0.97);
-      drcSimulationTestHelper.setupCameraForUnitTest(cameraFix, cameraPosition);
-
-      setupCameraForWalkingUpToRamp();
-
-      ThreadTools.sleep(1000);
-      boolean success = drcSimulationTestHelper.simulateAndBlockAndCatchExceptions(10.0);
-
-
-      drcSimulationTestHelper.createVideo(getSimpleRobotName(), 1);
-      drcSimulationTestHelper.checkNothingChanged();
-
-      assertTrue(success);
-
-      BambooTools.reportTestFinishedMessage();
-   }
-
-   // @Test(timeout=300000)
-   // public void testMemoryStuff()
-   // {
-   // for (int i=0; i<3; i++)
-   // {
-   // System.gc();
-   // System.runFinalization();
-   // ThreadTools.sleep(1000);
-   //
-   // System.out.println("Sleeping Forever");
-   // ThreadTools.sleepForever();
-   // }
-   // }
-
-   
-   // Added for fixing DRC-866. Does not work for fast walking
-	@DeployableTestMethod(estimatedDuration = 50.0, targets = TestPlanTarget.InDevelopment)
-	@Test(timeout=300000)
-   public void testRotatedStepInTheAir() throws SimulationExceededMaximumTimeException
-   {
-      BambooTools.reportTestStartedMessage();
-
-      DRCObstacleCourseStartingLocation selectedLocation = DRCObstacleCourseStartingLocation.DEFAULT;
-      drcSimulationTestHelper = new DRCSimulationTestHelper("DRCRotatedStepsInTheAirTest", "", selectedLocation, simulationTestingParameters, getRobotModel());
-
-      ScriptedFootstepGenerator scriptedFootstepGenerator = drcSimulationTestHelper.createScriptedFootstepGenerator();
-
-      setupCameraForWalkingUpToRamp();
-
-      ThreadTools.sleep(1000);
-      boolean success = drcSimulationTestHelper.simulateAndBlockAndCatchExceptions(2.0);
-
-      FootstepDataList footstepDataList = createFootstepsForRotatedStepInTheAir(scriptedFootstepGenerator);
-      drcSimulationTestHelper.send(footstepDataList);
-
-      success = success && drcSimulationTestHelper.simulateAndBlockAndCatchExceptions(8.0);
-
-      drcSimulationTestHelper.createVideo(getSimpleRobotName(), 1);
-      drcSimulationTestHelper.checkNothingChanged();
-
-      assertTrue(success);
-
-      BambooTools.reportTestFinishedMessage();
-   }
-
-	@DeployableTestMethod(estimatedDuration = 49.8)
-	@Test(timeout = 250000)
-   public void testWalkingUpToRampWithShortSteps() throws SimulationExceededMaximumTimeException
-   {
-      BambooTools.reportTestStartedMessage();
-
-      DRCObstacleCourseStartingLocation selectedLocation = DRCObstacleCourseStartingLocation.DEFAULT;
-
-      drcSimulationTestHelper = new DRCSimulationTestHelper("DRCWalkingUpToRampShortStepsTest", "", selectedLocation, simulationTestingParameters, getRobotModel());
-
-      ScriptedFootstepGenerator scriptedFootstepGenerator = drcSimulationTestHelper.createScriptedFootstepGenerator();
-
-      setupCameraForWalkingUpToRamp();
-
-      ThreadTools.sleep(1000);
-      boolean success = drcSimulationTestHelper.simulateAndBlockAndCatchExceptions(2.0);
-      
-      FootstepDataList footstepDataList = createFootstepsForWalkingUpToRampShortSteps(scriptedFootstepGenerator);
-      drcSimulationTestHelper.send(footstepDataList);
-      success = success && drcSimulationTestHelper.simulateAndBlockAndCatchExceptions(15.0);
-
-      drcSimulationTestHelper.createVideo(getSimpleRobotName(), 1);
-      drcSimulationTestHelper.checkNothingChanged();
-
-      assertTrue(success);
-
-      Point3d center = new Point3d(3.281440097950577, 0.08837997229569997, 0.7855496116044516);
-      Vector3d plusMinusVector = new Vector3d(0.2, 0.2, 0.5);
-      BoundingBox3d boundingBox = BoundingBox3d.createUsingCenterAndPlusMinusVector(center, plusMinusVector);
-      drcSimulationTestHelper.assertRobotsRootJointIsInBoundingBox(boundingBox);
-      
-      BambooTools.reportTestFinishedMessage();
-   }
-
-	@DeployableTestMethod(estimatedDuration = 45.9)
-	@Test(timeout = 230000)
-   public void testWalkingUpToRampWithLongStepsAndOccasionallyStraightKnees() throws SimulationExceededMaximumTimeException
-   {
-      BambooTools.reportTestStartedMessage();
-
-      DRCObstacleCourseStartingLocation selectedLocation = DRCObstacleCourseStartingLocation.DEFAULT;
-
-      drcSimulationTestHelper = new DRCSimulationTestHelper("DRCWalkingOccasionallyStraightKneesTest", "", selectedLocation, simulationTestingParameters, getRobotModel());
-
-      ScriptedFootstepGenerator scriptedFootstepGenerator = drcSimulationTestHelper.createScriptedFootstepGenerator();
-
-      setupCameraForWalkingUpToRamp();
-
-      ThreadTools.sleep(1000);
-      boolean success = drcSimulationTestHelper.simulateAndBlockAndCatchExceptions(2.0);
-
-      FootstepDataList footstepDataList = createFootstepsForWalkingOnFlatLongSteps(scriptedFootstepGenerator);
-
-      // FootstepDataList footstepDataList = createFootstepsForTwoLongFlatSteps(scriptedFootstepGenerator);
-      drcSimulationTestHelper.send(footstepDataList);
-      drcSimulationTestHelper.send(new ComHeightPacket(0.08, 1.0));
-
-
-      success = success && drcSimulationTestHelper.simulateAndBlockAndCatchExceptions(15.0);
-
-      drcSimulationTestHelper.createVideo(getSimpleRobotName(), 1);
-      drcSimulationTestHelper.checkNothingChanged();
-
-      assertTrue(success);
-      
-      Point3d center = new Point3d(3.1200570722246437, 0.017275273114368033, 0.8697236867426688);
-      Vector3d plusMinusVector = new Vector3d(0.2, 0.2, 0.5);
-      BoundingBox3d boundingBox = BoundingBox3d.createUsingCenterAndPlusMinusVector(center, plusMinusVector);
-      drcSimulationTestHelper.assertRobotsRootJointIsInBoundingBox(boundingBox);
-
-      BambooTools.reportTestFinishedMessage();
-   }
-
-	@DeployableTestMethod(estimatedDuration = 39.4)
-	@Test(timeout = 200000)
-   public void testTurningInPlaceAndPassingPI() throws SimulationExceededMaximumTimeException
-   {
-      BambooTools.reportTestStartedMessage();
-
-      FlatGroundEnvironment flatGround = new FlatGroundEnvironment();
-      DRCObstacleCourseStartingLocation selectedLocation = DRCObstacleCourseStartingLocation.DEFAULT_BUT_ALMOST_PI;
-
-      drcSimulationTestHelper = new DRCSimulationTestHelper(flatGround, "DRCTurningInPlaceAndPassingPITest", "", selectedLocation, simulationTestingParameters, getRobotModel());
-
-      SimulationConstructionSet simulationConstructionSet = drcSimulationTestHelper.getSimulationConstructionSet();
-      ScriptedFootstepGenerator scriptedFootstepGenerator = drcSimulationTestHelper.createScriptedFootstepGenerator();
-
-      setupCameraForTurningInPlaceAndPassingPI();
-
-      ThreadTools.sleep(1000);
-      boolean success = drcSimulationTestHelper.simulateAndBlockAndCatchExceptions(2.0);
-
-      FootstepDataList footstepDataList = createFootstepsForTurningInPlaceAndPassingPI(scriptedFootstepGenerator);
-      drcSimulationTestHelper.send(footstepDataList);
-
-      final DoubleYoVariable pelvisOrientationError = getPelvisOrientationErrorVariableName(simulationConstructionSet);
-      
-      SimulationDoneCriterion checkPelvisOrientationError = new SimulationDoneCriterion()
-      {
-         @Override
-         public boolean isSimulationDone()
-         {
-            return (Math.abs(pelvisOrientationError.getDoubleValue()) > 0.3);
-         }
-      };
-
-      simulationConstructionSet.setSimulateDoneCriterion(checkPelvisOrientationError);
-
-      success = success && drcSimulationTestHelper.simulateAndBlockAndCatchExceptions(12.0);
-
-      drcSimulationTestHelper.createVideo(getSimpleRobotName(), 1);
-      drcSimulationTestHelper.checkNothingChanged();
-
-      assertTrue(success);
-      
-      Point3d center = new Point3d(-0.09807959403314585, 0.002501752329158081, 0.7867972043876718);
-      Vector3d plusMinusVector = new Vector3d(0.2, 0.2, 0.5);
-      BoundingBox3d boundingBox = BoundingBox3d.createUsingCenterAndPlusMinusVector(center, plusMinusVector);
-      drcSimulationTestHelper.assertRobotsRootJointIsInBoundingBox(boundingBox);
-
-      BambooTools.reportTestFinishedMessage();
-   }
-
-   private void setupCameraForWalkingUpToRamp()
-   {
-      Point3d cameraFix = new Point3d(1.8375, -0.16, 0.89);
-      Point3d cameraPosition = new Point3d(1.10, 8.30, 1.37);
-
-      drcSimulationTestHelper.setupCameraForUnitTest(cameraFix, cameraPosition);
-   }
-
-   private void setupCameraForSideStepSlipping()
-   {
-      Point3d cameraFix = new Point3d(2.0, 0.4, 0.75);
-      Point3d cameraPosition = new Point3d(6.5, 0.4, 0.75);
-
-      drcSimulationTestHelper.setupCameraForUnitTest(cameraFix, cameraPosition);
-   }
-
-   private void setupCameraForTurningInPlaceAndPassingPI()
-   {
-      Point3d cameraFix = new Point3d(0.036, 0.0, 0.89);
-      Point3d cameraPosition = new Point3d(-7, -0.3575, 1.276);
-
-      drcSimulationTestHelper.setupCameraForUnitTest(cameraFix, cameraPosition);
-   }
-   
-   private FootstepDataList createFootstepsForRotatedStepInTheAir(ScriptedFootstepGenerator scriptedFootstepGenerator)
-   {
-      double[][][] footstepLocationsAndOrientations = new double[][][]
-            {
-            {
-               {0.4, 0.10, 0.28},
-               {0.6, 0.0, 0.0, 0.8}
-            },
-            {
-               {0.48, -0.10329823409587219, 0.08400000000000005},
-               {-1.705361817083927E-23, 6.776242118837171E-21, 0.0025166698394258787, 0.9999968331814453}
-            }
-            };
-
-      RobotSide[] robotSides = drcSimulationTestHelper.createRobotSidesStartingFrom(RobotSide.LEFT, footstepLocationsAndOrientations.length);
-
-      return scriptedFootstepGenerator.generateFootstepsFromLocationsAndOrientations(robotSides, footstepLocationsAndOrientations);
-   }
-
-   private Handstep createHandstepForTesting(ScriptedHandstepGenerator scriptedHandstepGenerator)
-   {
-      RobotSide robotSide = RobotSide.LEFT;
-      Tuple3d position = new Point3d(0.6, 0.3, 1.0);
-      Vector3d surfaceNormal = new Vector3d(-1.0, 0.0, 0.0);
-      double rotationAngleAboutNormal = 0.0;
-      double swingTrajectoryTime = 1.0;
-      return scriptedHandstepGenerator.createHandstep(robotSide, position, surfaceNormal, rotationAngleAboutNormal, swingTrajectoryTime);
-   }
-   
-   private FootstepDataList createFootstepsForWalkingUpToRampShortSteps(ScriptedFootstepGenerator scriptedFootstepGenerator)
-   {
-      double[][][] footstepLocationsAndOrientations = new double[][][]
-      {
-         {
-            {0.2148448504580547, -0.09930268518393547, 0.08399999999999999},
-            {3.405174677589428E-21, -6.767715309751755E-21, 0.0025166698394258787, 0.9999968331814453}
-         },
-         {
-            {0.4481532647842352, 0.10329823409587219, 0.08400000000000005},
-            {-1.705361817083927E-23, 6.776242118837171E-21, 0.0025166698394258787, 0.9999968331814453}
-         },
-         {
-            {0.6834821762408051, -0.09551979778612019, 0.08399999999999999},
-            {3.405174677589428E-21, -6.767715309751755E-21, 0.0025166698394258787, 0.9999968331814453}
-         },
-         {
-            {0.9167977582017036, 0.10565710343022289, 0.08400000000000005},
-            {-1.705361817083927E-23, 6.776242118837171E-21, 0.0025166698394258787, 0.9999968331814453}
-         },
-         {
-            {1.1521266696582735, -0.09316092845176947, 0.08399999999999999},
-            {3.405174677589428E-21, -6.767715309751755E-21, 0.0025166698394258787, 0.9999968331814453}
-         },
-         {
-            {1.385442251619172, 0.1080159727645736, 0.08400000000000005},
-            {-1.705361817083927E-23, 6.776242118837171E-21, 0.0025166698394258787, 0.9999968331814453}
-         },
-         {
-            {1.620771163075742, -0.09080205911741877, 0.08399999999999999},
-            {3.405174677589428E-21, -6.767715309751755E-21, 0.0025166698394258787, 0.9999968331814453}
-         },
-         {
-            {1.8540867450366407, 0.11037484209892431, 0.08400000000000005},
-            {-1.705361817083927E-23, 6.776242118837171E-21, 0.0025166698394258787, 0.9999968331814453}
-         },
-         {
-            {2.0894156564932107, -0.08844318978306806, 0.08399999999999999},
-            {3.405174677589428E-21, -6.767715309751755E-21, 0.0025166698394258787, 0.9999968331814453}
-         },
-         {
-            {2.322731238454109, 0.11273371143327501, 0.08400000000000005},
-            {-1.705361817083927E-23, 6.776242118837171E-21, 0.0025166698394258787, 0.9999968331814453}
-         },
-         {
-            {2.558060149910679, -0.08608432044871735, 0.08398952447640476},
-            {-5.047008501650524E-21, 4.53358964226292E-22, 0.0025166698394258787, 0.9999968331814453}
-         },
-         {
-            {2.7913757318715775, 0.11509258076762573, 0.08400000000000005},
-            {-1.705361817083927E-23, 6.776242118837171E-21, 0.0025166698394258787, 0.9999968331814453}
-         },
-         {
-            {3.0267046433281477, -0.08372545111436663, 0.08398952447640476},
-            {-6.38257081820882E-21, -2.5377866560433405E-20, 0.0025166698394258787, 0.9999968331814453}
-         },
-         {
-            {3.260020225289046, 0.11745145010197644, 0.08400000000000005},
-            {-1.705361817083927E-23, 6.776242118837171E-21, 0.0025166698394258787, 0.9999968331814453}
-         },
-         {
-            {3.2610268900368817, -0.08254601644719128, 0.08398952447640476},
-            {3.49577202412201E-21, 2.923107094657073E-20, 0.0025166698394258787, 0.9999968331814453}
-         }
-      };
-
-      RobotSide[] robotSides = drcSimulationTestHelper.createRobotSidesStartingFrom(RobotSide.RIGHT, footstepLocationsAndOrientations.length);
-
-      return scriptedFootstepGenerator.generateFootstepsFromLocationsAndOrientations(robotSides, footstepLocationsAndOrientations);
-   }
-
-   private FootstepDataList createFootstepsForWalkingOnFlatLongSteps(ScriptedFootstepGenerator scriptedFootstepGenerator)
-   {
-      double[][][] footstepLocationsAndOrientations = new double[][][]
-      {
-         {
-            {0.5909646234016005, 0.10243127081250579, 0.08400000000000002},
-            {3.5805394102331502E-22, -1.0841962601668662E-19, 0.003302464707320093, 0.99999454684856}
-         },
-         {
-            {1.212701966120992, -0.09394691394679651, 0.084}, {1.0806157207566333E-19, 1.0877767995770995E-19, 0.0033024647073200924, 0.99999454684856}
-         },
-         {
-            {1.8317941784239657, 0.11014657591704705, 0.08619322927296164},
-            {8.190550851520344E-19, 1.5693991726842814E-18, 0.003302464707320093, 0.99999454684856}
-         },
-         {
-            {2.4535283480857237, -0.08575120920059497, 0.08069788195751608},
-            {-2.202407644730947E-19, -8.117149793610565E-19, 0.0033024647073200924, 0.99999454684856}
-         },
-         {
-            {3.073148474156348, 0.11833676240086898, 0.08590468550531082},
-            {4.322378465953267E-5, 0.003142233766871708, 0.0033022799833692306, 0.9999896096688056}
-         },
-         {
-            {3.0729346702590505, -0.0816428320664241, 0.0812390388356}, {-8.243740658642556E-5, -0.005993134849034999, 0.003301792738040525, 0.999976586577641}
-         }
-      };
-
-      RobotSide[] robotSides = drcSimulationTestHelper.createRobotSidesStartingFrom(RobotSide.LEFT, footstepLocationsAndOrientations.length);
-
-      return scriptedFootstepGenerator.generateFootstepsFromLocationsAndOrientations(robotSides, footstepLocationsAndOrientations);
-   }
-
-
-   private FootstepDataList createFootstepsForTurningInPlaceAndPassingPI(ScriptedFootstepGenerator scriptedFootstepGenerator)
-   {
-      double[][][] footstepLocationsAndOrientations = new double[][][]
-      {
-         {
-            {0.053884346896697966, 0.19273164589134978, 0.08574185103923426},
-            {-6.938862977443471E-11, -8.7126898825953E-11, 0.9990480941331229, 0.04362230632342559}
-         },
-         {
-            {0.05388201845443364, -0.20574623329424319, 0.08574185073944539},
-            {1.6604742582112774E-10, 1.4170466407843545E-10, 0.9990483490180827, -0.04361646849807009}
-         },
-         {
-            {0.0017235494647287533, 0.19045456181341558, 0.08574185040535603},
-            {-5.0383363690493444E-11, -1.0843741493223105E-10, 0.9961949527487116, -0.0871528319562377}
-         },
-         {
-            {0.10485496441611886, -0.19444611557725083, 0.08574185102571344},
-            {1.5201027889830733E-10, 1.4860298371617872E-10, 0.9848082603764649, -0.1736453002366632}
-         },
-         {
-            {-0.04807055917333275, 0.17475485972777594, 0.08574185070322422},
-            {-3.05160242173266E-11, -1.2789253687750615E-10, 0.976296639469044, -0.21643676157587363}
-         },
-         {
-            {0.15116636401480588, -0.17033827066486662, 0.08574185038049925},
-            {1.3537219389951473E-10, 1.5295866511692108E-10, 0.9537178292633579, -0.3007030131960579}
-         },
-         {
-            {-0.09210459251806524, 0.14670244796138915, 0.08574185100111767},
-            {-1.0126547178247246E-11, -1.4515938198837407E-10, 0.9396936200915386, -0.3420173977435346}
-         },
-         {
-            {0.18966017152321202, -0.13506560904726644, 0.0857418506668508},
-            {1.1641785319333712E-10, 1.5469718133894557E-10, 0.9063090217942931, -0.42261561378428936}
-         },
-         {
-            {-0.12737770450507258, 0.10820905279560836, 0.08574185036731347},
-            {-1.0436197890210116E-11, 1.599425098341044E-10, -0.8870121823838428, 0.46174602142590504}
-         },
-         {
-            {0.21771309767509972, -0.09103190305599193, 0.08574185095383173},
-            {-9.547157074708167E-11, -1.5378878590499154E-10, -0.8433930157263759, 0.5372971440683164}
-         },
-         {
-            {-0.15148609051286105, 0.061897935068802395, 0.085741850664082},
-            {-3.082037679075772E-11, 1.7198897704022203E-10, -0.8191537200820054, 0.573574043063153}
-         },
-         {
-            {0.23341338156809216, -0.0412379781596809, 0.08574185031046283},
-            {-7.289174317616828E-11, -1.5024902169235376E-10, -0.7660463210652019, 0.6427853716307409}
-         },
-         {
-            {-0.16278680351003783, 0.010925120900156002, 0.08574185095977704},
-            {-5.067721042808702E-11, 1.8109266512133938E-10, -0.7372793107685568, 0.6755880534117237}
-         },
-         {
-            {0.23569107567555475, 0.010922792383292988, 0.08574185059966628},
-            {-4.906471775149843E-11, -1.441384550795834E-10, -0.6755923617465286, 0.7372753629070672}
-         },
-         {
-            {-0.1605097194824509, -0.0412356760683499, 0.08574185032282551},
-            {-6.966694301257708E-11, 1.87097807520974E-10, -0.6427898477118872, 0.766042565187163}
-         },
-         {
-            {0.20979454839765582, 0.013396779318557463, 0.08574185088931394},
-            {-2.91671807071375E-11, -1.3694134194254838E-10, -0.5937694707170026, 0.804635206565342}
-         },
-         {
-            {-0.0496373406094997, -0.06666317759167362, 0.08574185062507425},
-            {-7.826318574113734E-11, 1.8865011916447275E-10, -0.5937694705296589, 0.8046352067035897}
-         }
-      };
-
-      RobotSide[] robotSides = drcSimulationTestHelper.createRobotSidesStartingFrom(RobotSide.RIGHT, footstepLocationsAndOrientations.length);
-
-      return scriptedFootstepGenerator.generateFootstepsFromLocationsAndOrientations(robotSides, footstepLocationsAndOrientations);
-   }
-   
-   protected abstract Vector3d getFootSlipVector();
-
-   protected abstract double getFootSlipTimeDeltaAfterTouchdown();
-   
-   protected abstract DoubleYoVariable getPelvisOrientationErrorVariableName(SimulationConstructionSet scs);
-}
->>>>>>> c74a8270
+}