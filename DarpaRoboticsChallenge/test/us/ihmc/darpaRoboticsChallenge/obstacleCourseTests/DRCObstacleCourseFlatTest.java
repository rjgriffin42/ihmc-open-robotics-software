package us.ihmc.darpaRoboticsChallenge.obstacleCourseTests;

import static org.junit.Assert.assertTrue;

import java.io.IOException;
import java.io.InputStream;
import java.util.List;
import java.util.concurrent.ConcurrentLinkedQueue;

import javax.vecmath.Point3d;
import javax.vecmath.Quat4d;
import javax.vecmath.Tuple3d;
import javax.vecmath.Vector3d;

import org.junit.After;
import org.junit.Before;
import org.junit.Test;

import us.ihmc.SdfLoader.SDFFullHumanoidRobotModel;
import us.ihmc.SdfLoader.SDFHumanoidRobot;
import us.ihmc.commonWalkingControlModules.controllerAPI.input.command.ChestTrajectoryControllerCommand;
import us.ihmc.commonWalkingControlModules.controllerAPI.input.command.ControllerCommand;
import us.ihmc.commonWalkingControlModules.controllerAPI.input.command.FootTrajectoryControllerCommand;
import us.ihmc.commonWalkingControlModules.controllerAPI.input.command.FootstepDataControllerCommand;
import us.ihmc.commonWalkingControlModules.controllerAPI.input.command.FootstepDataListControllerCommand;
import us.ihmc.commonWalkingControlModules.desiredFootStep.Handstep;
import us.ihmc.darpaRoboticsChallenge.DRCObstacleCourseStartingLocation;
import us.ihmc.darpaRoboticsChallenge.MultiRobotTestInterface;
import us.ihmc.darpaRoboticsChallenge.drcRobot.FlatGroundEnvironment;
import us.ihmc.darpaRoboticsChallenge.testTools.DRCSimulationTestHelper;
import us.ihmc.darpaRoboticsChallenge.testTools.ScriptedFootstepGenerator;
import us.ihmc.darpaRoboticsChallenge.testTools.ScriptedHandstepGenerator;
import us.ihmc.darpaRoboticsChallenge.util.OscillateFeetPerturber;
import us.ihmc.humanoidRobotics.communication.packets.walking.ChestOrientationPacket;
import us.ihmc.humanoidRobotics.communication.packets.walking.ChestTrajectoryMessage;
import us.ihmc.humanoidRobotics.communication.packets.walking.ComHeightPacket;
import us.ihmc.humanoidRobotics.communication.packets.walking.FootstepDataListMessage;
import us.ihmc.humanoidRobotics.communication.packets.walking.FootstepDataMessage;
import us.ihmc.humanoidRobotics.communication.packets.walking.FootstepDataMessage.FootstepOrigin;
import us.ihmc.humanoidRobotics.footstep.FootSpoof;
import us.ihmc.humanoidRobotics.footstep.Footstep;
import us.ihmc.humanoidRobotics.footstep.footstepGenerator.PathTypeStepParameters;
import us.ihmc.humanoidRobotics.footstep.footstepGenerator.TurnInPlaceFootstepGenerator;
import us.ihmc.robotics.controllers.AxisAngleOrientationController;
import us.ihmc.robotics.dataStructures.listener.VariableChangedListener;
import us.ihmc.robotics.dataStructures.variable.DoubleYoVariable;
import us.ihmc.robotics.dataStructures.variable.YoVariable;
import us.ihmc.robotics.geometry.BoundingBox3d;
import us.ihmc.robotics.geometry.FrameOrientation;
import us.ihmc.robotics.geometry.FrameOrientation2d;
import us.ihmc.robotics.geometry.FramePoint;
import us.ihmc.robotics.math.frames.YoFramePoint;
import us.ihmc.robotics.math.frames.YoFrameQuaternion;
import us.ihmc.robotics.math.frames.YoFrameVector;
import us.ihmc.robotics.math.trajectories.waypoints.FrameSE3TrajectoryPointList;
import us.ihmc.robotics.math.trajectories.waypoints.FrameSO3TrajectoryPointList;
import us.ihmc.robotics.referenceFrames.PoseReferenceFrame;
import us.ihmc.robotics.referenceFrames.ReferenceFrame;
import us.ihmc.robotics.referenceFrames.ZUpFrame;
import us.ihmc.robotics.robotSide.RobotSide;
import us.ihmc.robotics.robotSide.SideDependentList;
import us.ihmc.robotics.screwTheory.RigidBody;
import us.ihmc.simulationconstructionset.SimulationConstructionSet;
import us.ihmc.simulationconstructionset.SimulationDoneCriterion;
import us.ihmc.simulationconstructionset.bambooTools.BambooTools;
import us.ihmc.simulationconstructionset.bambooTools.SimulationTestingParameters;
import us.ihmc.simulationconstructionset.util.simulationRunner.BlockingSimulationRunner.SimulationExceededMaximumTimeException;
import us.ihmc.tools.MemoryTools;
import us.ihmc.tools.testing.TestPlanAnnotations.DeployableTestMethod;
import us.ihmc.tools.testing.TestPlanTarget;
import us.ihmc.tools.thread.ThreadTools;

public abstract class DRCObstacleCourseFlatTest implements MultiRobotTestInterface
{
   private static final SimulationTestingParameters simulationTestingParameters = SimulationTestingParameters.createFromEnvironmentVariables();
   
   private DRCSimulationTestHelper drcSimulationTestHelper;

   @Before
   public void showMemoryUsageBeforeTest()
   {
      MemoryTools.printCurrentMemoryUsageAndReturnUsedMemoryInMB(getClass().getSimpleName() + " before test.");
   }

   @After
   public void destroySimulationAndRecycleMemory()
   {
      if (simulationTestingParameters.getKeepSCSUp())
      {
         ThreadTools.sleepForever();
      }

      // Do this here in case a test fails. That way the memory will be recycled.
      if (drcSimulationTestHelper != null)
      {
         drcSimulationTestHelper.destroySimulation();
         drcSimulationTestHelper = null;
      }
     
      MemoryTools.printCurrentMemoryUsageAndReturnUsedMemoryInMB(getClass().getSimpleName() + " after test.");
   }

   // Invoked manually to test memory & thread leaks
	@DeployableTestMethod(estimatedDuration = 50.0, targets = TestPlanTarget.Manual)
	@Test(timeout=300000)
   public void testForMemoryLeaks() throws Exception
   {
      for (int i = 0; i < 10; i++)
      {
         showMemoryUsageBeforeTest();
         testStandingForACoupleSeconds();
         destroySimulationAndRecycleMemory();
      }
   }

	@DeployableTestMethod(estimatedDuration = 16.8)
	@Test(timeout = 84000)
   public void testStandingForACoupleSeconds() throws SimulationExceededMaximumTimeException
   {
      BambooTools.reportTestStartedMessage();

      DRCObstacleCourseStartingLocation selectedLocation = DRCObstacleCourseStartingLocation.DEFAULT;

      drcSimulationTestHelper = new DRCSimulationTestHelper("DRCStandingTest", "", selectedLocation, simulationTestingParameters, getRobotModel());

      setupCameraForWalkingUpToRamp();

      ThreadTools.sleep(1000);
      boolean success = drcSimulationTestHelper.simulateAndBlockAndCatchExceptions(2.0);

      ThreadTools.sleep(2000);


      // drcSimulationTestHelper.createVideo(getSimpleRobotName(), simulationConstructionSet, 1);
      drcSimulationTestHelper.checkNothingChanged();

      assertTrue(success);

      Point3d center = new Point3d(-8.956281888358388E-4, -3.722237566790175E-7, 0.8882009563211146);
      Vector3d plusMinusVector = new Vector3d(0.2, 0.2, 0.5);
      BoundingBox3d boundingBox = BoundingBox3d.createUsingCenterAndPlusMinusVector(center, plusMinusVector);
      drcSimulationTestHelper.assertRobotsRootJointIsInBoundingBox(boundingBox);
      
      BambooTools.reportTestFinishedMessage();
   }

   @SuppressWarnings("deprecation")
	@DeployableTestMethod(estimatedDuration = 40.0)
	@Test(timeout = 200000)
   public void testChestControlWithPackets() throws SimulationExceededMaximumTimeException
   {
      BambooTools.reportTestStartedMessage();

      DRCObstacleCourseStartingLocation selectedLocation = DRCObstacleCourseStartingLocation.DEFAULT;

      drcSimulationTestHelper = new DRCSimulationTestHelper("DRCStandingTest", "", selectedLocation, simulationTestingParameters, getRobotModel());

      setupCameraForWalkingUpToRamp();

      ThreadTools.sleep(1000);
      boolean success = drcSimulationTestHelper.simulateAndBlockAndCatchExceptions(0.5);
      assertTrue(success);
      
      SimulationConstructionSet scs = drcSimulationTestHelper.getSimulationConstructionSet();

      ReferenceFrame worldFrame = ReferenceFrame.getWorldFrame();
      final PoseReferenceFrame pelvisFrame = new PoseReferenceFrame("pelvisFrame", worldFrame);
      final ZUpFrame pelvisZUpFrame = new ZUpFrame(worldFrame, pelvisFrame, "pelvisZUpFrame");
      
      DoubleYoVariable q_x = (DoubleYoVariable) scs.getVariable("q_x");
      DoubleYoVariable q_y = (DoubleYoVariable) scs.getVariable("q_y");
      DoubleYoVariable q_z = (DoubleYoVariable) scs.getVariable("q_z");
      DoubleYoVariable q_qx = (DoubleYoVariable) scs.getVariable("q_qx");
      DoubleYoVariable q_qy = (DoubleYoVariable) scs.getVariable("q_qy");
      DoubleYoVariable q_qz = (DoubleYoVariable) scs.getVariable("q_qz");
      DoubleYoVariable q_qs = (DoubleYoVariable) scs.getVariable("q_qs");
      
      final YoFramePoint pelvisPosition = new YoFramePoint(q_x, q_y, q_z, worldFrame);
      final YoFrameQuaternion pelvisOrientation = new YoFrameQuaternion(q_qx, q_qy, q_qz, q_qs, worldFrame);
      
      VariableChangedListener pelvisFrameUpdater = new VariableChangedListener()
      {
         private final FramePoint localFramePoint = new FramePoint();
         private final FrameOrientation localFrameOrientation = new FrameOrientation();

         @Override
         public void variableChanged(YoVariable<?> v)
         {
            pelvisPosition.getFrameTupleIncludingFrame(localFramePoint);
            pelvisOrientation.getFrameOrientationIncludingFrame(localFrameOrientation);
            
            pelvisFrame.setPoseAndUpdate(localFramePoint, localFrameOrientation);
            pelvisZUpFrame.update();
         }
      };
      
      pelvisPosition.attachVariableChangedListener(pelvisFrameUpdater);
      pelvisOrientation.attachVariableChangedListener(pelvisFrameUpdater);

      String chestPrefix = "chest";
      String subTrajectoryName = chestPrefix + "SubTrajectory";
      String currentOrientationVarNamePrefix = subTrajectoryName + "CurrentOrientation";

<<<<<<< HEAD
      DoubleYoVariable controllerDesiredInWorldQx = null; // (DoubleYoVariable) scs.getVariable(ChestOrientationControlModule.class.getSimpleName(), "desiredChestInWorld" + "Qx");
      DoubleYoVariable controllerDesiredInWorldQy = null; // (DoubleYoVariable) scs.getVariable(ChestOrientationControlModule.class.getSimpleName(), "desiredChestInWorld" + "Qy");
      DoubleYoVariable controllerDesiredInWorldQz = null; // (DoubleYoVariable) scs.getVariable(ChestOrientationControlModule.class.getSimpleName(), "desiredChestInWorld" + "Qz");
      DoubleYoVariable controllerDesiredInWorldQs = null; // (DoubleYoVariable) scs.getVariable(ChestOrientationControlModule.class.getSimpleName(), "desiredChestInWorld" + "Qs");
=======
      DoubleYoVariable controllerDesiredInWorldQx = (DoubleYoVariable) scs.getVariable(subTrajectoryName, currentOrientationVarNamePrefix + "Qx");
      DoubleYoVariable controllerDesiredInWorldQy = (DoubleYoVariable) scs.getVariable(subTrajectoryName, currentOrientationVarNamePrefix + "Qy");
      DoubleYoVariable controllerDesiredInWorldQz = (DoubleYoVariable) scs.getVariable(subTrajectoryName, currentOrientationVarNamePrefix + "Qz");
      DoubleYoVariable controllerDesiredInWorldQs = (DoubleYoVariable) scs.getVariable(subTrajectoryName, currentOrientationVarNamePrefix + "Qs");
>>>>>>> 5f131e84
      YoFrameQuaternion controllerDesiredOrientationInWorld = new YoFrameQuaternion(controllerDesiredInWorldQx, controllerDesiredInWorldQy, controllerDesiredInWorldQz, controllerDesiredInWorldQs, worldFrame);
      FrameOrientation controllerChestDesiredFrameOrientation = new FrameOrientation();
      
      RigidBody chest = drcSimulationTestHelper.getControllerFullRobotModel().getChest();
      
      chestPrefix = chest.getName();
      String nameSpace = chestPrefix + AxisAngleOrientationController.class.getSimpleName();
      String varName = chestPrefix + "RotationErrorInBody";

      DoubleYoVariable chestAxisAngleErrorX = (DoubleYoVariable) scs.getVariable(nameSpace, varName + "X");
      DoubleYoVariable chestAxisAngleErrorY = (DoubleYoVariable) scs.getVariable(nameSpace, varName + "Y");
      DoubleYoVariable chestAxisAngleErrorZ = (DoubleYoVariable) scs.getVariable(nameSpace, varName + "Z");
      YoFrameVector chestAxisAngleError = new YoFrameVector(chestAxisAngleErrorX, chestAxisAngleErrorY, chestAxisAngleErrorZ, worldFrame);
      
      FrameOrientation desiredChestFrameOrientation = new FrameOrientation();
      Quat4d desiredChestQuat = new Quat4d();
      desiredChestFrameOrientation.setIncludingFrame(pelvisFrame, Math.toRadians(35.0), Math.toRadians(20.0), Math.toRadians(10.0));
      desiredChestFrameOrientation.changeFrame(worldFrame);
      desiredChestFrameOrientation.getQuaternion(desiredChestQuat);
      
      double trajectoryTime = 0.5;
      
      ChestTrajectoryMessage chestTrajectoryMessage = new ChestTrajectoryMessage(trajectoryTime, desiredChestQuat);
//      ChestOrientationPacket packet = new ChestOrientationPacket(desiredChestQuat, false, trajectoryTime);
      drcSimulationTestHelper.send(chestTrajectoryMessage);
      
      success = drcSimulationTestHelper.simulateAndBlockAndCatchExceptions(1.0 + trajectoryTime);
      assertTrue(success);
      
      FootSpoof leftFootSpoof = new FootSpoof("leftFoot");
      FootSpoof rightFootSpoof = new FootSpoof("rightFoot");
      
      SideDependentList<RigidBody> feet = new SideDependentList<RigidBody>(leftFootSpoof.getRigidBody(), rightFootSpoof.getRigidBody());
      SideDependentList<ReferenceFrame> soleFrames = new SideDependentList<ReferenceFrame>(leftFootSpoof.getSoleFrame(), rightFootSpoof.getSoleFrame());
      
      FrameOrientation2d pathYaw = new FrameOrientation2d(worldFrame, Math.toRadians(-90.0));
      PathTypeStepParameters pathType = new PathTypeStepParameters()
      {
         @Override
         public double getTurningStepWidth()
         {
            return 0.3;
         }
         
         @Override
         public double getTurningOpenStepAngle()
         {
            return 0.4;
         }
         
         @Override
         public double getTurningCloseStepAngle()
         {
            return 0.4;
         }
         
         @Override
         public double getStepWidth()
         {
            return 0.3;
         }
         
         @Override
         public double getStepLength()
         {
            return 0.5;
         }
         
         @Override
         public double getAngle()
         {
            return 0.4;
         }
      };
      TurnInPlaceFootstepGenerator turnInPlaceFootstepGenerator = new TurnInPlaceFootstepGenerator(feet, soleFrames, pathYaw, pathType);
      List<Footstep> desiredFootstepList = turnInPlaceFootstepGenerator.generateDesiredFootstepList();
      double swingTime = 0.6;
      double transferTime = 0.25;
      FootstepDataListMessage footstepDataList = new FootstepDataListMessage(swingTime, transferTime);
<<<<<<< HEAD
      
=======

>>>>>>> 5f131e84
      for (Footstep desiredFootstep : desiredFootstepList)
      {
         RobotSide robotSide = desiredFootstep.getRobotSide();
         Point3d location = new Point3d();
         Quat4d orientation = new Quat4d();
         desiredFootstep.getPose(location, orientation);
         location.setZ(0.0);
         FootstepDataMessage footstepData = new FootstepDataMessage(robotSide, location, orientation);
         footstepDataList.add(footstepData);
      }

      controllerDesiredOrientationInWorld.getFrameOrientationIncludingFrame(controllerChestDesiredFrameOrientation);

      assertTrue(
            "Desired chest orientation in controller does not match the desired chest orientation in the packet:\n Desired orientation from packet: "
                  + desiredChestFrameOrientation.toStringAsYawPitchRoll() + "\n Desired orientation from controller: "
                  + controllerChestDesiredFrameOrientation.toStringAsYawPitchRoll(),
            desiredChestFrameOrientation.epsilonEquals(controllerChestDesiredFrameOrientation, 1E-4));

      controllerChestDesiredFrameOrientation.changeFrame(pelvisZUpFrame);

      drcSimulationTestHelper.send(footstepDataList);

      success = drcSimulationTestHelper.simulateAndBlockAndCatchExceptions(desiredFootstepList.size() * (swingTime + transferTime) + 5.0);
      assertTrue(success);

      assertTrue("The chest controller goes bad when turning", chestAxisAngleError.length() < 0.01);

      ThreadTools.sleep(2000);

      assertTrue(success);

      Point3d center = new Point3d(0.12, 0.21, 0.788);
      Vector3d plusMinusVector = new Vector3d(0.2, 0.2, 0.5);
      BoundingBox3d boundingBox = BoundingBox3d.createUsingCenterAndPlusMinusVector(center, plusMinusVector);
      drcSimulationTestHelper.assertRobotsRootJointIsInBoundingBox(boundingBox);
      
      BambooTools.reportTestFinishedMessage();
   }

	@DeployableTestMethod(estimatedDuration = 18.1)
	@Test(timeout = 91000)
   public void testStandingTooHighToCheckIfSingularityStuffIsWorkingProperly() throws SimulationExceededMaximumTimeException
   {
      BambooTools.reportTestStartedMessage();

      DRCObstacleCourseStartingLocation selectedLocation = DRCObstacleCourseStartingLocation.DEFAULT;

      drcSimulationTestHelper = new DRCSimulationTestHelper("DRCStandingTest", "", selectedLocation, simulationTestingParameters, getRobotModel());

      setupCameraForWalkingUpToRamp();

      ThreadTools.sleep(1000);
      boolean success = drcSimulationTestHelper.simulateAndBlockAndCatchExceptions(0.5);
      assertTrue(success);
      
      DoubleYoVariable offsetHeightAboveGround = (DoubleYoVariable) drcSimulationTestHelper.getSimulationConstructionSet().getVariable("LookAheadCoMHeightTrajectoryGenerator", "offsetHeightAboveGround");
      offsetHeightAboveGround.set(0.15);
      success = drcSimulationTestHelper.simulateAndBlockAndCatchExceptions(0.5);
      assertTrue(success);

      offsetHeightAboveGround.set(0.30);
      success = drcSimulationTestHelper.simulateAndBlockAndCatchExceptions(0.5);
      assertTrue(success);

      offsetHeightAboveGround.set(0.50);
      success = drcSimulationTestHelper.simulateAndBlockAndCatchExceptions(2.0);
      assertTrue(success);

      ThreadTools.sleep(2000);

      assertTrue(success);

      Point3d center = new Point3d(-8.956281888358388E-4, -3.722237566790175E-7, 0.8882009563211146);
      Vector3d plusMinusVector = new Vector3d(0.2, 0.2, 0.5);
      BoundingBox3d boundingBox = BoundingBox3d.createUsingCenterAndPlusMinusVector(center, plusMinusVector);
      drcSimulationTestHelper.assertRobotsRootJointIsInBoundingBox(boundingBox);
      
      BambooTools.reportTestFinishedMessage();
   }

	@DeployableTestMethod(estimatedDuration = 71.5)
	@Test(timeout = 360000)
   public void testSimpleFlatGroundScriptWithRandomFootSlip() throws SimulationExceededMaximumTimeException
   {
      BambooTools.reportTestStartedMessage();

<<<<<<< HEAD
      String scriptName = "scripts/ExerciseAndJUnitScripts/SimpleFlatGroundScript.xml";
      InputStream scriptInputStream = getClass().getClassLoader().getResourceAsStream(scriptName);

      
      
=======
>>>>>>> 5f131e84
      String name = "DRCSimpleFlatGroundScriptTest";
      
      FlatGroundEnvironment flatGround = new FlatGroundEnvironment();
      DRCObstacleCourseStartingLocation selectedLocation = DRCObstacleCourseStartingLocation.DEFAULT;
      
      drcSimulationTestHelper = new DRCSimulationTestHelper(flatGround, name, null, selectedLocation, simulationTestingParameters, getRobotModel());
      SDFHumanoidRobot robot = drcSimulationTestHelper.getRobot();
      setupCameraForWalkingUpToRamp();
      SlipRandomOnNextStepPerturber slipRandomOnEachStepPerturber = new SlipRandomOnNextStepPerturber(robot, 1002L);
      slipRandomOnEachStepPerturber.setTranslationRangeToSlipNextStep(new double[]{0.01, 0.01, 0.0}, new double[]{0.06, 0.06, 0.005});
      slipRandomOnEachStepPerturber.setRotationRangeToSlipNextStep(new double[]{0.03, 0.0, 0.0}, new double[]{0.3, 0.0, 0.0});
      slipRandomOnEachStepPerturber.setSlipAfterStepTimeDeltaRange(0.005, 0.25);
      slipRandomOnEachStepPerturber.setSlipPercentSlipPerTickRange(0.005, 0.5);
      slipRandomOnEachStepPerturber.setProbabilityOfSlip(0.0);

      robot.setController(slipRandomOnEachStepPerturber, 10);

      ThreadTools.sleep(1000);
      boolean success = drcSimulationTestHelper.simulateAndBlockAndCatchExceptions(1.0);
      slipRandomOnEachStepPerturber.setProbabilityOfSlip(0.5);
      
<<<<<<< HEAD
      
      drcSimulationTestHelper.loadScriptFile(scriptInputStream, ReferenceFrame.getWorldFrame());
      success = success && drcSimulationTestHelper.simulateAndBlockAndCatchExceptions(25.0);

=======
      String scriptName = "scripts/ExerciseAndJUnitScripts/SimpleFlatGroundScript.xml";
      loadScriptFileInLeftSoleFrame(scriptName);
      success = success && drcSimulationTestHelper.simulateAndBlockAndCatchExceptions(16.0);
>>>>>>> 5f131e84

      drcSimulationTestHelper.createVideo(getSimpleRobotName(), 1);
      drcSimulationTestHelper.checkNothingChanged();

      assertTrue(success);

      Point3d center = new Point3d(1.2315617729419353, 0.14530717103231391, 0.8358344340816537);
      Vector3d plusMinusVector = new Vector3d(0.2, 0.2, 0.5);
      BoundingBox3d boundingBox = BoundingBox3d.createUsingCenterAndPlusMinusVector(center, plusMinusVector);
      drcSimulationTestHelper.assertRobotsRootJointIsInBoundingBox(boundingBox);
      
      BambooTools.reportTestFinishedMessage();
   }
	
	  @DeployableTestMethod(estimatedDuration = 71.5)
	   @Test(timeout = 360000)
	   public void testSimpleScripts() throws SimulationExceededMaximumTimeException, IOException
	   {
	      BambooTools.reportTestStartedMessage();
	      String name = "DRCSimpleScriptsTest";
	      
	      FlatGroundEnvironment flatGround = new FlatGroundEnvironment();
	      DRCObstacleCourseStartingLocation selectedLocation = DRCObstacleCourseStartingLocation.DEFAULT;
	      
	      drcSimulationTestHelper = new DRCSimulationTestHelper(flatGround, name, null, selectedLocation, simulationTestingParameters, getRobotModel());
	      SDFHumanoidRobot robot = drcSimulationTestHelper.getRobot();
	      setupCameraForWalkingUpToRamp();

	      ThreadTools.sleep(1000);
	      boolean success = drcSimulationTestHelper.simulateAndBlockAndCatchExceptions(0.1); //1.0);	      
	      
	      
	      SDFFullHumanoidRobotModel controllerFullRobotModel = drcSimulationTestHelper.getControllerFullRobotModel();
         ReferenceFrame leftSoleFrame = controllerFullRobotModel.getSoleFrame(RobotSide.LEFT);
         ReferenceFrame rightSoleFrame = controllerFullRobotModel.getSoleFrame(RobotSide.RIGHT);
	      
	      
	      FramePoint leftSole = new FramePoint(leftSoleFrame);
	      leftSole.changeFrame(ReferenceFrame.getWorldFrame());
	      System.out.println("leftSole = " + leftSole);
	      
	      String scriptName = "scripts/ExerciseAndJUnitScripts/SimpleSingleStepScript.xml";
	      InputStream scriptInputStream = getClass().getClassLoader().getResourceAsStream(scriptName);
	      drcSimulationTestHelper.loadScriptFile(scriptInputStream, leftSoleFrame); 
	      success = success && drcSimulationTestHelper.simulateAndBlockAndCatchExceptions(3.0);

	      scriptName = "scripts/ExerciseAndJUnitScripts/SimpleSingleHandTrajectoryScript.xml";
	      scriptInputStream = getClass().getClassLoader().getResourceAsStream(scriptName);
	      drcSimulationTestHelper.loadScriptFile(scriptInputStream, leftSoleFrame); 
	      success = success && drcSimulationTestHelper.simulateAndBlockAndCatchExceptions(4.0);

	      scriptName = "scripts/ExerciseAndJUnitScripts/SimpleSingleFootTrajectoryScript.xml";
	      scriptInputStream = getClass().getClassLoader().getResourceAsStream(scriptName);
	      drcSimulationTestHelper.loadScriptFile(scriptInputStream, rightSoleFrame); 
	      success = success && drcSimulationTestHelper.simulateAndBlockAndCatchExceptions(4.0);

	      scriptName = "scripts/ExerciseAndJUnitScripts/SimpleSinglePelvisHeightScript.xml";
	      scriptInputStream = getClass().getClassLoader().getResourceAsStream(scriptName);
         drcSimulationTestHelper.loadScriptFile(scriptInputStream, leftSoleFrame); 
         success = success && drcSimulationTestHelper.simulateAndBlockAndCatchExceptions(4.0);

	      

	      drcSimulationTestHelper.createVideo(getSimpleRobotName(), 1);
	      drcSimulationTestHelper.checkNothingChanged();

	      assertTrue(success);

<<<<<<< HEAD
	      Point3d center = new Point3d(0.0, 0.0, 0.8358344340816537);
=======
	      Point3d center = new Point3d(0.24, 0.18, 0.8358344340816537);
>>>>>>> 5f131e84
	      Vector3d plusMinusVector = new Vector3d(0.2, 0.2, 0.5);
	      BoundingBox3d boundingBox = BoundingBox3d.createUsingCenterAndPlusMinusVector(center, plusMinusVector);
	      drcSimulationTestHelper.assertRobotsRootJointIsInBoundingBox(boundingBox);
	      
	      BambooTools.reportTestFinishedMessage();
	   }
	
	
	  @DeployableTestMethod(estimatedDuration = 71.5)
	   @Test(timeout = 360000)
	   public void testACoupleStepsUsingQueuedControllerCommands() throws SimulationExceededMaximumTimeException
	   {
	      BambooTools.reportTestStartedMessage();

	      String name = "DRCQueuedControllerCommandTest";
	      
	      FlatGroundEnvironment flatGround = new FlatGroundEnvironment();
	      DRCObstacleCourseStartingLocation selectedLocation = DRCObstacleCourseStartingLocation.DEFAULT;
	      
	      drcSimulationTestHelper = new DRCSimulationTestHelper(flatGround, name, null, selectedLocation, simulationTestingParameters, getRobotModel());
	      ConcurrentLinkedQueue<ControllerCommand<?, ?>> queuedControllerCommands = drcSimulationTestHelper.getQueuedControllerCommands();

	      SDFHumanoidRobot robot = drcSimulationTestHelper.getRobot();
	      setupCameraForWalkingUpToRamp();

	      ThreadTools.sleep(1000);
	      boolean success = drcSimulationTestHelper.simulateAndBlockAndCatchExceptions(1.0);
	      
//	      BooleanYoVariable walk = (BooleanYoVariable) robot.getVariable("walk");
//	      walk.set(true);
	      
	      FootstepDataListControllerCommand footstepList = new FootstepDataListControllerCommand();
         FootstepDataControllerCommand footstepCommand = new FootstepDataControllerCommand();
         
         Point3d position = new Point3d(0.0, 0.2, 0.0);
         Quat4d orientation = new Quat4d(0.0, 0.0, 0.0, 1.0);
         footstepCommand.setPose(position, orientation);
         footstepCommand.setOrigin(FootstepOrigin.AT_SOLE_FRAME);
         footstepCommand.setRobotSide(RobotSide.LEFT);
         footstepList.addFootstep(footstepCommand);

         position = new Point3d(0.3, -0.2, 0.0);
         orientation = new Quat4d(0.0, 0.0, 0.0, 1.0);
         footstepCommand.setPose(position, orientation);
         footstepCommand.setOrigin(FootstepOrigin.AT_SOLE_FRAME);
         footstepCommand.setRobotSide(RobotSide.RIGHT);
         footstepList.addFootstep(footstepCommand);

         position = new Point3d(0.8, 0.2, 0.0);
         orientation = new Quat4d(0.0, 0.0, 0.0, 1.0);
         footstepCommand.setPose(position, orientation);
         footstepCommand.setOrigin(FootstepOrigin.AT_SOLE_FRAME);
         footstepCommand.setRobotSide(RobotSide.LEFT);
         footstepList.addFootstep(footstepCommand);

         position = new Point3d(0.8, -0.2, 0.0);
         orientation = new Quat4d(0.0, 0.0, 0.0, 1.0);
         footstepCommand.setPose(position, orientation);
         footstepCommand.setOrigin(FootstepOrigin.AT_SOLE_FRAME);
         footstepCommand.setRobotSide(RobotSide.RIGHT);
         footstepList.addFootstep(footstepCommand);
	      
	      queuedControllerCommands.add(footstepList);
	      
	      
	      
	      footstepList = new FootstepDataListControllerCommand();
         footstepCommand = new FootstepDataControllerCommand();
         
         position = new Point3d(1.0, 0.2, 0.0);
         orientation = new Quat4d(0.0, 0.0, 0.0, 1.0);
         footstepCommand.setPose(position, orientation);
         footstepCommand.setOrigin(FootstepOrigin.AT_SOLE_FRAME);
         footstepCommand.setRobotSide(RobotSide.LEFT);
         footstepList.addFootstep(footstepCommand);

         position = new Point3d(1.3, -0.2, 0.0);
         orientation = new Quat4d(0.0, 0.0, 0.0, 1.0);
         footstepCommand.setPose(position, orientation);
         footstepCommand.setOrigin(FootstepOrigin.AT_SOLE_FRAME);
         footstepCommand.setRobotSide(RobotSide.RIGHT);
         footstepList.addFootstep(footstepCommand);

         position = new Point3d(1.8, 0.2, 0.0);
         orientation = new Quat4d(0.0, 0.0, 0.0, 1.0);
         footstepCommand.setPose(position, orientation);
         footstepCommand.setOrigin(FootstepOrigin.AT_SOLE_FRAME);
         footstepCommand.setRobotSide(RobotSide.LEFT);
         footstepList.addFootstep(footstepCommand);

         position = new Point3d(1.8, -0.2, 0.0);
         orientation = new Quat4d(0.0, 0.0, 0.0, 1.0);
         footstepCommand.setPose(position, orientation);
         footstepCommand.setOrigin(FootstepOrigin.AT_SOLE_FRAME);
         footstepCommand.setRobotSide(RobotSide.RIGHT);
         footstepList.addFootstep(footstepCommand);

         
         queuedControllerCommands.add(footstepList);

	      
	      success = success && drcSimulationTestHelper.simulateAndBlockAndCatchExceptions(10.0);


	      drcSimulationTestHelper.createVideo(getSimpleRobotName(), 1);
	      drcSimulationTestHelper.checkNothingChanged();

	      assertTrue(success);

	      Point3d center = new Point3d(1.8, 0.0, 0.78);
	      Vector3d plusMinusVector = new Vector3d(0.2, 0.2, 0.5);
	      BoundingBox3d boundingBox = BoundingBox3d.createUsingCenterAndPlusMinusVector(center, plusMinusVector);
	      drcSimulationTestHelper.assertRobotsRootJointIsInBoundingBox(boundingBox);
	      
	      BambooTools.reportTestFinishedMessage();
	   }

	  
     @DeployableTestMethod(estimatedDuration = 71.5)
     @Test(timeout = 360000)
     public void testACoupleQueuedControllerCommands() throws SimulationExceededMaximumTimeException
     {
        BambooTools.reportTestStartedMessage();

        String name = "DRCQueuedControllerCommandTest";
        
        FlatGroundEnvironment flatGround = new FlatGroundEnvironment();
        DRCObstacleCourseStartingLocation selectedLocation = DRCObstacleCourseStartingLocation.DEFAULT;
        
        drcSimulationTestHelper = new DRCSimulationTestHelper(flatGround, name, null, selectedLocation, simulationTestingParameters, getRobotModel());
        ConcurrentLinkedQueue<ControllerCommand<?, ?>> queuedControllerCommands = drcSimulationTestHelper.getQueuedControllerCommands();

        SDFHumanoidRobot robot = drcSimulationTestHelper.getRobot();
        setupCameraForWalkingUpToRamp();

        ThreadTools.sleep(1000);
        boolean success = drcSimulationTestHelper.simulateAndBlockAndCatchExceptions(0.25);
        
//      BooleanYoVariable walk = (BooleanYoVariable) robot.getVariable("walk");
//      walk.set(true);
        
        FootstepDataListControllerCommand footstepList = new FootstepDataListControllerCommand();
        FootstepDataControllerCommand footstepCommand = new FootstepDataControllerCommand();
        
        Point3d position = new Point3d(0.3, 0.2, 0.0);
        Quat4d orientation = new Quat4d(0.0, 0.0, 0.0, 1.0);
        footstepCommand.setPose(position, orientation);
        footstepCommand.setOrigin(FootstepOrigin.AT_SOLE_FRAME);
        footstepCommand.setRobotSide(RobotSide.LEFT);
        footstepList.addFootstep(footstepCommand);

        position = new Point3d(0.3, -0.2, 0.0);
        orientation = new Quat4d(0.0, 0.0, 0.0, 1.0);
        footstepCommand.setPose(position, orientation);
        footstepCommand.setOrigin(FootstepOrigin.AT_SOLE_FRAME);
        footstepCommand.setRobotSide(RobotSide.RIGHT);
        footstepList.addFootstep(footstepCommand);
        
        queuedControllerCommands.add(footstepList);
        
        // Some chest motions. These will continue during the steps to come afterwards:
        ChestTrajectoryControllerCommand chestCommand = new ChestTrajectoryControllerCommand();
        FrameSO3TrajectoryPointList chestTrajectoryPointList = new FrameSO3TrajectoryPointList();
        chestTrajectoryPointList.addTrajectoryPoint(0.0, new Quat4d(0.0, 0.0, 0.0, 1.0), new Vector3d());
        chestTrajectoryPointList.addTrajectoryPoint(1.0, new Quat4d(0.2, 0.0, 0.0, 1.0), new Vector3d());
        chestTrajectoryPointList.addTrajectoryPoint(2.0, new Quat4d(-0.2, 0.0, 0.0, 1.0), new Vector3d());
        chestTrajectoryPointList.addTrajectoryPoint(3.0, new Quat4d(0.0, 0.0, 0.0, 1.0), new Vector3d());
        chestCommand.setIncludingFrame(chestTrajectoryPointList);
        queuedControllerCommands.add(chestCommand);

        // Some more steps:
        footstepList = new FootstepDataListControllerCommand();
        footstepCommand = new FootstepDataControllerCommand();
        
        position = new Point3d(0.65, 0.2, 0.0);
        orientation = new Quat4d(0.0, 0.0, 0.0, 1.0);
        footstepCommand.setPose(position, orientation);
        footstepCommand.setOrigin(FootstepOrigin.AT_SOLE_FRAME);
        footstepCommand.setRobotSide(RobotSide.LEFT);
        footstepList.addFootstep(footstepCommand);

        position = new Point3d(0.65, -0.2, 0.0);
        orientation = new Quat4d(0.0, 0.0, 0.0, 1.0);
        footstepCommand.setPose(position, orientation);
        footstepCommand.setOrigin(FootstepOrigin.AT_SOLE_FRAME);
        footstepCommand.setRobotSide(RobotSide.RIGHT);
        footstepList.addFootstep(footstepCommand);

        position = new Point3d(1.1, 0.2, 0.0);
        orientation = new Quat4d(0.0, 0.0, 0.0, 1.0);
        footstepCommand.setPose(position, orientation);
        footstepCommand.setOrigin(FootstepOrigin.AT_SOLE_FRAME);
        footstepCommand.setRobotSide(RobotSide.LEFT);
        footstepList.addFootstep(footstepCommand);

        position = new Point3d(1.1, -0.2, 0.0);
        orientation = new Quat4d(0.0, 0.0, 0.0, 1.0);
        footstepCommand.setPose(position, orientation);
        footstepCommand.setOrigin(FootstepOrigin.AT_SOLE_FRAME);
        footstepCommand.setRobotSide(RobotSide.RIGHT);
        footstepList.addFootstep(footstepCommand);

        queuedControllerCommands.add(footstepList);
<<<<<<< HEAD

        
        success = success && drcSimulationTestHelper.simulateAndBlockAndCatchExceptions(10.0);

=======
        success = success && drcSimulationTestHelper.simulateAndBlockAndCatchExceptions(9.0);
>>>>>>> 5f131e84
        
        FootTrajectoryControllerCommand footTrajectoryCommand = new FootTrajectoryControllerCommand();
        
        FrameSE3TrajectoryPointList footPointList = new FrameSE3TrajectoryPointList();
        footPointList.addTrajectoryPoint(0.2, new Point3d(1.1, -0.2, 0.25), new Quat4d(0.0, 0.0, 0.0, 1.0), new Vector3d(), new Vector3d());
<<<<<<< HEAD
        footPointList.addTrajectoryPoint(0.5, new Point3d(1.1, -0.2, 0.5), new Quat4d(0.0, 0.0, 0.0, 1.0), new Vector3d(), new Vector3d());
        footPointList.addTrajectoryPoint(1.0, new Point3d(1.1, -0.2, 0.25), new Quat4d(0.0, 0.0, 0.0, 1.0), new Vector3d(), new Vector3d());
        footPointList.addTrajectoryPoint(2.0, new Point3d(1.1, -0.2, 0.5), new Quat4d(0.0, 0.0, 0.0, 1.0), new Vector3d(), new Vector3d());
=======
        footPointList.addTrajectoryPoint(0.5, new Point3d(1.1, -0.2, 0.35), new Quat4d(0.0, 0.0, 0.0, 1.0), new Vector3d(), new Vector3d());
        footPointList.addTrajectoryPoint(1.0, new Point3d(1.1, -0.2, 0.25), new Quat4d(0.0, 0.0, 0.0, 1.0), new Vector3d(), new Vector3d());
        footPointList.addTrajectoryPoint(2.0, new Point3d(1.1, -0.2, 0.35), new Quat4d(0.0, 0.0, 0.0, 1.0), new Vector3d(), new Vector3d());
>>>>>>> 5f131e84
        
        footTrajectoryCommand.setIncludingFrame(footPointList);
        footTrajectoryCommand.setRobotSide(RobotSide.RIGHT);
        queuedControllerCommands.add(footTrajectoryCommand);
        
<<<<<<< HEAD
        success = success && drcSimulationTestHelper.simulateAndBlockAndCatchExceptions(2.0);
=======
        success = success && drcSimulationTestHelper.simulateAndBlockAndCatchExceptions(4.0);
>>>>>>> 5f131e84


        drcSimulationTestHelper.createVideo(getSimpleRobotName(), 1);
        drcSimulationTestHelper.checkNothingChanged();

        assertTrue(success);

<<<<<<< HEAD
        Point3d center = new Point3d(1.1, 0.0, 0.78);
=======
        Point3d center = new Point3d(1.1, 0.22, 0.78);
>>>>>>> 5f131e84
        Vector3d plusMinusVector = new Vector3d(0.2, 0.2, 0.5);
        BoundingBox3d boundingBox = BoundingBox3d.createUsingCenterAndPlusMinusVector(center, plusMinusVector);
        drcSimulationTestHelper.assertRobotsRootJointIsInBoundingBox(boundingBox);
        
        BambooTools.reportTestFinishedMessage();
     }
     
     
     @DeployableTestMethod(estimatedDuration = 71.5)
     @Test(timeout = 360000)
     public void testACoupleMoreQueuedControllerCommands() throws SimulationExceededMaximumTimeException
     {
        BambooTools.reportTestStartedMessage();

        String name = "DRCQueuedControllerCommandTest";
        
        FlatGroundEnvironment flatGround = new FlatGroundEnvironment();
        DRCObstacleCourseStartingLocation selectedLocation = DRCObstacleCourseStartingLocation.DEFAULT;
        
        drcSimulationTestHelper = new DRCSimulationTestHelper(flatGround, name, null, selectedLocation, simulationTestingParameters, getRobotModel());
        ConcurrentLinkedQueue<ControllerCommand<?, ?>> queuedControllerCommands = drcSimulationTestHelper.getQueuedControllerCommands();

        SDFHumanoidRobot robot = drcSimulationTestHelper.getRobot();
        setupCameraForWalkingUpToRamp();

        ThreadTools.sleep(1000);
        boolean success = drcSimulationTestHelper.simulateAndBlockAndCatchExceptions(0.25);
        
//      BooleanYoVariable walk = (BooleanYoVariable) robot.getVariable("walk");
//      walk.set(true);
        
        FootTrajectoryControllerCommand footTrajectoryCommand = new FootTrajectoryControllerCommand();
        
        FrameSE3TrajectoryPointList footPointList = new FrameSE3TrajectoryPointList();
        footPointList.addTrajectoryPoint(1.0, new Point3d(0.0, -0.2, 0.25), new Quat4d(0.0, 0.0, 0.0, 1.0), new Vector3d(), new Vector3d());
        footPointList.addTrajectoryPoint(2.0, new Point3d(0.0, -0.2, 0.15), new Quat4d(0.0, 0.0, 0.0, 1.0), new Vector3d(), new Vector3d());
        footPointList.addTrajectoryPoint(3.0, new Point3d(0.0, -0.2, 0.25), new Quat4d(0.0, 0.0, 0.0, 1.0), new Vector3d(), new Vector3d());
        footPointList.addTrajectoryPoint(4.0, new Point3d(0.0, -0.2, 0.15), new Quat4d(0.0, 0.0, 0.0, 1.0), new Vector3d(), new Vector3d());
        
        footTrajectoryCommand.setIncludingFrame(footPointList);
        footTrajectoryCommand.setRobotSide(RobotSide.RIGHT);
        queuedControllerCommands.add(footTrajectoryCommand);
        
        success = success && drcSimulationTestHelper.simulateAndBlockAndCatchExceptions(6.0);
        
        
        footTrajectoryCommand = new FootTrajectoryControllerCommand();
        
        footPointList = new FrameSE3TrajectoryPointList();
        footPointList.addTrajectoryPoint(1.0, new Point3d(0.0, -0.2, 0.15), new Quat4d(0.1, 0.0, 0.0, 1.0), new Vector3d(), new Vector3d());
        footPointList.addTrajectoryPoint(2.0, new Point3d(0.0, -0.2, 0.15), new Quat4d(0.0, 0.1, 0.0, 1.0), new Vector3d(), new Vector3d());
        footPointList.addTrajectoryPoint(3.0, new Point3d(0.0, -0.2, 0.15), new Quat4d(0.0, 0.0, 0.1, 1.0), new Vector3d(), new Vector3d());
        footPointList.addTrajectoryPoint(4.0, new Point3d(0.0, -0.2, 0.15), new Quat4d(0.0, 0.1, 0.0, 1.0), new Vector3d(), new Vector3d());
        
        footTrajectoryCommand.setIncludingFrame(footPointList);
        footTrajectoryCommand.setRobotSide(RobotSide.RIGHT);
        queuedControllerCommands.add(footTrajectoryCommand);
        
        success = success && drcSimulationTestHelper.simulateAndBlockAndCatchExceptions(6.0);


        drcSimulationTestHelper.createVideo(getSimpleRobotName(), 1);
        drcSimulationTestHelper.checkNothingChanged();

        assertTrue(success);

<<<<<<< HEAD
        Point3d center = new Point3d(1.1, 0.0, 0.78);
=======
        Point3d center = new Point3d(-0.1, 0.18, 0.78);
>>>>>>> 5f131e84
        Vector3d plusMinusVector = new Vector3d(0.2, 0.2, 0.5);
        BoundingBox3d boundingBox = BoundingBox3d.createUsingCenterAndPlusMinusVector(center, plusMinusVector);
        drcSimulationTestHelper.assertRobotsRootJointIsInBoundingBox(boundingBox);
        
        BambooTools.reportTestFinishedMessage();
     }

	  
	@DeployableTestMethod(estimatedDuration = 64.5)
	@Test(timeout = 320000)
   public void testSimpleFlatGroundScriptWithOscillatingFeet() throws SimulationExceededMaximumTimeException
   {
      BambooTools.reportTestStartedMessage();
      
      FlatGroundEnvironment flatGround = new FlatGroundEnvironment();
      DRCObstacleCourseStartingLocation selectedLocation = DRCObstacleCourseStartingLocation.DEFAULT;
      
      drcSimulationTestHelper = new DRCSimulationTestHelper(flatGround, "DRCSimpleFlatGroundScriptTest", null, selectedLocation, simulationTestingParameters, getRobotModel());
      SimulationConstructionSet simulationConstructionSet = drcSimulationTestHelper.getSimulationConstructionSet();
      SDFHumanoidRobot robot = drcSimulationTestHelper.getRobot();
      setupCameraForWalkingUpToRamp();
      
      int ticksPerPerturbation = 10;
      OscillateFeetPerturber oscillateFeetPerturber = new OscillateFeetPerturber(robot, simulationConstructionSet.getDT() * (ticksPerPerturbation));
      oscillateFeetPerturber.setTranslationMagnitude(new double[]{0.008, 0.011, 0.004});
      oscillateFeetPerturber.setRotationMagnitudeYawPitchRoll(new double[]{0.012, 0.047, 0.009});
      
      oscillateFeetPerturber.setTranslationFrequencyHz(RobotSide.LEFT, new double[]{1.0, 2.5, 3.3});
      oscillateFeetPerturber.setTranslationFrequencyHz(RobotSide.RIGHT, new double[]{2.0, 0.5, 1.3});
      
      oscillateFeetPerturber.setRotationFrequencyHzYawPitchRoll(RobotSide.LEFT, new double[]{5.0, 0.5, 0.3});
      oscillateFeetPerturber.setRotationFrequencyHzYawPitchRoll(RobotSide.RIGHT, new double[]{0.2, 3.4, 1.11});

      robot.setController(oscillateFeetPerturber, ticksPerPerturbation);

      ThreadTools.sleep(1000);
      boolean success = drcSimulationTestHelper.simulateAndBlockAndCatchExceptions(1.0);
      
      // Load script file:
      String scriptName = "scripts/ExerciseAndJUnitScripts/SimpleFlatGroundScript.xml";
      loadScriptFileInLeftSoleFrame(scriptName);
      
      success = success && drcSimulationTestHelper.simulateAndBlockAndCatchExceptions(16.0);

      drcSimulationTestHelper.createVideo(getSimpleRobotName(), 1);
      drcSimulationTestHelper.checkNothingChanged();

      assertTrue(success);

      Point3d center = new Point3d(1.199355605426889, 0.15130115291430654, 0.8414863015120644);
      Vector3d plusMinusVector = new Vector3d(0.2, 0.2, 0.5);
      BoundingBox3d boundingBox = BoundingBox3d.createUsingCenterAndPlusMinusVector(center, plusMinusVector);
      drcSimulationTestHelper.assertRobotsRootJointIsInBoundingBox(boundingBox);
      
      BambooTools.reportTestFinishedMessage();
   }

   private void loadScriptFileInLeftSoleFrame(String scriptName)
   {
      SDFFullHumanoidRobotModel controllerFullRobotModel = drcSimulationTestHelper.getControllerFullRobotModel();
      ReferenceFrame leftSoleFrame = controllerFullRobotModel.getSoleFrame(RobotSide.LEFT);
      InputStream scriptInputStream = getClass().getClassLoader().getResourceAsStream(scriptName);
      drcSimulationTestHelper.loadScriptFile(scriptInputStream, leftSoleFrame);
   }

	@DeployableTestMethod(estimatedDuration = 25.3)
	@Test(timeout = 130000)
   public void testStandingWithOscillatingFeet() throws SimulationExceededMaximumTimeException
   {
      BambooTools.reportTestStartedMessage();

      FlatGroundEnvironment flatGround = new FlatGroundEnvironment();
      DRCObstacleCourseStartingLocation selectedLocation = DRCObstacleCourseStartingLocation.DEFAULT;

      drcSimulationTestHelper = new DRCSimulationTestHelper(flatGround, "DRCSimpleFlatGroundScriptTest", null, selectedLocation, simulationTestingParameters, getRobotModel());
      SimulationConstructionSet simulationConstructionSet = drcSimulationTestHelper.getSimulationConstructionSet();
      SDFHumanoidRobot robot = drcSimulationTestHelper.getRobot();
      setupCameraForWalkingUpToRamp();
      
      int ticksPerPerturbation = 10;
      OscillateFeetPerturber oscillateFeetPerturber = new OscillateFeetPerturber(robot, simulationConstructionSet.getDT() * (ticksPerPerturbation));
      oscillateFeetPerturber.setTranslationMagnitude(new double[]{0.01, 0.015, 0.005});
      oscillateFeetPerturber.setRotationMagnitudeYawPitchRoll(new double[]{0.017, 0.012, 0.011});
      
      oscillateFeetPerturber.setTranslationFrequencyHz(RobotSide.LEFT, new double[]{5.0, 2.5, 3.3});
      oscillateFeetPerturber.setTranslationFrequencyHz(RobotSide.RIGHT, new double[]{2.0, 6.5, 1.3});
      
      oscillateFeetPerturber.setRotationFrequencyHzYawPitchRoll(RobotSide.LEFT, new double[]{5.0, 0.5, 7.3});
      oscillateFeetPerturber.setRotationFrequencyHzYawPitchRoll(RobotSide.RIGHT, new double[]{0.2, 3.4, 1.11});

      robot.setController(oscillateFeetPerturber, ticksPerPerturbation);

      ThreadTools.sleep(1000);
      boolean success = drcSimulationTestHelper.simulateAndBlockAndCatchExceptions(6.0);

      drcSimulationTestHelper.createVideo(getSimpleRobotName(), 1);
      drcSimulationTestHelper.checkNothingChanged();

      assertTrue(success);

      Point3d center = new Point3d(0.011508654344298094, -0.005208268357032689, 0.780662368979778);
      Vector3d plusMinusVector = new Vector3d(0.2, 0.2, 0.5);
      BoundingBox3d boundingBox = BoundingBox3d.createUsingCenterAndPlusMinusVector(center, plusMinusVector);
      drcSimulationTestHelper.assertRobotsRootJointIsInBoundingBox(boundingBox);
      
      BambooTools.reportTestFinishedMessage();
   }

	@DeployableTestMethod(estimatedDuration = 49.0)
	@Test(timeout = 250000)
   public void testLongStepsMaxHeightPauseAndResume() throws SimulationExceededMaximumTimeException
   {
      BambooTools.reportTestStartedMessage();


      FlatGroundEnvironment flatGround = new FlatGroundEnvironment();
      DRCObstacleCourseStartingLocation selectedLocation = DRCObstacleCourseStartingLocation.DEFAULT;
      
      drcSimulationTestHelper = new DRCSimulationTestHelper(flatGround, "DRCLongStepsMaxHeightPauseAndRestartTest", null, selectedLocation, simulationTestingParameters, getRobotModel());
      setupCameraForWalkingUpToRamp();

      ThreadTools.sleep(1000);
      
      boolean success = drcSimulationTestHelper.simulateAndBlockAndCatchExceptions(1.0);

      String scriptName = "scripts/ExerciseAndJUnitScripts/LongStepsMaxHeightPauseAndRestart_LeftFootTest.xml";
      loadScriptFileInLeftSoleFrame(scriptName);
      
      success = success & drcSimulationTestHelper.simulateAndBlockAndCatchExceptions(20.0);

      drcSimulationTestHelper.createVideo(getSimpleRobotName(), 1);
      drcSimulationTestHelper.checkNothingChanged();

      assertTrue(success);

      Point3d center = new Point3d(2.36472504931194, 0.012458249442189283, 0.7892313252995141);
      Vector3d plusMinusVector = new Vector3d(0.2, 0.2, 0.5);
      BoundingBox3d boundingBox = BoundingBox3d.createUsingCenterAndPlusMinusVector(center, plusMinusVector);
      drcSimulationTestHelper.assertRobotsRootJointIsInBoundingBox(boundingBox);
      
      BambooTools.reportTestFinishedMessage();
   }

	@DeployableTestMethod(estimatedDuration = 35.4)
	@Test(timeout = 180000)
   public void testSideStepsWithSlipping() throws SimulationExceededMaximumTimeException
   {
      BambooTools.reportTestStartedMessage();


      FlatGroundEnvironment flatGround = new FlatGroundEnvironment();
      DRCObstacleCourseStartingLocation selectedLocation = DRCObstacleCourseStartingLocation.DEFAULT;
      
      drcSimulationTestHelper = new DRCSimulationTestHelper(flatGround, "DRCLongStepsMaxHeightPauseAndRestartTest", null, selectedLocation, simulationTestingParameters, getRobotModel());

      SDFHumanoidRobot robot = drcSimulationTestHelper.getRobot();

      SlipOnNextStepPerturber slipOnEachStepPerturber = new SlipOnNextStepPerturber(robot, RobotSide.LEFT);
      slipOnEachStepPerturber.setAmountToSlipNextStep(getFootSlipVector());
      slipOnEachStepPerturber.setRotationToSlipNextStep(-0.15, 0.0, 0.0);
      slipOnEachStepPerturber.setSlipAfterStepTimeDelta(getFootSlipTimeDeltaAfterTouchdown());
      slipOnEachStepPerturber.setPercentToSlipPerTick(0.1);
      robot.setController(slipOnEachStepPerturber, 10);

      setupCameraForSideStepSlipping();

      ThreadTools.sleep(1000);
      boolean success = drcSimulationTestHelper.simulateAndBlockAndCatchExceptions(0.5);

      String scriptName = "scripts/ExerciseAndJUnitScripts/LongSideStepsLeft.xml";
      loadScriptFileInLeftSoleFrame(scriptName);
      
      slipOnEachStepPerturber.setSlipNextStep(true);
      success = success && drcSimulationTestHelper.simulateAndBlockAndCatchExceptions(14.0);

      drcSimulationTestHelper.createVideo(getSimpleRobotName(), 1);
      drcSimulationTestHelper.checkNothingChanged();

      assertTrue(success);

      Point3d center = new Point3d(0.09590605437816137, 1.0379918543616593, 0.8383906558584916);
      Vector3d plusMinusVector = new Vector3d(0.2, 0.2, 0.5);
      BoundingBox3d boundingBox = BoundingBox3d.createUsingCenterAndPlusMinusVector(center, plusMinusVector);
      drcSimulationTestHelper.assertRobotsRootJointIsInBoundingBox(boundingBox);
      
      BambooTools.reportTestFinishedMessage();
   }

	@DeployableTestMethod(estimatedDuration = 44.0)
	@Test(timeout = 220000)
   public void testSideStepsWithRandomSlipping() throws SimulationExceededMaximumTimeException
   {
      BambooTools.reportTestStartedMessage();


      FlatGroundEnvironment flatGround = new FlatGroundEnvironment();
      DRCObstacleCourseStartingLocation selectedLocation = DRCObstacleCourseStartingLocation.DEFAULT;
      
      drcSimulationTestHelper = new DRCSimulationTestHelper(flatGround, "DRCSideStepsWithSlippingTest", null, selectedLocation, simulationTestingParameters, getRobotModel());

      SDFHumanoidRobot robot = drcSimulationTestHelper.getRobot();

      SlipRandomOnNextStepPerturber slipRandomOnEachStepPerturber = new SlipRandomOnNextStepPerturber(robot, 1000L);
      slipRandomOnEachStepPerturber.setTranslationRangeToSlipNextStep(new double[]{0.0, 0.0, 0.0}, new double[]{0.04, 0.04, 0.01});
      slipRandomOnEachStepPerturber.setRotationRangeToSlipNextStep(new double[]{0.0, 0.0, 0.0}, new double[]{0.2, 0.05, 0.02});
      slipRandomOnEachStepPerturber.setSlipAfterStepTimeDeltaRange(0.01, 1.0);
      slipRandomOnEachStepPerturber.setSlipPercentSlipPerTickRange(0.02, 1.0);
      slipRandomOnEachStepPerturber.setProbabilityOfSlip(0.0);
      
      robot.setController(slipRandomOnEachStepPerturber, 10);

      setupCameraForSideStepSlipping();

      ThreadTools.sleep(1000);
      boolean success = drcSimulationTestHelper.simulateAndBlockAndCatchExceptions(0.5);
      
      String scriptName = "scripts/ExerciseAndJUnitScripts/LongSideStepsLeft.xml";
      loadScriptFileInLeftSoleFrame(scriptName);
      
      slipRandomOnEachStepPerturber.setProbabilityOfSlip(0.5);
      success = success && drcSimulationTestHelper.simulateAndBlockAndCatchExceptions(14.0);

      drcSimulationTestHelper.createVideo(getSimpleRobotName(), 1);
      drcSimulationTestHelper.checkNothingChanged();

      assertTrue(success);

      Point3d center = new Point3d(0.022704922237925088, 1.0831838988457891, 0.8389256934215261);
      Vector3d plusMinusVector = new Vector3d(0.2, 0.2, 0.5);
      BoundingBox3d boundingBox = BoundingBox3d.createUsingCenterAndPlusMinusVector(center, plusMinusVector);
      drcSimulationTestHelper.assertRobotsRootJointIsInBoundingBox(boundingBox);
      
      BambooTools.reportTestFinishedMessage();
   }

   // TODO re-enable that test when we have polygon to polygon contact model for SCS
	@DeployableTestMethod(estimatedDuration = 50.0, targets = TestPlanTarget.Exclude)
	@Test(timeout=300000)
   public void testStandingOnUnevenTerrainForACoupleSeconds() throws SimulationExceededMaximumTimeException
   {
      BambooTools.reportTestStartedMessage();

      DRCObstacleCourseStartingLocation selectedLocation = DRCObstacleCourseStartingLocation.TOP_OF_SLOPES;

      drcSimulationTestHelper = new DRCSimulationTestHelper("DRCStandingTest", "", selectedLocation, simulationTestingParameters, getRobotModel());

      Point3d cameraFix = new Point3d(3.25, 3.25, 1.02);
      Point3d cameraPosition = new Point3d(6.35, 0.18, 0.97);
      drcSimulationTestHelper.setupCameraForUnitTest(cameraFix, cameraPosition);

      setupCameraForWalkingUpToRamp();

      ThreadTools.sleep(1000);
      boolean success = drcSimulationTestHelper.simulateAndBlockAndCatchExceptions(10.0);


      drcSimulationTestHelper.createVideo(getSimpleRobotName(), 1);
      drcSimulationTestHelper.checkNothingChanged();

      assertTrue(success);

      BambooTools.reportTestFinishedMessage();
   }

   // @Test(timeout=300000)
   // public void testMemoryStuff()
   // {
   // for (int i=0; i<3; i++)
   // {
   // System.gc();
   // System.runFinalization();
   // ThreadTools.sleep(1000);
   //
   // System.out.println("Sleeping Forever");
   // ThreadTools.sleepForever();
   // }
   // }

   
   // Added for fixing DRC-866. Does not work for fast walking
	@DeployableTestMethod(estimatedDuration = 50.0, targets = TestPlanTarget.InDevelopment)
	@Test(timeout=300000)
   public void testRotatedStepInTheAir() throws SimulationExceededMaximumTimeException
   {
      BambooTools.reportTestStartedMessage();

      DRCObstacleCourseStartingLocation selectedLocation = DRCObstacleCourseStartingLocation.DEFAULT;
      drcSimulationTestHelper = new DRCSimulationTestHelper("DRCRotatedStepsInTheAirTest", "", selectedLocation, simulationTestingParameters, getRobotModel());

      ScriptedFootstepGenerator scriptedFootstepGenerator = drcSimulationTestHelper.createScriptedFootstepGenerator();

      setupCameraForWalkingUpToRamp();

      ThreadTools.sleep(1000);
      boolean success = drcSimulationTestHelper.simulateAndBlockAndCatchExceptions(2.0);

      FootstepDataListMessage footstepDataList = createFootstepsForRotatedStepInTheAir(scriptedFootstepGenerator);
      drcSimulationTestHelper.send(footstepDataList);

      success = success && drcSimulationTestHelper.simulateAndBlockAndCatchExceptions(8.0);

      drcSimulationTestHelper.createVideo(getSimpleRobotName(), 1);
      drcSimulationTestHelper.checkNothingChanged();

      assertTrue(success);

      BambooTools.reportTestFinishedMessage();
   }

	@DeployableTestMethod(estimatedDuration = 49.8)
	@Test(timeout = 250000)
   public void testWalkingUpToRampWithShortSteps() throws SimulationExceededMaximumTimeException
   {
      BambooTools.reportTestStartedMessage();

      DRCObstacleCourseStartingLocation selectedLocation = DRCObstacleCourseStartingLocation.DEFAULT;

      drcSimulationTestHelper = new DRCSimulationTestHelper("DRCWalkingUpToRampShortStepsTest", "", selectedLocation, simulationTestingParameters, getRobotModel());

      ScriptedFootstepGenerator scriptedFootstepGenerator = drcSimulationTestHelper.createScriptedFootstepGenerator();

      setupCameraForWalkingUpToRamp();

      ThreadTools.sleep(1000);
      boolean success = drcSimulationTestHelper.simulateAndBlockAndCatchExceptions(2.0);
      
      FootstepDataListMessage footstepDataList = createFootstepsForWalkingUpToRampShortSteps(scriptedFootstepGenerator);
      drcSimulationTestHelper.send(footstepDataList);
      success = success && drcSimulationTestHelper.simulateAndBlockAndCatchExceptions(15.0);

      drcSimulationTestHelper.createVideo(getSimpleRobotName(), 1);
      drcSimulationTestHelper.checkNothingChanged();

      assertTrue(success);

      Point3d center = new Point3d(3.281440097950577, 0.08837997229569997, 0.7855496116044516);
      Vector3d plusMinusVector = new Vector3d(0.2, 0.2, 0.5);
      BoundingBox3d boundingBox = BoundingBox3d.createUsingCenterAndPlusMinusVector(center, plusMinusVector);
      drcSimulationTestHelper.assertRobotsRootJointIsInBoundingBox(boundingBox);
      
      BambooTools.reportTestFinishedMessage();
   }

	@DeployableTestMethod(estimatedDuration = 45.9)
	@Test(timeout = 230000)
   public void testWalkingUpToRampWithLongStepsAndOccasionallyStraightKnees() throws SimulationExceededMaximumTimeException
   {
      BambooTools.reportTestStartedMessage();

      DRCObstacleCourseStartingLocation selectedLocation = DRCObstacleCourseStartingLocation.DEFAULT;

      drcSimulationTestHelper = new DRCSimulationTestHelper("DRCWalkingOccasionallyStraightKneesTest", "", selectedLocation, simulationTestingParameters, getRobotModel());

      ScriptedFootstepGenerator scriptedFootstepGenerator = drcSimulationTestHelper.createScriptedFootstepGenerator();

      setupCameraForWalkingUpToRamp();

      ThreadTools.sleep(1000);
      boolean success = drcSimulationTestHelper.simulateAndBlockAndCatchExceptions(2.0);

      FootstepDataListMessage footstepDataList = createFootstepsForWalkingOnFlatLongSteps(scriptedFootstepGenerator);

      // FootstepDataList footstepDataList = createFootstepsForTwoLongFlatSteps(scriptedFootstepGenerator);
      drcSimulationTestHelper.send(footstepDataList);
      drcSimulationTestHelper.send(new ComHeightPacket(0.08, 1.0));


      success = success && drcSimulationTestHelper.simulateAndBlockAndCatchExceptions(12.0);

      drcSimulationTestHelper.createVideo(getSimpleRobotName(), 1);
      drcSimulationTestHelper.checkNothingChanged();

      assertTrue(success);
      
      Point3d center = new Point3d(3.1200570722246437, 0.017275273114368033, 0.8697236867426688);
      Vector3d plusMinusVector = new Vector3d(0.2, 0.2, 0.5);
      BoundingBox3d boundingBox = BoundingBox3d.createUsingCenterAndPlusMinusVector(center, plusMinusVector);
      drcSimulationTestHelper.assertRobotsRootJointIsInBoundingBox(boundingBox);

      BambooTools.reportTestFinishedMessage();
   }

	@DeployableTestMethod(estimatedDuration = 39.4)
	@Test(timeout = 200000)
   public void testTurningInPlaceAndPassingPI() throws SimulationExceededMaximumTimeException
   {
      BambooTools.reportTestStartedMessage();

      FlatGroundEnvironment flatGround = new FlatGroundEnvironment();
      DRCObstacleCourseStartingLocation selectedLocation = DRCObstacleCourseStartingLocation.DEFAULT_BUT_ALMOST_PI;

      drcSimulationTestHelper = new DRCSimulationTestHelper(flatGround, "DRCTurningInPlaceAndPassingPITest", "", selectedLocation, simulationTestingParameters, getRobotModel());

      SimulationConstructionSet simulationConstructionSet = drcSimulationTestHelper.getSimulationConstructionSet();
      ScriptedFootstepGenerator scriptedFootstepGenerator = drcSimulationTestHelper.createScriptedFootstepGenerator();

      setupCameraForTurningInPlaceAndPassingPI();

      ThreadTools.sleep(1000);
      boolean success = drcSimulationTestHelper.simulateAndBlockAndCatchExceptions(2.0);

      FootstepDataListMessage footstepDataList = createFootstepsForTurningInPlaceAndPassingPI(scriptedFootstepGenerator);
      drcSimulationTestHelper.send(footstepDataList);

      final DoubleYoVariable pelvisOrientationError = getPelvisOrientationErrorVariableName(simulationConstructionSet);
      
      SimulationDoneCriterion checkPelvisOrientationError = new SimulationDoneCriterion()
      {
         @Override
         public boolean isSimulationDone()
         {
            return (Math.abs(pelvisOrientationError.getDoubleValue()) > 0.1);
         }
      };

      simulationConstructionSet.setSimulateDoneCriterion(checkPelvisOrientationError);

      success = success && drcSimulationTestHelper.simulateAndBlockAndCatchExceptions(15.0);

      drcSimulationTestHelper.createVideo(getSimpleRobotName(), 1);
      drcSimulationTestHelper.checkNothingChanged();

      assertTrue(success);
      
      Point3d center = new Point3d(-0.09807959403314585, 0.002501752329158081, 0.7867972043876718);
      Vector3d plusMinusVector = new Vector3d(0.2, 0.2, 0.5);
      BoundingBox3d boundingBox = BoundingBox3d.createUsingCenterAndPlusMinusVector(center, plusMinusVector);
      drcSimulationTestHelper.assertRobotsRootJointIsInBoundingBox(boundingBox);

      BambooTools.reportTestFinishedMessage();
   }

   private void setupCameraForWalkingUpToRamp()
   {
      Point3d cameraFix = new Point3d(1.8375, -0.16, 0.89);
      Point3d cameraPosition = new Point3d(1.10, 8.30, 1.37);

      drcSimulationTestHelper.setupCameraForUnitTest(cameraFix, cameraPosition);
   }

   private void setupCameraForSideStepSlipping()
   {
      Point3d cameraFix = new Point3d(2.0, 0.4, 0.75);
      Point3d cameraPosition = new Point3d(6.5, 0.4, 0.75);

      drcSimulationTestHelper.setupCameraForUnitTest(cameraFix, cameraPosition);
   }

   private void setupCameraForTurningInPlaceAndPassingPI()
   {
      Point3d cameraFix = new Point3d(0.036, 0.0, 0.89);
      Point3d cameraPosition = new Point3d(-7, -0.3575, 1.276);

      drcSimulationTestHelper.setupCameraForUnitTest(cameraFix, cameraPosition);
   }
   
   private FootstepDataListMessage createFootstepsForRotatedStepInTheAir(ScriptedFootstepGenerator scriptedFootstepGenerator)
   {
      double[][][] footstepLocationsAndOrientations = new double[][][]
            {
            {
               {0.4, 0.10, 0.15},
               {0.6, 0.0, 0.0, 0.8}
            },
            {
               {0.48, -0.10329823409587219, 0.08400000000000005},
               {-1.705361817083927E-23, 6.776242118837171E-21, 0.0025166698394258787, 0.9999968331814453}
            }
            };

      RobotSide[] robotSides = drcSimulationTestHelper.createRobotSidesStartingFrom(RobotSide.LEFT, footstepLocationsAndOrientations.length);

      return scriptedFootstepGenerator.generateFootstepsFromLocationsAndOrientations(robotSides, footstepLocationsAndOrientations);
   }

   private Handstep createHandstepForTesting(ScriptedHandstepGenerator scriptedHandstepGenerator)
   {
      RobotSide robotSide = RobotSide.LEFT;
      Tuple3d position = new Point3d(0.6, 0.3, 1.0);
      Vector3d surfaceNormal = new Vector3d(-1.0, 0.0, 0.0);
      double rotationAngleAboutNormal = 0.0;
      double swingTrajectoryTime = 1.0;
      return scriptedHandstepGenerator.createHandstep(robotSide, position, surfaceNormal, rotationAngleAboutNormal, swingTrajectoryTime);
   }
   
   private FootstepDataListMessage createFootstepsForWalkingUpToRampShortSteps(ScriptedFootstepGenerator scriptedFootstepGenerator)
   {
      double[][][] footstepLocationsAndOrientations = new double[][][]
      {
         {
            {0.2148448504580547, -0.09930268518393547, 0.08399999999999999},
            {3.405174677589428E-21, -6.767715309751755E-21, 0.0025166698394258787, 0.9999968331814453}
         },
         {
            {0.4481532647842352, 0.10329823409587219, 0.08400000000000005},
            {-1.705361817083927E-23, 6.776242118837171E-21, 0.0025166698394258787, 0.9999968331814453}
         },
         {
            {0.6834821762408051, -0.09551979778612019, 0.08399999999999999},
            {3.405174677589428E-21, -6.767715309751755E-21, 0.0025166698394258787, 0.9999968331814453}
         },
         {
            {0.9167977582017036, 0.10565710343022289, 0.08400000000000005},
            {-1.705361817083927E-23, 6.776242118837171E-21, 0.0025166698394258787, 0.9999968331814453}
         },
         {
            {1.1521266696582735, -0.09316092845176947, 0.08399999999999999},
            {3.405174677589428E-21, -6.767715309751755E-21, 0.0025166698394258787, 0.9999968331814453}
         },
         {
            {1.385442251619172, 0.1080159727645736, 0.08400000000000005},
            {-1.705361817083927E-23, 6.776242118837171E-21, 0.0025166698394258787, 0.9999968331814453}
         },
         {
            {1.620771163075742, -0.09080205911741877, 0.08399999999999999},
            {3.405174677589428E-21, -6.767715309751755E-21, 0.0025166698394258787, 0.9999968331814453}
         },
         {
            {1.8540867450366407, 0.11037484209892431, 0.08400000000000005},
            {-1.705361817083927E-23, 6.776242118837171E-21, 0.0025166698394258787, 0.9999968331814453}
         },
         {
            {2.0894156564932107, -0.08844318978306806, 0.08399999999999999},
            {3.405174677589428E-21, -6.767715309751755E-21, 0.0025166698394258787, 0.9999968331814453}
         },
         {
            {2.322731238454109, 0.11273371143327501, 0.08400000000000005},
            {-1.705361817083927E-23, 6.776242118837171E-21, 0.0025166698394258787, 0.9999968331814453}
         },
         {
            {2.558060149910679, -0.08608432044871735, 0.08398952447640476},
            {-5.047008501650524E-21, 4.53358964226292E-22, 0.0025166698394258787, 0.9999968331814453}
         },
         {
            {2.7913757318715775, 0.11509258076762573, 0.08400000000000005},
            {-1.705361817083927E-23, 6.776242118837171E-21, 0.0025166698394258787, 0.9999968331814453}
         },
         {
            {3.0267046433281477, -0.08372545111436663, 0.08398952447640476},
            {-6.38257081820882E-21, -2.5377866560433405E-20, 0.0025166698394258787, 0.9999968331814453}
         },
         {
            {3.260020225289046, 0.11745145010197644, 0.08400000000000005},
            {-1.705361817083927E-23, 6.776242118837171E-21, 0.0025166698394258787, 0.9999968331814453}
         },
         {
            {3.2610268900368817, -0.08254601644719128, 0.08398952447640476},
            {3.49577202412201E-21, 2.923107094657073E-20, 0.0025166698394258787, 0.9999968331814453}
         }
      };

      RobotSide[] robotSides = drcSimulationTestHelper.createRobotSidesStartingFrom(RobotSide.RIGHT, footstepLocationsAndOrientations.length);

      return scriptedFootstepGenerator.generateFootstepsFromLocationsAndOrientations(robotSides, footstepLocationsAndOrientations);
   }

   private FootstepDataListMessage createFootstepsForWalkingOnFlatLongSteps(ScriptedFootstepGenerator scriptedFootstepGenerator)
   {
      double[][][] footstepLocationsAndOrientations = new double[][][]
      {
         {
            {0.5909646234016005, 0.10243127081250579, 0.08400000000000002},
            {3.5805394102331502E-22, -1.0841962601668662E-19, 0.003302464707320093, 0.99999454684856}
         },
         {
            {1.212701966120992, -0.09394691394679651, 0.084}, {1.0806157207566333E-19, 1.0877767995770995E-19, 0.0033024647073200924, 0.99999454684856}
         },
         {
            {1.8317941784239657, 0.11014657591704705, 0.08619322927296164},
            {8.190550851520344E-19, 1.5693991726842814E-18, 0.003302464707320093, 0.99999454684856}
         },
         {
            {2.4535283480857237, -0.08575120920059497, 0.08069788195751608},
            {-2.202407644730947E-19, -8.117149793610565E-19, 0.0033024647073200924, 0.99999454684856}
         },
         {
            {3.073148474156348, 0.11833676240086898, 0.08590468550531082},
            {4.322378465953267E-5, 0.003142233766871708, 0.0033022799833692306, 0.9999896096688056}
         },
         {
            {3.0729346702590505, -0.0816428320664241, 0.0812390388356}, {-8.243740658642556E-5, -0.005993134849034999, 0.003301792738040525, 0.999976586577641}
         }
      };

      RobotSide[] robotSides = drcSimulationTestHelper.createRobotSidesStartingFrom(RobotSide.LEFT, footstepLocationsAndOrientations.length);

      return scriptedFootstepGenerator.generateFootstepsFromLocationsAndOrientations(robotSides, footstepLocationsAndOrientations);
   }


   private FootstepDataListMessage createFootstepsForTurningInPlaceAndPassingPI(ScriptedFootstepGenerator scriptedFootstepGenerator)
   {
      double[][][] footstepLocationsAndOrientations = new double[][][]
      {
         {
            {0.053884346896697966, 0.19273164589134978, 0.08574185103923426},
            {-6.938862977443471E-11, -8.7126898825953E-11, 0.9990480941331229, 0.04362230632342559}
         },
         {
            {0.05388201845443364, -0.20574623329424319, 0.08574185073944539},
            {1.6604742582112774E-10, 1.4170466407843545E-10, 0.9990483490180827, -0.04361646849807009}
         },
         {
            {0.0017235494647287533, 0.19045456181341558, 0.08574185040535603},
            {-5.0383363690493444E-11, -1.0843741493223105E-10, 0.9961949527487116, -0.0871528319562377}
         },
         {
            {0.10485496441611886, -0.19444611557725083, 0.08574185102571344},
            {1.5201027889830733E-10, 1.4860298371617872E-10, 0.9848082603764649, -0.1736453002366632}
         },
         {
            {-0.04807055917333275, 0.17475485972777594, 0.08574185070322422},
            {-3.05160242173266E-11, -1.2789253687750615E-10, 0.976296639469044, -0.21643676157587363}
         },
         {
            {0.15116636401480588, -0.17033827066486662, 0.08574185038049925},
            {1.3537219389951473E-10, 1.5295866511692108E-10, 0.9537178292633579, -0.3007030131960579}
         },
         {
            {-0.09210459251806524, 0.14670244796138915, 0.08574185100111767},
            {-1.0126547178247246E-11, -1.4515938198837407E-10, 0.9396936200915386, -0.3420173977435346}
         },
         {
            {0.18966017152321202, -0.13506560904726644, 0.0857418506668508},
            {1.1641785319333712E-10, 1.5469718133894557E-10, 0.9063090217942931, -0.42261561378428936}
         },
         {
            {-0.12737770450507258, 0.10820905279560836, 0.08574185036731347},
            {-1.0436197890210116E-11, 1.599425098341044E-10, -0.8870121823838428, 0.46174602142590504}
         },
         {
            {0.21771309767509972, -0.09103190305599193, 0.08574185095383173},
            {-9.547157074708167E-11, -1.5378878590499154E-10, -0.8433930157263759, 0.5372971440683164}
         },
         {
            {-0.15148609051286105, 0.061897935068802395, 0.085741850664082},
            {-3.082037679075772E-11, 1.7198897704022203E-10, -0.8191537200820054, 0.573574043063153}
         },
         {
            {0.23341338156809216, -0.0412379781596809, 0.08574185031046283},
            {-7.289174317616828E-11, -1.5024902169235376E-10, -0.7660463210652019, 0.6427853716307409}
         },
         {
            {-0.16278680351003783, 0.010925120900156002, 0.08574185095977704},
            {-5.067721042808702E-11, 1.8109266512133938E-10, -0.7372793107685568, 0.6755880534117237}
         },
         {
            {0.23569107567555475, 0.010922792383292988, 0.08574185059966628},
            {-4.906471775149843E-11, -1.441384550795834E-10, -0.6755923617465286, 0.7372753629070672}
         },
         {
            {-0.1605097194824509, -0.0412356760683499, 0.08574185032282551},
            {-6.966694301257708E-11, 1.87097807520974E-10, -0.6427898477118872, 0.766042565187163}
         },
         {
            {0.20979454839765582, 0.013396779318557463, 0.08574185088931394},
            {-2.91671807071375E-11, -1.3694134194254838E-10, -0.5937694707170026, 0.804635206565342}
         },
         {
            {-0.0496373406094997, -0.06666317759167362, 0.08574185062507425},
            {-7.826318574113734E-11, 1.8865011916447275E-10, -0.5937694705296589, 0.8046352067035897}
         }
      };

      RobotSide[] robotSides = drcSimulationTestHelper.createRobotSidesStartingFrom(RobotSide.RIGHT, footstepLocationsAndOrientations.length);

      return scriptedFootstepGenerator.generateFootstepsFromLocationsAndOrientations(robotSides, footstepLocationsAndOrientations);
   }
   
   protected abstract Vector3d getFootSlipVector();

   protected abstract double getFootSlipTimeDeltaAfterTouchdown();
   
   protected abstract DoubleYoVariable getPelvisOrientationErrorVariableName(SimulationConstructionSet scs);
}<|MERGE_RESOLUTION|>--- conflicted
+++ resolved
@@ -201,17 +201,10 @@
       String subTrajectoryName = chestPrefix + "SubTrajectory";
       String currentOrientationVarNamePrefix = subTrajectoryName + "CurrentOrientation";
 
-<<<<<<< HEAD
-      DoubleYoVariable controllerDesiredInWorldQx = null; // (DoubleYoVariable) scs.getVariable(ChestOrientationControlModule.class.getSimpleName(), "desiredChestInWorld" + "Qx");
-      DoubleYoVariable controllerDesiredInWorldQy = null; // (DoubleYoVariable) scs.getVariable(ChestOrientationControlModule.class.getSimpleName(), "desiredChestInWorld" + "Qy");
-      DoubleYoVariable controllerDesiredInWorldQz = null; // (DoubleYoVariable) scs.getVariable(ChestOrientationControlModule.class.getSimpleName(), "desiredChestInWorld" + "Qz");
-      DoubleYoVariable controllerDesiredInWorldQs = null; // (DoubleYoVariable) scs.getVariable(ChestOrientationControlModule.class.getSimpleName(), "desiredChestInWorld" + "Qs");
-=======
       DoubleYoVariable controllerDesiredInWorldQx = (DoubleYoVariable) scs.getVariable(subTrajectoryName, currentOrientationVarNamePrefix + "Qx");
       DoubleYoVariable controllerDesiredInWorldQy = (DoubleYoVariable) scs.getVariable(subTrajectoryName, currentOrientationVarNamePrefix + "Qy");
       DoubleYoVariable controllerDesiredInWorldQz = (DoubleYoVariable) scs.getVariable(subTrajectoryName, currentOrientationVarNamePrefix + "Qz");
       DoubleYoVariable controllerDesiredInWorldQs = (DoubleYoVariable) scs.getVariable(subTrajectoryName, currentOrientationVarNamePrefix + "Qs");
->>>>>>> 5f131e84
       YoFrameQuaternion controllerDesiredOrientationInWorld = new YoFrameQuaternion(controllerDesiredInWorldQx, controllerDesiredInWorldQy, controllerDesiredInWorldQz, controllerDesiredInWorldQs, worldFrame);
       FrameOrientation controllerChestDesiredFrameOrientation = new FrameOrientation();
       
@@ -291,11 +284,7 @@
       double swingTime = 0.6;
       double transferTime = 0.25;
       FootstepDataListMessage footstepDataList = new FootstepDataListMessage(swingTime, transferTime);
-<<<<<<< HEAD
-      
-=======
-
->>>>>>> 5f131e84
+
       for (Footstep desiredFootstep : desiredFootstepList)
       {
          RobotSide robotSide = desiredFootstep.getRobotSide();
@@ -383,14 +372,6 @@
    {
       BambooTools.reportTestStartedMessage();
 
-<<<<<<< HEAD
-      String scriptName = "scripts/ExerciseAndJUnitScripts/SimpleFlatGroundScript.xml";
-      InputStream scriptInputStream = getClass().getClassLoader().getResourceAsStream(scriptName);
-
-      
-      
-=======
->>>>>>> 5f131e84
       String name = "DRCSimpleFlatGroundScriptTest";
       
       FlatGroundEnvironment flatGround = new FlatGroundEnvironment();
@@ -412,16 +393,9 @@
       boolean success = drcSimulationTestHelper.simulateAndBlockAndCatchExceptions(1.0);
       slipRandomOnEachStepPerturber.setProbabilityOfSlip(0.5);
       
-<<<<<<< HEAD
-      
-      drcSimulationTestHelper.loadScriptFile(scriptInputStream, ReferenceFrame.getWorldFrame());
-      success = success && drcSimulationTestHelper.simulateAndBlockAndCatchExceptions(25.0);
-
-=======
       String scriptName = "scripts/ExerciseAndJUnitScripts/SimpleFlatGroundScript.xml";
       loadScriptFileInLeftSoleFrame(scriptName);
       success = success && drcSimulationTestHelper.simulateAndBlockAndCatchExceptions(16.0);
->>>>>>> 5f131e84
 
       drcSimulationTestHelper.createVideo(getSimpleRobotName(), 1);
       drcSimulationTestHelper.checkNothingChanged();
@@ -490,11 +464,7 @@
 
 	      assertTrue(success);
 
-<<<<<<< HEAD
-	      Point3d center = new Point3d(0.0, 0.0, 0.8358344340816537);
-=======
 	      Point3d center = new Point3d(0.24, 0.18, 0.8358344340816537);
->>>>>>> 5f131e84
 	      Vector3d plusMinusVector = new Vector3d(0.2, 0.2, 0.5);
 	      BoundingBox3d boundingBox = BoundingBox3d.createUsingCenterAndPlusMinusVector(center, plusMinusVector);
 	      drcSimulationTestHelper.assertRobotsRootJointIsInBoundingBox(boundingBox);
@@ -698,38 +668,21 @@
         footstepList.addFootstep(footstepCommand);
 
         queuedControllerCommands.add(footstepList);
-<<<<<<< HEAD
-
-        
-        success = success && drcSimulationTestHelper.simulateAndBlockAndCatchExceptions(10.0);
-
-=======
         success = success && drcSimulationTestHelper.simulateAndBlockAndCatchExceptions(9.0);
->>>>>>> 5f131e84
         
         FootTrajectoryControllerCommand footTrajectoryCommand = new FootTrajectoryControllerCommand();
         
         FrameSE3TrajectoryPointList footPointList = new FrameSE3TrajectoryPointList();
         footPointList.addTrajectoryPoint(0.2, new Point3d(1.1, -0.2, 0.25), new Quat4d(0.0, 0.0, 0.0, 1.0), new Vector3d(), new Vector3d());
-<<<<<<< HEAD
-        footPointList.addTrajectoryPoint(0.5, new Point3d(1.1, -0.2, 0.5), new Quat4d(0.0, 0.0, 0.0, 1.0), new Vector3d(), new Vector3d());
-        footPointList.addTrajectoryPoint(1.0, new Point3d(1.1, -0.2, 0.25), new Quat4d(0.0, 0.0, 0.0, 1.0), new Vector3d(), new Vector3d());
-        footPointList.addTrajectoryPoint(2.0, new Point3d(1.1, -0.2, 0.5), new Quat4d(0.0, 0.0, 0.0, 1.0), new Vector3d(), new Vector3d());
-=======
         footPointList.addTrajectoryPoint(0.5, new Point3d(1.1, -0.2, 0.35), new Quat4d(0.0, 0.0, 0.0, 1.0), new Vector3d(), new Vector3d());
         footPointList.addTrajectoryPoint(1.0, new Point3d(1.1, -0.2, 0.25), new Quat4d(0.0, 0.0, 0.0, 1.0), new Vector3d(), new Vector3d());
         footPointList.addTrajectoryPoint(2.0, new Point3d(1.1, -0.2, 0.35), new Quat4d(0.0, 0.0, 0.0, 1.0), new Vector3d(), new Vector3d());
->>>>>>> 5f131e84
         
         footTrajectoryCommand.setIncludingFrame(footPointList);
         footTrajectoryCommand.setRobotSide(RobotSide.RIGHT);
         queuedControllerCommands.add(footTrajectoryCommand);
         
-<<<<<<< HEAD
-        success = success && drcSimulationTestHelper.simulateAndBlockAndCatchExceptions(2.0);
-=======
         success = success && drcSimulationTestHelper.simulateAndBlockAndCatchExceptions(4.0);
->>>>>>> 5f131e84
 
 
         drcSimulationTestHelper.createVideo(getSimpleRobotName(), 1);
@@ -737,11 +690,7 @@
 
         assertTrue(success);
 
-<<<<<<< HEAD
-        Point3d center = new Point3d(1.1, 0.0, 0.78);
-=======
         Point3d center = new Point3d(1.1, 0.22, 0.78);
->>>>>>> 5f131e84
         Vector3d plusMinusVector = new Vector3d(0.2, 0.2, 0.5);
         BoundingBox3d boundingBox = BoundingBox3d.createUsingCenterAndPlusMinusVector(center, plusMinusVector);
         drcSimulationTestHelper.assertRobotsRootJointIsInBoundingBox(boundingBox);
@@ -808,11 +757,7 @@
 
         assertTrue(success);
 
-<<<<<<< HEAD
-        Point3d center = new Point3d(1.1, 0.0, 0.78);
-=======
         Point3d center = new Point3d(-0.1, 0.18, 0.78);
->>>>>>> 5f131e84
         Vector3d plusMinusVector = new Vector3d(0.2, 0.2, 0.5);
         BoundingBox3d boundingBox = BoundingBox3d.createUsingCenterAndPlusMinusVector(center, plusMinusVector);
         drcSimulationTestHelper.assertRobotsRootJointIsInBoundingBox(boundingBox);
