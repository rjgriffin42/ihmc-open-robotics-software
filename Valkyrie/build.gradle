--- conflicted
+++ resolved
@@ -49,12 +49,8 @@
    testCompile group: 'junit', name: 'junit', version: '4.11'
     testCompile group: 'us.ihmc', name: 'ihmc-continuous-integration-framework', version: '0.9.4'
 
-<<<<<<< HEAD
    compile group: 'us.ihmc', name: 'euclid-core', version: '0.4.4'
-=======
-   compile group: 'us.ihmc', name: 'euclid-core', version: '0.4.3'
    compile group: 'us.ihmc', name: 'ihmc-yovariables', version: '0.1.0'
->>>>>>> 69ef7fc5
    compile group: 'com.martiansoftware', name: 'jsap', version: '2.1'
    compile group: 'org.yaml', name: 'snakeyaml', version: '1.17' //1.11
    compile group: 'org.ejml', name: 'core', version: '0.30'
