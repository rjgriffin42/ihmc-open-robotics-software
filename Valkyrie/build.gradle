--- conflicted
+++ resolved
@@ -54,11 +54,7 @@
 
 	compile group: 'org.ejml', name: 'all', version: '0.28'
 	compile group: 'com.martiansoftware', name: 'jsap', version: '2.1'
-<<<<<<< HEAD
-	compile group: 'org.yaml', name: 'snakeyaml', version: '1.16' //1.11
-=======
 	compile group: 'org.yaml', name: 'snakeyaml', version: '1.17' //1.11
->>>>>>> 27fc37bd
 	compile group: 'com.jcraft', name: 'jsch', version: '0.1.51'
 	compile group: 'net.sf.trove4j', name: 'trove4j', version: '3.0.3'
 	compile group: 'commons-io', name: 'commons-io', version: '2.4'
