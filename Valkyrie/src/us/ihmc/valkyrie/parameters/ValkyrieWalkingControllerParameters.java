--- conflicted
+++ resolved
@@ -934,20 +934,7 @@
    @Override
    public MomentumOptimizationSettings getMomentumOptimizationSettings()
    {
-<<<<<<< HEAD
       return new ValkyrieMomentumOptimizationSettings();
-=======
-      MomentumOptimizationSettings momentumOptimizationSettings = new MomentumOptimizationSettings();
-      Vector3d handTaskspaceCotnrolAngularWeights = new Vector3d(0.5, 0.5, 0.5);
-      Vector3d handTaskspaceCotnrolLinearWeights = new Vector3d(5.0, 5.0, 5.0);
-      momentumOptimizationSettings.setHandTaskspaceControlWeights(handTaskspaceCotnrolAngularWeights, handTaskspaceCotnrolLinearWeights);
-      // The weight for the head needs to be pretty high to counter the privileged configuration task.
-      // This seems to be specific to Val's, probably because of its particular kinematics.
-      // Shouldn't affect the rest of the body as long as the head is controlled w.r.t. to the chest.
-      momentumOptimizationSettings.setHeadWeights(5.0, 500.0, 50.0);
-      momentumOptimizationSettings.setAngularMomentumWeight(0.0, 0.1);
-      return momentumOptimizationSettings;
->>>>>>> a48e187e
    }
 
    @Override
