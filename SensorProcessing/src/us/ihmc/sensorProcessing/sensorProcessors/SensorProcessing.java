package us.ihmc.sensorProcessing.sensorProcessors;

import java.util.ArrayList;
import java.util.Arrays;
import java.util.LinkedHashMap;
import java.util.List;
import java.util.Map;

import javax.vecmath.Matrix3d;
import javax.vecmath.Quat4d;
import javax.vecmath.Vector3d;

import org.ejml.data.DenseMatrix64F;

<<<<<<< HEAD
import us.ihmc.sensorProcessing.communication.packets.dataobjects.AuxiliaryRobotData;
import us.ihmc.sensorProcessing.imu.IMUSensor;
import us.ihmc.sensorProcessing.simulatedSensors.SensorNoiseParameters;
import us.ihmc.sensorProcessing.simulatedSensors.StateEstimatorSensorDefinitions;
import us.ihmc.sensorProcessing.stateEstimation.IMUSensorReadOnly;
import us.ihmc.sensorProcessing.stateEstimation.SensorProcessingConfiguration;
import us.ihmc.robotics.sensors.IMUDefinition;
import us.ihmc.robotics.sensors.ForceSensorDataHolder;
import us.ihmc.robotics.sensors.ForceSensorDataHolderReadOnly;
import us.ihmc.robotics.sensors.ForceSensorDefinition;
=======
>>>>>>> aefcda12
import us.ihmc.robotics.dataStructures.registry.YoVariableRegistry;
import us.ihmc.robotics.dataStructures.variable.BooleanYoVariable;
import us.ihmc.robotics.dataStructures.variable.DoubleYoVariable;
import us.ihmc.robotics.dataStructures.variable.LongYoVariable;
import us.ihmc.robotics.geometry.FrameVector;
import us.ihmc.robotics.math.filters.AlphaFilteredYoFrameQuaternion;
import us.ihmc.robotics.math.filters.AlphaFilteredYoFrameVector;
import us.ihmc.robotics.math.filters.AlphaFilteredYoVariable;
<<<<<<< HEAD
import us.ihmc.robotics.math.filters.BacklashCompensatingVelocityYoVariable;
=======
import us.ihmc.robotics.math.filters.BacklashProcessingYoVariable;
>>>>>>> aefcda12
import us.ihmc.robotics.math.filters.FilteredVelocityYoVariable;
import us.ihmc.robotics.math.filters.ProcessingYoVariable;
import us.ihmc.robotics.math.filters.RevisedBacklashCompensatingVelocityYoVariable;
import us.ihmc.robotics.math.frames.YoFrameQuaternion;
import us.ihmc.robotics.math.frames.YoFrameVector;
import us.ihmc.robotics.referenceFrames.ReferenceFrame;
import us.ihmc.robotics.screwTheory.OneDoFJoint;
import us.ihmc.robotics.screwTheory.Wrench;
<<<<<<< HEAD
=======
import us.ihmc.robotics.sensors.ForceSensorDataHolder;
import us.ihmc.robotics.sensors.ForceSensorDataHolderReadOnly;
import us.ihmc.robotics.sensors.ForceSensorDefinition;
import us.ihmc.robotics.sensors.IMUDefinition;
import us.ihmc.sensorProcessing.communication.packets.dataobjects.AuxiliaryRobotData;
import us.ihmc.sensorProcessing.imu.IMUSensor;
import us.ihmc.sensorProcessing.simulatedSensors.SensorNoiseParameters;
import us.ihmc.sensorProcessing.simulatedSensors.StateEstimatorSensorDefinitions;
import us.ihmc.sensorProcessing.stateEstimation.IMUSensorReadOnly;
import us.ihmc.sensorProcessing.stateEstimation.SensorProcessingConfiguration;
>>>>>>> aefcda12

public class SensorProcessing implements SensorOutputMapReadOnly, SensorRawOutputMapReadOnly
{
   private static final ReferenceFrame worldFrame = ReferenceFrame.getWorldFrame();

<<<<<<< HEAD
   public enum SensorType
   {
      JOINT_POSITION, JOINT_VELOCITY, JOINT_ACCELERATION, JOINT_TAU, TORQUE_SENSOR, FORCE_SENSOR, IMU_ORIENTATION, IMU_ANGULAR_VELOCITY, IMU_LINEAR_ACCELERATION;

      public boolean isJointSensor()
      {
         switch (this)
         {
         case JOINT_POSITION:
         case JOINT_VELOCITY:
         case JOINT_ACCELERATION:
         case JOINT_TAU:
            return true;
         default:
            return false;
         }
      }

      public boolean isWrenchSensor()
      {
         return this == SensorType.TORQUE_SENSOR || this == FORCE_SENSOR;
      }

      public boolean isIMUSensor()
      {
         switch (this)
         {
         case IMU_ORIENTATION:
         case IMU_ANGULAR_VELOCITY:
         case IMU_LINEAR_ACCELERATION:
            return true;
         default:
            return false;
         }
      }

      public String getPrefixForProcessorName(String filterNameLowerCaseNoTrailingUnderscore)
      {
         switch (this)
         {
         case JOINT_POSITION:
         case IMU_ORIENTATION:
            return filterNameLowerCaseNoTrailingUnderscore + "_q_";
         case JOINT_VELOCITY:
            return filterNameLowerCaseNoTrailingUnderscore + "_qd_";
         case JOINT_ACCELERATION:
         case IMU_LINEAR_ACCELERATION:
            return filterNameLowerCaseNoTrailingUnderscore + "_qdd_";
         case JOINT_TAU:
            return filterNameLowerCaseNoTrailingUnderscore + "_tau_";
         case IMU_ANGULAR_VELOCITY:
            return filterNameLowerCaseNoTrailingUnderscore + "_qd_w";
         case FORCE_SENSOR:
            return filterNameLowerCaseNoTrailingUnderscore + "_force_";
         case TORQUE_SENSOR:
            return filterNameLowerCaseNoTrailingUnderscore + "_torque_";
         default:
            throw new RuntimeException("Should not get there.");
         }
      }
   };

=======
>>>>>>> aefcda12
   private final YoVariableRegistry registry = new YoVariableRegistry(getClass().getSimpleName());

   private final LongYoVariable timestamp = new LongYoVariable("timestamp", registry);
   private final LongYoVariable visionSensorTimestamp = new LongYoVariable("visionSensorTimestamp", registry);
   private final LongYoVariable sensorHeadPPSTimetamp = new LongYoVariable("sensorHeadPPSTimetamp", registry);

   private final LinkedHashMap<OneDoFJoint, DoubleYoVariable> inputJointPositions = new LinkedHashMap<>();
   private final LinkedHashMap<OneDoFJoint, DoubleYoVariable> inputJointVelocities = new LinkedHashMap<>();
   private final LinkedHashMap<OneDoFJoint, DoubleYoVariable> inputJointAccelerations = new LinkedHashMap<>();
   private final LinkedHashMap<OneDoFJoint, DoubleYoVariable> inputJointTaus = new LinkedHashMap<>();

   private final LinkedHashMap<IMUDefinition, YoFrameQuaternion> inputOrientations = new LinkedHashMap<>();
   private final LinkedHashMap<IMUDefinition, YoFrameVector> inputAngularVelocities = new LinkedHashMap<>();
   private final LinkedHashMap<IMUDefinition, YoFrameVector> inputLinearAccelerations = new LinkedHashMap<>();

   private final LinkedHashMap<ForceSensorDefinition, YoFrameVector> inputForces = new LinkedHashMap<>();
   private final LinkedHashMap<ForceSensorDefinition, YoFrameVector> inputTorques = new LinkedHashMap<>();

   private final LinkedHashMap<IMUDefinition, YoFrameQuaternion> intermediateOrientations = new LinkedHashMap<>();
   private final LinkedHashMap<IMUDefinition, YoFrameVector> intermediateAngularVelocities = new LinkedHashMap<>();
   private final LinkedHashMap<IMUDefinition, YoFrameVector> intermediateLinearAccelerations = new LinkedHashMap<>();

   private final LinkedHashMap<ForceSensorDefinition, YoFrameVector> intermediateForces = new LinkedHashMap<>();
   private final LinkedHashMap<ForceSensorDefinition, YoFrameVector> intermediateTorques = new LinkedHashMap<>();

   private final LinkedHashMap<OneDoFJoint, List<ProcessingYoVariable>> processedJointPositions = new LinkedHashMap<>();
   private final LinkedHashMap<OneDoFJoint, List<ProcessingYoVariable>> processedJointVelocities = new LinkedHashMap<>();
   private final LinkedHashMap<OneDoFJoint, List<ProcessingYoVariable>> processedJointAccelerations = new LinkedHashMap<>();
   private final LinkedHashMap<OneDoFJoint, List<ProcessingYoVariable>> processedJointTaus = new LinkedHashMap<>();

   private final LinkedHashMap<IMUDefinition, List<ProcessingYoVariable>> processedOrientations = new LinkedHashMap<>();
   private final LinkedHashMap<IMUDefinition, List<ProcessingYoVariable>> processedAngularVelocities = new LinkedHashMap<>();
   private final LinkedHashMap<IMUDefinition, List<ProcessingYoVariable>> processedLinearAccelerations = new LinkedHashMap<>();

   private final LinkedHashMap<ForceSensorDefinition, List<ProcessingYoVariable>> processedForces = new LinkedHashMap<>();
   private final LinkedHashMap<ForceSensorDefinition, List<ProcessingYoVariable>> processedTorques = new LinkedHashMap<>();

   private final LinkedHashMap<OneDoFJoint, DoubleYoVariable> outputJointPositions = new LinkedHashMap<>();
   private final LinkedHashMap<OneDoFJoint, DoubleYoVariable> outputJointVelocities = new LinkedHashMap<>();
   private final LinkedHashMap<OneDoFJoint, DoubleYoVariable> outputJointAccelerations = new LinkedHashMap<>();
   private final LinkedHashMap<OneDoFJoint, DoubleYoVariable> outputJointTaus = new LinkedHashMap<>();

   private final ArrayList<IMUSensor> inputIMUs = new ArrayList<IMUSensor>();
   private final ArrayList<IMUSensor> outputIMUs = new ArrayList<IMUSensor>();

   private final ForceSensorDataHolder inputForceSensors;
   private final ForceSensorDataHolder outputForceSensors;

   private final List<OneDoFJoint> jointSensorDefinitions;
   private final List<IMUDefinition> imuSensorDefinitions;
   private final List<ForceSensorDefinition> forceSensorDefinitions;

   private final LinkedHashMap<OneDoFJoint, BooleanYoVariable> jointEnabledIndicators = new LinkedHashMap<>();

   private final double updateDT;

   private final Matrix3d tempOrientation = new Matrix3d();
   private final Vector3d tempAngularVelocity = new Vector3d();
   private final Vector3d tempLinearAcceleration = new Vector3d();

   private final FrameVector tempForce = new FrameVector();
   private final FrameVector tempTorque = new FrameVector();
   private final Wrench tempWrench = new Wrench();

   private AuxiliaryRobotData auxiliaryRobotData;

   public SensorProcessing(StateEstimatorSensorDefinitions stateEstimatorSensorDefinitions, SensorProcessingConfiguration sensorProcessingConfiguration,
         YoVariableRegistry parentRegistry)
   {
      this.updateDT = sensorProcessingConfiguration.getEstimatorDT();

      jointSensorDefinitions = stateEstimatorSensorDefinitions.getJointSensorDefinitions();
      imuSensorDefinitions = stateEstimatorSensorDefinitions.getIMUSensorDefinitions();
      forceSensorDefinitions = stateEstimatorSensorDefinitions.getForceSensorDefinitions();
      this.auxiliaryRobotData = null;

      for (int i = 0; i < jointSensorDefinitions.size(); i++)
      {
         OneDoFJoint oneDoFJoint = jointSensorDefinitions.get(i);
         String jointName = oneDoFJoint.getName();
         
         DoubleYoVariable rawJointPosition = new DoubleYoVariable("raw_q_" + jointName, registry);
         inputJointPositions.put(oneDoFJoint, rawJointPosition);
         outputJointPositions.put(oneDoFJoint, rawJointPosition);
         processedJointPositions.put(oneDoFJoint, new ArrayList<ProcessingYoVariable>());

         DoubleYoVariable rawJointVelocity = new DoubleYoVariable("raw_qd_" + jointName, registry);
         inputJointVelocities.put(oneDoFJoint, rawJointVelocity);
         outputJointVelocities.put(oneDoFJoint, rawJointVelocity);
         processedJointVelocities.put(oneDoFJoint, new ArrayList<ProcessingYoVariable>());
         
         DoubleYoVariable rawJointAcceleration = new DoubleYoVariable("raw_qdd_" + jointName, registry);
         inputJointAccelerations.put(oneDoFJoint, rawJointAcceleration);
         outputJointAccelerations.put(oneDoFJoint, rawJointAcceleration);
         processedJointAccelerations.put(oneDoFJoint, new ArrayList<ProcessingYoVariable>());

         DoubleYoVariable rawJointTau = new DoubleYoVariable("raw_tau_" + jointName, registry);
         inputJointTaus.put(oneDoFJoint, rawJointTau);
         outputJointTaus.put(oneDoFJoint, rawJointTau);
         processedJointTaus.put(oneDoFJoint, new ArrayList<ProcessingYoVariable>());

         BooleanYoVariable jointEnabledIndicator = new BooleanYoVariable("joint_enabled_" + jointName, registry);
         jointEnabledIndicator.set(true);
         jointEnabledIndicators.put(oneDoFJoint, jointEnabledIndicator);
      }

      SensorNoiseParameters sensorNoiseParameters = sensorProcessingConfiguration.getSensorNoiseParameters();

      for (int i = 0; i < imuSensorDefinitions.size(); i++)
      {
         IMUDefinition imuDefinition = imuSensorDefinitions.get(i);
         String imuName = imuDefinition.getName();

         YoFrameQuaternion rawOrientation = new YoFrameQuaternion("raw_q_", imuName, worldFrame, registry);
         inputOrientations.put(imuDefinition, rawOrientation);
         intermediateOrientations.put(imuDefinition, rawOrientation);
         processedOrientations.put(imuDefinition, new ArrayList<ProcessingYoVariable>());

         YoFrameVector rawAngularVelocity = new YoFrameVector("raw_qd_w", imuName, worldFrame, registry);
         inputAngularVelocities.put(imuDefinition, rawAngularVelocity);
         intermediateAngularVelocities.put(imuDefinition, rawAngularVelocity);
         processedAngularVelocities.put(imuDefinition, new ArrayList<ProcessingYoVariable>());
         
         YoFrameVector rawLinearAcceleration = new YoFrameVector("raw_qdd_", imuName, worldFrame, registry);
         inputLinearAccelerations.put(imuDefinition, rawLinearAcceleration);
         intermediateLinearAccelerations.put(imuDefinition, rawLinearAcceleration);
         processedLinearAccelerations.put(imuDefinition, new ArrayList<ProcessingYoVariable>());
         
         inputIMUs.add(new IMUSensor(imuDefinition, sensorNoiseParameters));
         outputIMUs.add(new IMUSensor(imuDefinition, sensorNoiseParameters));
      }

      for (int i = 0; i < forceSensorDefinitions.size(); i++)
      {
         ForceSensorDefinition forceSensorDefinition = forceSensorDefinitions.get(i);
         String sensorName = forceSensorDefinition.getSensorName();
         ReferenceFrame sensorFrame = forceSensorDefinition.getSensorFrame();

         YoFrameVector rawForce = new YoFrameVector("raw_" + sensorName + "_force", sensorFrame, registry);
         inputForces.put(forceSensorDefinition, rawForce);
         intermediateForces.put(forceSensorDefinition, rawForce);
         processedForces.put(forceSensorDefinition, new ArrayList<ProcessingYoVariable>());

         YoFrameVector rawTorque = new YoFrameVector("raw_" + sensorName + "_torque", sensorFrame, registry);
         inputTorques.put(forceSensorDefinition, rawTorque);
         intermediateTorques.put(forceSensorDefinition, rawTorque);
         processedTorques.put(forceSensorDefinition, new ArrayList<ProcessingYoVariable>());
      }

      inputForceSensors = new ForceSensorDataHolder(forceSensorDefinitions);
      outputForceSensors = new ForceSensorDataHolder(forceSensorDefinitions);

      sensorProcessingConfiguration.configureSensorProcessing(this);
      parentRegistry.addChild(registry);
   }

   public void initialize()
   {
      startComputation(0, 0, -1);
   }

   public void startComputation(long timestamp, long visionSensorTimestamp, long sensorHeadPPSTimestamp)
   {
      this.timestamp.set(timestamp);
      this.visionSensorTimestamp.set(visionSensorTimestamp);
      this.sensorHeadPPSTimetamp.set(sensorHeadPPSTimestamp);

      for (int i = 0; i < jointSensorDefinitions.size(); i++)
      {
         OneDoFJoint oneDoFJoint = jointSensorDefinitions.get(i);

         updateProcessors(processedJointPositions.get(oneDoFJoint));
         updateProcessors(processedJointVelocities.get(oneDoFJoint));
         updateProcessors(processedJointAccelerations.get(oneDoFJoint));
         updateProcessors(processedJointTaus.get(oneDoFJoint));
      }
      
      for (int i = 0; i < imuSensorDefinitions.size(); i++)
      {
         IMUDefinition imuDefinition = imuSensorDefinitions.get(i);

         IMUSensor inputIMU = inputIMUs.get(i);
         inputOrientations.get(imuDefinition).get(tempOrientation);
         inputAngularVelocities.get(imuDefinition).get(tempAngularVelocity);
         inputLinearAccelerations.get(imuDefinition).get(tempLinearAcceleration);
         inputIMU.setOrientationMeasurement(tempOrientation);
         inputIMU.setAngularVelocityMeasurement(tempAngularVelocity);
         inputIMU.setLinearAccelerationMeasurement(tempLinearAcceleration);

         updateProcessors(processedOrientations.get(imuDefinition));
         updateProcessors(processedAngularVelocities.get(imuDefinition));
         updateProcessors(processedLinearAccelerations.get(imuDefinition));
         
         IMUSensor outputIMU = outputIMUs.get(i);
         intermediateOrientations.get(imuDefinition).get(tempOrientation);
         intermediateAngularVelocities.get(imuDefinition).get(tempAngularVelocity);
         intermediateLinearAccelerations.get(imuDefinition).get(tempLinearAcceleration);
         outputIMU.setOrientationMeasurement(tempOrientation);
         outputIMU.setAngularVelocityMeasurement(tempAngularVelocity);
         outputIMU.setLinearAccelerationMeasurement(tempLinearAcceleration);
      }

      for (int i = 0; i < forceSensorDefinitions.size(); i++)
      {
         ForceSensorDefinition forceSensorDefinition = forceSensorDefinitions.get(i);

         inputForceSensors.getForceSensorValue(forceSensorDefinition, tempWrench);
         tempWrench.packLinearPartIncludingFrame(tempForce); 
         tempWrench.packAngularPartIncludingFrame(tempTorque); 
         inputForces.get(forceSensorDefinition).set(tempForce);
         inputTorques.get(forceSensorDefinition).set(tempTorque);
         
         updateProcessors(processedForces.get(forceSensorDefinition));
         updateProcessors(processedTorques.get(forceSensorDefinition));

         intermediateForces.get(forceSensorDefinition).getFrameTupleIncludingFrame(tempForce);
         intermediateTorques.get(forceSensorDefinition).getFrameTupleIncludingFrame(tempTorque);
         tempWrench.set(tempForce, tempTorque);
         outputForceSensors.setForceSensorValue(forceSensorDefinition, tempWrench);
      }
   }

   private void updateProcessors(List<ProcessingYoVariable> processors)
   {
      for (int j = 0; j < processors.size(); j++)
      {
         processors.get(j).update();
      }
   }

<<<<<<< HEAD
   public void addAlphaFilter(DoubleYoVariable alphaFilter, boolean forVizOnly, SensorType sensorType)
   {
      
   }

=======
>>>>>>> aefcda12
   /**
    * Add a low-pass filter stage on the joint positions.
    * This is cumulative, by calling this method twice for instance, you will obtain a two pole low-pass filter.
    * @param alphaFilter low-pass filter parameter.
    * @param forVizOnly if set to true, the result will not be used as the input of the next processing stage, nor as the output of the sensor processing.
    */
   public void addJointPositionAlphaFilter(DoubleYoVariable alphaFilter, boolean forVizOnly)
   {
      for (int i = 0; i < jointSensorDefinitions.size(); i++)
      {
         OneDoFJoint oneDoFJoint = jointSensorDefinitions.get(i);
         String jointName = oneDoFJoint.getName();
         DoubleYoVariable intermediateJointPosition = outputJointPositions.get(oneDoFJoint);
         List<ProcessingYoVariable> processors = processedJointPositions.get(oneDoFJoint);
         String suffix = "_sp" + processors.size();
         AlphaFilteredYoVariable filteredJointPosition = new AlphaFilteredYoVariable("filt_q_" + jointName + suffix, registry, alphaFilter, intermediateJointPosition);
         processedJointPositions.get(oneDoFJoint).add(filteredJointPosition);
         
         if (!forVizOnly)
            outputJointPositions.put(oneDoFJoint, filteredJointPosition);
      }
   }

   /**
    * Apply an elasticity compensator to correct the joint positions according their torque and a given stiffness.
    * Useful when the robot has a non negligible elasticity in the links or joints.
    * Implemented as a cumulative processor but should probably be called only once.
    * @param stiffnesses estimated stiffness for each joint.
    * @param forVizOnly if set to true, the result will not be used as the input of the next processing stage, nor as the output of the sensor processing.
    */
   public void addJointPositionElasticyCompensator(Map<OneDoFJoint, DoubleYoVariable> stiffnesses, boolean forVizOnly)
   {
      addJointPositionElasticyCompensatorWithJointsToIgnore(stiffnesses, forVizOnly);
   }

   public void addJointPositionElasticyCompensatorWithJointsToIgnore(Map<OneDoFJoint, DoubleYoVariable> stiffnesses, boolean forVizOnly, String... jointsToIgnore)
   {
      List<String> jointToIgnoreList = new ArrayList<>();
      if (jointsToIgnore != null && jointsToIgnore.length > 0)
         jointToIgnoreList.addAll(Arrays.asList(jointsToIgnore));

      for (int i = 0; i < jointSensorDefinitions.size(); i++)
      {
         OneDoFJoint oneDoFJoint = jointSensorDefinitions.get(i);
         String jointName = oneDoFJoint.getName();

         if (jointToIgnoreList.contains(jointName))
            continue;

         DoubleYoVariable stiffness = stiffnesses.get(oneDoFJoint);
         DoubleYoVariable intermediateJointPosition = outputJointPositions.get(oneDoFJoint);
         DoubleYoVariable intermediateJointTau = outputJointTaus.get(oneDoFJoint);
         List<ProcessingYoVariable> processors = processedJointPositions.get(oneDoFJoint);
         String suffix = "_sp" + processors.size();
         ElasticityCompensatorYoVariable filteredJointPosition = new ElasticityCompensatorYoVariable("stiff_q_" + jointName + suffix, stiffness, intermediateJointPosition, intermediateJointTau, registry);
         processors.add(filteredJointPosition);
         
         if (!forVizOnly)
            outputJointPositions.put(oneDoFJoint, filteredJointPosition);
      }
   }

   /**
    * Compute the joint velocities by calculating finite-difference on joint positions using {@link FilteredVelocityYoVariable}. It is then automatically low-pass filtered.
    * This is not cumulative and has the effect of ignoring the velocity signal provided by the robot.
    * @param alphaFilter low-pass filter parameter.
    * @param forVizOnly if set to true, the result will not be used as the input of the next processing stage, nor as the output of the sensor processing.
    */
   public void computeJointVelocityFromFiniteDifference(DoubleYoVariable alphaFilter, boolean forVizOnly)
   {
      computeJointVelocityFromFiniteDifferenceWithJointsToIgnore(alphaFilter, forVizOnly);
   }

   /**
    * Compute the joint velocities (for a specific subset of joints) by calculating finite-difference on joint positions using {@link FilteredVelocityYoVariable}. It is then automatically low-pass filtered.
    * This is not cumulative and has the effect of ignoring the velocity signal provided by the robot.
    * @param alphaFilter low-pass filter parameter.
    * @param forVizOnly if set to true, the result will not be used as the input of the next processing stage, nor as the output of the sensor processing.
    * @param jointsToBeProcessed list of the names of the joints that need to be processed.
    */
   public void computeJointVelocityFromFiniteDifferenceOnlyForSpecifiedJoints(DoubleYoVariable alphaFilter, boolean forVizOnly, String... jointsToBeProcessed)
   {
      computeJointVelocityFromFiniteDifferenceWithJointsToIgnore(alphaFilter, forVizOnly, invertJointSelection(jointsToBeProcessed));
   }

   /**
    * Compute the joint velocities (for a specific subset of joints) by calculating finite-difference on joint positions using {@link FilteredVelocityYoVariable}. It is then automatically low-pass filtered.
    * This is not cumulative and has the effect of ignoring the velocity signal provided by the robot.
    * @param alphaFilter low-pass filter parameter.
    * @param forVizOnly if set to true, the result will not be used as the input of the next processing stage, nor as the output of the sensor processing.
    * @param jointsToIgnore list of the names of the joints to ignore.
    */
   public void computeJointVelocityFromFiniteDifferenceWithJointsToIgnore(DoubleYoVariable alphaFilter, boolean forVizOnly, String... jointsToIgnore)
   {
      List<String> jointToIgnoreList = new ArrayList<>();
      if (jointsToIgnore != null && jointsToIgnore.length > 0)
         jointToIgnoreList.addAll(Arrays.asList(jointsToIgnore));

      for (int i = 0; i < jointSensorDefinitions.size(); i++)
      {
         OneDoFJoint oneDoFJoint = jointSensorDefinitions.get(i);
         String jointName = oneDoFJoint.getName();

         if (jointToIgnoreList.contains(jointName))
            continue;

         DoubleYoVariable intermediateJointPosition = outputJointPositions.get(oneDoFJoint);
         List<ProcessingYoVariable> processors = processedJointVelocities.get(oneDoFJoint);
         String suffix = "_sp" + processors.size();
         FilteredVelocityYoVariable jointVelocity = new FilteredVelocityYoVariable("fd_qd_" + jointName + suffix, "", alphaFilter, intermediateJointPosition, updateDT, registry);
         processors.add(jointVelocity);
         
         if (!forVizOnly)
            outputJointVelocities.put(oneDoFJoint, jointVelocity);
      }
   }

   
   /**
<<<<<<< HEAD
    * Compute the joint velocities by calculating finite-difference on joint positions and applying a backlash compensator (see {@link BacklashCompensatingVelocityYoVariable}). It is then automatically low-pass filtered.
=======
    * Compute the joint velocities by calculating finite-difference on joint positions and applying a backlash compensator (see {@link RevisedBacklashCompensatingVelocityYoVariable}). It is then automatically low-pass filtered.
>>>>>>> aefcda12
    * This is not cumulative and has the effect of ignoring the velocity signal provided by the robot.
    * @param alphaFilter low-pass filter parameter.
    * @param forVizOnly if set to true, the result will not be used as the input of the next processing stage, nor as the output of the sensor processing.
    */
   public void computeJointVelocityWithBacklashCompensator(DoubleYoVariable alphaFilter, DoubleYoVariable slopTime, boolean forVizOnly)
   {
      computeJointVelocityWithBacklashCompensatorWithJointsToIgnore(alphaFilter, slopTime, forVizOnly);
   }

   /**
<<<<<<< HEAD
    * Compute the joint velocities (for a specific subset of joints) by calculating finite-difference on joint positions and applying a backlash compensator (see {@link BacklashCompensatingVelocityYoVariable}). It is then automatically low-pass filtered.
=======
    * Compute the joint velocities (for a specific subset of joints) by calculating finite-difference on joint positions and applying a backlash compensator (see {@link RevisedBacklashCompensatingVelocityYoVariable}). It is then automatically low-pass filtered.
>>>>>>> aefcda12
    * This is not cumulative and has the effect of ignoring the velocity signal provided by the robot.
    * @param alphaFilter low-pass filter parameter.
    * @param forVizOnly if set to true, the result will not be used as the input of the next processing stage, nor as the output of the sensor processing.
    * @param jointsToBeProcessed list of the names of the joints that need to be processed.
    */
   public void computeJointVelocityWithBacklashCompensatorOnlyForSpecifiedJoints(DoubleYoVariable alphaFilter, DoubleYoVariable slopTime, boolean forVizOnly, String... jointsToBeProcessed)
   {
      computeJointVelocityWithBacklashCompensatorWithJointsToIgnore(alphaFilter, slopTime, forVizOnly, invertJointSelection(jointsToBeProcessed));
   }

   /**
<<<<<<< HEAD
    * Compute the joint velocities (for a specific subset of joints) by calculating finite-difference on joint positions and applying a backlash compensator (see {@link BacklashCompensatingVelocityYoVariable}). It is then automatically low-pass filtered.
=======
    * Compute the joint velocities (for a specific subset of joints) by calculating finite-difference on joint positions and applying a backlash compensator (see {@link RevisedBacklashCompensatingVelocityYoVariable}). It is then automatically low-pass filtered.
>>>>>>> aefcda12
    * This is not cumulative and has the effect of ignoring the velocity signal provided by the robot.
    * @param alphaFilter low-pass filter parameter.
    * @param forVizOnly if set to true, the result will not be used as the input of the next processing stage, nor as the output of the sensor processing.
    * @param jointsToIgnore list of the names of the joints to ignore.
    */
   public void computeJointVelocityWithBacklashCompensatorWithJointsToIgnore(DoubleYoVariable alphaFilter, DoubleYoVariable slopTime, boolean forVizOnly, String... jointsToIgnore)
   {
      List<String> jointToIgnoreList = new ArrayList<>();
      if (jointsToIgnore != null && jointsToIgnore.length > 0)
         jointToIgnoreList.addAll(Arrays.asList(jointsToIgnore));

      for (int i = 0; i < jointSensorDefinitions.size(); i++)
      {
         OneDoFJoint oneDoFJoint = jointSensorDefinitions.get(i);
         String jointName = oneDoFJoint.getName();

         if (jointToIgnoreList.contains(jointName))
            continue;

         DoubleYoVariable intermediateJointPosition = outputJointPositions.get(oneDoFJoint);

         List<ProcessingYoVariable> processors = processedJointVelocities.get(oneDoFJoint);
         String suffix = "_sp" + processors.size();
         RevisedBacklashCompensatingVelocityYoVariable jointVelocity = new RevisedBacklashCompensatingVelocityYoVariable("bl_qd_" + jointName + suffix, "", alphaFilter, intermediateJointPosition, updateDT, slopTime, registry);
         processors.add(jointVelocity);

         if (!forVizOnly)
            outputJointVelocities.put(oneDoFJoint, jointVelocity);
      }
      
   }

   /**
    * Add a low-pass filter stage on the joint velocities.
    * This is cumulative, by calling this method twice for instance, you will obtain a two pole low-pass filter.
    * @param alphaFilter low-pass filter parameter.
    * @param forVizOnly if set to true, the result will not be used as the input of the next processing stage, nor as the output of the sensor processing.
    */
   public void addJointVelocityAlphaFilter(DoubleYoVariable alphaFilter, boolean forVizOnly)
   {
      addJointVelocityAlphaFilterWithJointsToIgnore(alphaFilter, forVizOnly);
   }

   /**
    * Add a low-pass filter stage on the joint velocities for a specific subset of joints.
    * This is cumulative, by calling this method twice for instance, you will obtain a two pole low-pass filter.
    * @param alphaFilter low-pass filter parameter.
    * @param forVizOnly if set to true, the result will not be used as the input of the next processing stage, nor as the output of the sensor processing.
    * @param jointsToBeProcessed list of the names of the joints that need to be filtered.
    */
   public void addJointVelocityAlphaFilterOnlyForSpecifiedJoints(DoubleYoVariable alphaFilter, boolean forVizOnly, String... jointsToBeProcessed)
   {
      addJointVelocityAlphaFilterWithJointsToIgnore(alphaFilter, forVizOnly, invertJointSelection(jointsToBeProcessed));
   }

   /**
    * Add a low-pass filter stage on the joint velocities for a specific subset of joints.
    * This is cumulative, by calling this method twice for instance, you will obtain a two pole low-pass filter.
    * @param alphaFilter low-pass filter parameter.
    * @param forVizOnly if set to true, the result will not be used as the input of the next processing stage, nor as the output of the sensor processing.
    * @param jointsToIgnore list of the names of the joints to ignore.
    */
   public void addJointVelocityAlphaFilterWithJointsToIgnore(DoubleYoVariable alphaFilter, boolean forVizOnly, String... jointsToIgnore)
   {
      List<String> jointToIgnoreList = new ArrayList<>();
      if (jointsToIgnore != null && jointsToIgnore.length > 0)
         jointToIgnoreList.addAll(Arrays.asList(jointsToIgnore));

      for (int i = 0; i < jointSensorDefinitions.size(); i++)
      {
         OneDoFJoint oneDoFJoint = jointSensorDefinitions.get(i);
         String jointName = oneDoFJoint.getName();

         if (jointToIgnoreList.contains(jointName))
            continue;

         DoubleYoVariable intermediateJointVelocity = outputJointVelocities.get(oneDoFJoint);
         List<ProcessingYoVariable> processors = processedJointVelocities.get(oneDoFJoint);
         String suffix = "_sp" + processors.size();
         AlphaFilteredYoVariable filteredJointVelocity = new AlphaFilteredYoVariable("filt_qd_" + jointName + suffix, registry, alphaFilter, intermediateJointVelocity);
         processors.add(filteredJointVelocity);

         if (!forVizOnly)
            outputJointVelocities.put(oneDoFJoint, filteredJointVelocity);
      }
      
   }

   /**
<<<<<<< HEAD
=======
    * Apply a backlash compensator (see {@link BacklashProcessingYoVariable}) to the joint velocity.
    * Useful when the robot has backlash in its joints or simply to calm down small shakies when the robot is at rest.
    * Implemented as a cumulative processor but should probably be called only once.
    * @param slopTime every time the velocity changes sign, a slop is engaged during which a confidence factor is ramped up from 0 to 1.
    * @param forVizOnly if set to true, the result will not be used as the input of the next processing stage, nor as the output of the sensor processing.
    */
   public void addJointVelocityBacklashFilter(DoubleYoVariable slopTime, boolean forVizOnly)
   {
      addJointVelocityAlphaFilterWithJointsToIgnore(slopTime, forVizOnly);
   }

   /**
    * Apply a backlash compensator (see {@link BacklashProcessingYoVariable}) to the joint velocity.
    * Useful when the robot has backlash in its joints or simply to calm down small shakies when the robot is at rest.
    * Implemented as a cumulative processor but should probably be called only once.
    * @param slopTime every time the velocity changes sign, a slop is engaged during which a confidence factor is ramped up from 0 to 1.
    * @param forVizOnly if set to true, the result will not be used as the input of the next processing stage, nor as the output of the sensor processing.
    * @param jointsToBeProcessed list of the names of the joints that need to be filtered.
    */
   public void addJointVelocityBacklashFilterOnlyForSpecifiedJoints(DoubleYoVariable slopTime, boolean forVizOnly, String... jointsToBeProcessed)
   {
      addJointVelocityAlphaFilterWithJointsToIgnore(slopTime, forVizOnly, invertJointSelection(jointsToBeProcessed));
   }

   /**
    * Apply a backlash compensator (see {@link BacklashProcessingYoVariable}) to the joint velocity.
    * Useful when the robot has backlash in its joints or simply to calm down small shakies when the robot is at rest.
    * Implemented as a cumulative processor but should probably be called only once.
    * @param slopTime every time the velocity changes sign, a slop is engaged during which a confidence factor is ramped up from 0 to 1.
    * @param forVizOnly if set to true, the result will not be used as the input of the next processing stage, nor as the output of the sensor processing.
    * @param jointsToIgnore list of the names of the joints to ignore.
    */
   public void addJointVelocityBacklashFilterWithJointsToIgnore(DoubleYoVariable slopTime, boolean forVizOnly, String... jointsToIgnore)
   {
      List<String> jointToIgnoreList = new ArrayList<>();
      if (jointsToIgnore != null && jointsToIgnore.length > 0)
         jointToIgnoreList.addAll(Arrays.asList(jointsToIgnore));

      for (int i = 0; i < jointSensorDefinitions.size(); i++)
      {
         OneDoFJoint oneDoFJoint = jointSensorDefinitions.get(i);
         String jointName = oneDoFJoint.getName();

         if (jointToIgnoreList.contains(jointName))
            continue;

         DoubleYoVariable intermediateJointVelocity = outputJointVelocities.get(oneDoFJoint);
         List<ProcessingYoVariable> processors = processedJointVelocities.get(oneDoFJoint);
         String suffix = "_sp" + processors.size();
         BacklashProcessingYoVariable filteredJointVelocity = new BacklashProcessingYoVariable("bl_qd_" + jointName + suffix, "", intermediateJointVelocity, updateDT, slopTime, registry);
         processors.add(filteredJointVelocity);

         if (!forVizOnly)
            outputJointVelocities.put(oneDoFJoint, filteredJointVelocity);
      }
   }

   /**
>>>>>>> aefcda12
    * Compute the joint accelerations by calculating finite-difference on joint velocities using {@link FilteredVelocityYoVariable}. It is then automatically low-pass filtered.
    * @param alphaFilter low-pass filter parameter.
    * @param forVizOnly if set to true, the result will not be used as the input of the next processing stage, nor as the output of the sensor processing.
    */
   public void computeJointAccelerationFromFiniteDifference(DoubleYoVariable alphaFilter, boolean forVizOnly)
   {
      computeJointAccelerationFromFiniteDifferenceWithJointsToIgnore(alphaFilter, forVizOnly);
   }

   /**
    * Compute the joint accelerations (for a specific subset of joints) by calculating finite-difference on joint velocities using {@link FilteredVelocityYoVariable}. It is then automatically low-pass filtered.
    * @param alphaFilter low-pass filter parameter.
    * @param forVizOnly if set to true, the result will not be used as the input of the next processing stage, nor as the output of the sensor processing.
    * @param jointsToIgnore list of the names of the joints to ignore.
    */
   public void computeJointAccelerationFromFiniteDifferenceWithJointsToIgnore(DoubleYoVariable alphaFilter, boolean forVizOnly, String... jointsToIgnore)
   {
      List<String> jointToIgnoreList = new ArrayList<>();
      if (jointsToIgnore != null && jointsToIgnore.length > 0)
         jointToIgnoreList.addAll(Arrays.asList(jointsToIgnore));

      for (int i = 0; i < jointSensorDefinitions.size(); i++)
      {
         OneDoFJoint oneDoFJoint = jointSensorDefinitions.get(i);
         String jointName = oneDoFJoint.getName();

         if (jointToIgnoreList.contains(jointName))
            continue;

         DoubleYoVariable intermediateJointVelocity = outputJointVelocities.get(oneDoFJoint);
         List<ProcessingYoVariable> processors = processedJointAccelerations.get(oneDoFJoint);
         String suffix = "_sp" + processors.size();
         FilteredVelocityYoVariable jointAcceleration = new FilteredVelocityYoVariable("filt_qdd_" + jointName + suffix, "", alphaFilter, intermediateJointVelocity, updateDT, registry);
         processors.add(jointAcceleration);

         if (!forVizOnly)
            outputJointAccelerations.put(oneDoFJoint, jointAcceleration);
      }
   }

   /**
    * Add a low-pass filter stage on the orientations provided by the IMU sensors.
    * This is cumulative, by calling this method twice for instance, you will obtain a two pole low-pass filter.
    * @param alphaFilter low-pass filter parameter.
    * @param forVizOnly if set to true, the result will not be used as the input of the next processing stage, nor as the output of the sensor processing.
    */
   public void addIMUOrientationAlphaFilter(DoubleYoVariable alphaFilter, boolean forVizOnly)
   {
      for (int i = 0; i < imuSensorDefinitions.size(); i++)
      {
         IMUDefinition imuDefinition = imuSensorDefinitions.get(i);
         String imuName = imuDefinition.getName();
         YoFrameQuaternion intermediateOrientation = intermediateOrientations.get(imuDefinition);
         List<ProcessingYoVariable> processors = processedOrientations.get(imuDefinition);
         String suffix = "_sp" + processors.size();
         AlphaFilteredYoFrameQuaternion filteredOrientation = new AlphaFilteredYoFrameQuaternion("filt_q_", imuName + suffix, intermediateOrientation, alphaFilter, registry);
         processors.add(filteredOrientation);
         
         if (!forVizOnly)
            intermediateOrientations.put(imuDefinition, filteredOrientation);
      }
   }

   /**
    * Add a low-pass filter stage on the angular velocities provided by the IMU sensors.
    * This is cumulative, by calling this method twice for instance, you will obtain a two pole low-pass filter.
    * @param alphaFilter low-pass filter parameter.
    * @param forVizOnly if set to true, the result will not be used as the input of the next processing stage, nor as the output of the sensor processing.
    */
   public void addIMUAngularVelocityAlphaFilter(DoubleYoVariable alphaFilter, boolean forVizOnly)
   {
      for (int i = 0; i < imuSensorDefinitions.size(); i++)
      {
         IMUDefinition imuDefinition = imuSensorDefinitions.get(i);
         String imuName = imuDefinition.getName();
         YoFrameVector intermediateAngularVelocity = intermediateAngularVelocities.get(imuDefinition);
         List<ProcessingYoVariable> processors = processedAngularVelocities.get(imuDefinition);
         String suffix = "_sp" + processors.size();
         AlphaFilteredYoFrameVector filteredAngularVelocity = AlphaFilteredYoFrameVector.createAlphaFilteredYoFrameVector("filt_qd_w", imuName + suffix, registry, alphaFilter, intermediateAngularVelocity);
         processors.add(filteredAngularVelocity);
         
         if (!forVizOnly)
            intermediateAngularVelocities.put(imuDefinition, filteredAngularVelocity);
      }
   }

   /**
    * Add a low-pass filter stage on the linear accelerations provided by the IMU sensors.
    * This is cumulative, by calling this method twice for instance, you will obtain a two pole low-pass filter.
    * @param alphaFilter low-pass filter parameter.
    * @param forVizOnly if set to true, the result will not be used as the input of the next processing stage, nor as the output of the sensor processing.
    */
   public void addIMULinearAccelerationAlphaFilter(DoubleYoVariable alphaFilter, boolean forVizOnly)
   {
      for (int i = 0; i < imuSensorDefinitions.size(); i++)
      {
         IMUDefinition imuDefinition = imuSensorDefinitions.get(i);
         String imuName = imuDefinition.getName();
         YoFrameVector intermediateLinearAcceleration = intermediateLinearAccelerations.get(imuDefinition);
         List<ProcessingYoVariable> processors = processedLinearAccelerations.get(imuDefinition);
         String suffix = "_sp" + processors.size();
         AlphaFilteredYoFrameVector filteredLinearAcceleration = AlphaFilteredYoFrameVector.createAlphaFilteredYoFrameVector("filt_qdd_", imuName + suffix, registry, alphaFilter, intermediateLinearAcceleration);
         processors.add(filteredLinearAcceleration);
         
         if (!forVizOnly)
            intermediateLinearAccelerations.put(imuDefinition, filteredLinearAcceleration);
      }
   }

   public void addForceSensorAlphaFilter(DoubleYoVariable alphaFilter, boolean forVizOnly)
   {
      addForceSensorAlphaFilterWithSensorsToIgnore(alphaFilter, forVizOnly);
   }

   public void addForceSensorAlphaFilterOnlyForSpecifiedSensors(DoubleYoVariable alphaFilter, boolean forVizOnly, String... sensorsToBeProcessed)
   {
      addForceSensorAlphaFilterWithSensorsToIgnore(alphaFilter, forVizOnly, invertForceSensorsSelection(sensorsToBeProcessed));
   }

   public void addForceSensorAlphaFilterWithSensorsToIgnore(DoubleYoVariable alphaFilter, boolean forVizOnly, String... sensorsToIgnore)
   {
      List<String> sensorToIgnoreList = new ArrayList<>();
      if (sensorsToIgnore != null && sensorsToIgnore.length > 0)
         sensorToIgnoreList.addAll(Arrays.asList(sensorsToIgnore));

      for (int i = 0; i < forceSensorDefinitions.size(); i++)
      {
         ForceSensorDefinition forceSensorDefinition = forceSensorDefinitions.get(i);
         String sensorName = forceSensorDefinition.getSensorName();

         if (sensorToIgnoreList.contains(sensorName))
            continue;

         YoFrameVector intermediateForce = intermediateForces.get(forceSensorDefinition);
         List<ProcessingYoVariable> forceProcessors = processedForces.get(forceSensorDefinition);
         String forceSuffix = "_sp" + forceProcessors.size();
         AlphaFilteredYoFrameVector filteredForce = AlphaFilteredYoFrameVector.createAlphaFilteredYoFrameVector("filt_" + sensorName + "_force", forceSuffix, registry, alphaFilter, intermediateForce);
         forceProcessors.add(filteredForce);

         YoFrameVector intermediateTorque = intermediateTorques.get(forceSensorDefinition);
         List<ProcessingYoVariable> torqueProcessors = processedTorques.get(forceSensorDefinition);
         String torqueSuffix = "_sp" + torqueProcessors.size();
         AlphaFilteredYoFrameVector filteredTorque = AlphaFilteredYoFrameVector.createAlphaFilteredYoFrameVector("filt_" + sensorName + "_torque", torqueSuffix, registry, alphaFilter, intermediateTorque);
         torqueProcessors.add(filteredTorque);
         
         if (!forVizOnly)
         {
            intermediateForces.put(forceSensorDefinition, filteredForce);
            intermediateTorques.put(forceSensorDefinition, filteredTorque);
         }
      }
   }

   /**
    * Add a low-pass filter stage on the joint torques.
    * This is cumulative, by calling this method twice for instance, you will obtain a two pole low-pass filter.
    * @param alphaFilter low-pass filter parameter.
    * @param forVizOnly if set to true, the result will not be used as the input of the next processing stage, nor as the output of the sensor processing.
    */
   public void addJointTauAlphaFilter(DoubleYoVariable alphaFilter, boolean forVizOnly)
   {
      addJointTauAlphaFilterWithJointsToIgnore(alphaFilter, forVizOnly);
   }

   /**
    * Add a low-pass filter stage on the joint torques for a specific subset of joints.
    * This is cumulative, by calling this method twice for instance, you will obtain a two pole low-pass filter.
    * @param alphaFilter low-pass filter parameter.
    * @param forVizOnly if set to true, the result will not be used as the input of the next processing stage, nor as the output of the sensor processing.
    * @param jointsToBeProcessed list of the names of the joints that need to be filtered.
    */
   public void addJointTauAlphaFilterOnlyForSpecifiedJoints(DoubleYoVariable alphaFilter, boolean forVizOnly, String... jointsToBeProcessed)
   {
      addJointTauAlphaFilterWithJointsToIgnore(alphaFilter, forVizOnly, invertJointSelection(jointsToBeProcessed));
   }

   /**
    * Add a low-pass filter stage on the joint torques for a specific subset of joints.
    * This is cumulative, by calling this method twice for instance, you will obtain a two pole low-pass filter.
    * @param alphaFilter low-pass filter parameter.
    * @param forVizOnly if set to true, the result will not be used as the input of the next processing stage, nor as the output of the sensor processing.
    * @param jointsToIgnore list of the names of the joints to ignore.
    */
   public void addJointTauAlphaFilterWithJointsToIgnore(DoubleYoVariable alphaFilter, boolean forVizOnly, String... jointsToIgnore)
   {
      List<String> jointToIgnoreList = new ArrayList<>();
      if (jointsToIgnore != null && jointsToIgnore.length > 0)
         jointToIgnoreList.addAll(Arrays.asList(jointsToIgnore));

      for (int i = 0; i < jointSensorDefinitions.size(); i++)
      {
         OneDoFJoint oneDoFJoint = jointSensorDefinitions.get(i);
         String jointName = oneDoFJoint.getName();

         if (jointToIgnoreList.contains(jointName))
            continue;

         DoubleYoVariable intermediateJointTaus = outputJointTaus.get(oneDoFJoint);
         List<ProcessingYoVariable> processors = processedJointTaus.get(oneDoFJoint);
         String suffix = "_sp" + processors.size();
         AlphaFilteredYoVariable filteredJointTaus = new AlphaFilteredYoVariable("filt_tau_" + jointName + suffix, registry, alphaFilter, intermediateJointTaus);
         processors.add(filteredJointTaus);

         if (!forVizOnly)
            outputJointTaus.put(oneDoFJoint, filteredJointTaus);
      }
   }

   /**
    * Create an alpha filter given a name and a break frequency (in Hertz) that will be registered in the {@code SensorProcessing}'s {@code YoVariableRegistry}.
    * @param name name of the variable.
    * @param breakFrequency break frequency in Hertz
    * @return a {@code DoubleYoVariable} to be used when adding a low-pass filter stage using the methods in this class such as {@link SensorProcessing#addJointVelocityAlphaFilter(DoubleYoVariable, boolean)}.
    */
   public DoubleYoVariable createAlphaFilter(String name, double breakFrequency)
   {
      DoubleYoVariable alphaFilter = new DoubleYoVariable(name, registry);
      alphaFilter.set(AlphaFilteredYoVariable.computeAlphaGivenBreakFrequencyProperly(breakFrequency, updateDT));
      return alphaFilter;
   }

   /**
    * Helper to create easily a {@code Map<OneDoFJoint, DoubleYoVariable>} referring to the stiffness for each joint.
    * @param nameSuffix suffix to be used in the variables' name.
    * @param defaultStiffness default value of stiffness to use when not referred in the jointSpecificStiffness.
    * @param jointSpecificStiffness {@code Map<String, Double>} referring the specific stiffness value to be used for each joint. Does not need to be exhaustive, can also be empty or null in which the defaultStiffness is used for every joint.
    * @return {@code Map<OneDoFJoint, DoubleYoVariable>} to be used when calling {@link SensorProcessing#addJointPositionElasticyCompensator(Map, boolean)}.
    */
   public Map<OneDoFJoint, DoubleYoVariable> createStiffness(String nameSuffix, double defaultStiffness, Map<String, Double> jointSpecificStiffness)
   {
      return createStiffnessWithJointsToIgnore(nameSuffix, defaultStiffness, jointSpecificStiffness);
   }

   public Map<OneDoFJoint, DoubleYoVariable> createStiffnessWithJointsToIgnore(String nameSuffix, double defaultStiffness, Map<String, Double> jointSpecificStiffness, String... jointsToIgnore)
   {
      List<String> jointToIgnoreList = new ArrayList<>();
      if (jointsToIgnore != null && jointsToIgnore.length > 0)
         jointToIgnoreList.addAll(Arrays.asList(jointsToIgnore));

      LinkedHashMap<OneDoFJoint, DoubleYoVariable> stiffesses = new LinkedHashMap<>();
      for (int i = 0; i < jointSensorDefinitions.size(); i++)
      {
         OneDoFJoint oneDoFJoint = jointSensorDefinitions.get(i);
         String jointName = oneDoFJoint.getName();
         
         if (jointToIgnoreList.contains(jointName))
            continue;

         DoubleYoVariable stiffness = new DoubleYoVariable(jointName + nameSuffix, registry);

         if (jointSpecificStiffness != null && jointSpecificStiffness.containsKey(jointName))
            stiffness.set(jointSpecificStiffness.get(jointName));
         else
            stiffness.set(defaultStiffness);
         
         stiffesses.put(oneDoFJoint, stiffness);
      }
      
      return stiffesses;
   }

   private String[] invertJointSelection(String... subSelection)
   {
      List<String> invertSelection = new ArrayList<>();
      List<String> originalJointSensorSelectionList = new ArrayList<>();
      if (subSelection != null && subSelection.length > 0)
         originalJointSensorSelectionList.addAll(Arrays.asList(subSelection));

      for (int i = 0; i < jointSensorDefinitions.size(); i++)
      {
         String jointName = jointSensorDefinitions.get(i).getName();
         if (!originalJointSensorSelectionList.contains(jointName))
            invertSelection.add(jointName);
      }
      return invertSelection.toArray(new String[0]);
   }

   private String[] invertForceSensorsSelection(String... subSelection)
   {
      List<String> invertSelection = new ArrayList<>();
      List<String> originalForceSensorSelectionList = new ArrayList<>();
      if (subSelection != null && subSelection.length > 0)
         originalForceSensorSelectionList.addAll(Arrays.asList(subSelection));

      for (int i = 0; i < forceSensorDefinitions.size(); i++)
      {
         String forceSensorName = forceSensorDefinitions.get(i).getSensorName();
         if (!originalForceSensorSelectionList.contains(forceSensorName))
            invertSelection.add(forceSensorName);
      }
      return invertSelection.toArray(new String[0]);
   }

   @Override
   public long getTimestamp()
   {
      return timestamp.getLongValue();
   }

   @Override
   public long getVisionSensorTimestamp()
   {
      return visionSensorTimestamp.getLongValue();
   }
   
   @Override
   public long getSensorHeadPPSTimestamp()
   {
      return sensorHeadPPSTimetamp.getLongValue();
   }

   public void setJointEnabled(OneDoFJoint oneDoFJoint, boolean enabled)
   {
      jointEnabledIndicators.get(oneDoFJoint).set(enabled);
   }

   public void setJointPositionSensorValue(OneDoFJoint oneDoFJoint, double value)
   {
      inputJointPositions.get(oneDoFJoint).set(value);
   }

   public void setJointVelocitySensorValue(OneDoFJoint oneDoFJoint, double value)
   {
      inputJointVelocities.get(oneDoFJoint).set(value);
   }
   
   public void setJointAccelerationSensorValue(OneDoFJoint oneDoFJoint, double value)
   {
      inputJointAccelerations.get(oneDoFJoint).set(value);
   }

   public void setJointTauSensorValue(OneDoFJoint oneDoFJoint, double value)
   {
      inputJointTaus.get(oneDoFJoint).set(value);
   }

   public void setOrientationSensorValue(IMUDefinition imuDefinition, Quat4d value)
   {
      inputOrientations.get(imuDefinition).set(value);
   }

   public void setOrientationSensorValue(IMUDefinition imuDefinition, Matrix3d value)
   {
      inputOrientations.get(imuDefinition).set(value);
   }

   public void setAngularVelocitySensorValue(IMUDefinition imuDefinition, Vector3d value)
   {
      inputAngularVelocities.get(imuDefinition).set(value);
   }

   public void setLinearAccelerationSensorValue(IMUDefinition imuDefinition, Vector3d value)
   {
      inputLinearAccelerations.get(imuDefinition).set(value);
   }

   public void setForceSensorValue(ForceSensorDefinition forceSensorDefinition, DenseMatrix64F value)
   {
      if (value.getNumRows() != Wrench.SIZE || value.getNumCols() != 1)
         throw new RuntimeException("Unexpected size");

      inputForceSensors.setForceSensorValue(forceSensorDefinition, value);
   }

   @Override
   public double getJointPositionProcessedOutput(OneDoFJoint oneDoFJoint)
   {
      return outputJointPositions.get(oneDoFJoint).getDoubleValue();
   }

   @Override
   public double getJointVelocityProcessedOutput(OneDoFJoint oneDoFJoint)
   {
      return outputJointVelocities.get(oneDoFJoint).getDoubleValue();
   }
   
   @Override
   public double getJointAccelerationProcessedOutput(OneDoFJoint oneDoFJoint)
   {
      return outputJointAccelerations.get(oneDoFJoint).getDoubleValue();
   }

   @Override
   public double getJointTauProcessedOutput(OneDoFJoint oneDoFJoint)
   {
      return outputJointTaus.get(oneDoFJoint).getDoubleValue();
   }

   @Override
   public List<? extends IMUSensorReadOnly> getIMUProcessedOutputs()
   {
      return outputIMUs;
   }

   @Override
   public ForceSensorDataHolderReadOnly getForceSensorProcessedOutputs()
   {
      return outputForceSensors;
   }

   public YoVariableRegistry getYoVariableRegistry()
   {
      return registry;
   }

   @Override
   public double getJointPositionRawOutput(OneDoFJoint oneDoFJoint)
   {
      return inputJointPositions.get(oneDoFJoint).getDoubleValue();
   }

   @Override
   public double getJointVelocityRawOutput(OneDoFJoint oneDoFJoint)
   {
      return inputJointVelocities.get(oneDoFJoint).getDoubleValue();
   }

   @Override
   public double getJointAccelerationRawOutput(OneDoFJoint oneDoFJoint)
   {
      return inputJointAccelerations.get(oneDoFJoint).getDoubleValue();
   }

   @Override
   public double getJointTauRawOutput(OneDoFJoint oneDoFJoint)
   {
      return inputJointTaus.get(oneDoFJoint).getDoubleValue();
   }

   @Override
   public boolean isJointEnabled(OneDoFJoint oneDoFJoint)
   {
      return jointEnabledIndicators.get(oneDoFJoint).getBooleanValue();
   }

   @Override
   public List<? extends IMUSensorReadOnly> getIMURawOutputs()
   {
      return inputIMUs;
   }

   @Override
   public ForceSensorDataHolderReadOnly getForceSensorRawOutputs()
   {
      return inputForceSensors;
   }

   @Override
   public AuxiliaryRobotData getAuxiliaryRobotData()
   {
      return this.auxiliaryRobotData;
   }

   public void setAuxiliaryRobotData(AuxiliaryRobotData auxiliaryRobotData)
   {
      this.auxiliaryRobotData = auxiliaryRobotData;
   }
}<|MERGE_RESOLUTION|>--- conflicted
+++ resolved
@@ -12,19 +12,6 @@
 
 import org.ejml.data.DenseMatrix64F;
 
-<<<<<<< HEAD
-import us.ihmc.sensorProcessing.communication.packets.dataobjects.AuxiliaryRobotData;
-import us.ihmc.sensorProcessing.imu.IMUSensor;
-import us.ihmc.sensorProcessing.simulatedSensors.SensorNoiseParameters;
-import us.ihmc.sensorProcessing.simulatedSensors.StateEstimatorSensorDefinitions;
-import us.ihmc.sensorProcessing.stateEstimation.IMUSensorReadOnly;
-import us.ihmc.sensorProcessing.stateEstimation.SensorProcessingConfiguration;
-import us.ihmc.robotics.sensors.IMUDefinition;
-import us.ihmc.robotics.sensors.ForceSensorDataHolder;
-import us.ihmc.robotics.sensors.ForceSensorDataHolderReadOnly;
-import us.ihmc.robotics.sensors.ForceSensorDefinition;
-=======
->>>>>>> aefcda12
 import us.ihmc.robotics.dataStructures.registry.YoVariableRegistry;
 import us.ihmc.robotics.dataStructures.variable.BooleanYoVariable;
 import us.ihmc.robotics.dataStructures.variable.DoubleYoVariable;
@@ -33,11 +20,7 @@
 import us.ihmc.robotics.math.filters.AlphaFilteredYoFrameQuaternion;
 import us.ihmc.robotics.math.filters.AlphaFilteredYoFrameVector;
 import us.ihmc.robotics.math.filters.AlphaFilteredYoVariable;
-<<<<<<< HEAD
-import us.ihmc.robotics.math.filters.BacklashCompensatingVelocityYoVariable;
-=======
 import us.ihmc.robotics.math.filters.BacklashProcessingYoVariable;
->>>>>>> aefcda12
 import us.ihmc.robotics.math.filters.FilteredVelocityYoVariable;
 import us.ihmc.robotics.math.filters.ProcessingYoVariable;
 import us.ihmc.robotics.math.filters.RevisedBacklashCompensatingVelocityYoVariable;
@@ -46,8 +29,6 @@
 import us.ihmc.robotics.referenceFrames.ReferenceFrame;
 import us.ihmc.robotics.screwTheory.OneDoFJoint;
 import us.ihmc.robotics.screwTheory.Wrench;
-<<<<<<< HEAD
-=======
 import us.ihmc.robotics.sensors.ForceSensorDataHolder;
 import us.ihmc.robotics.sensors.ForceSensorDataHolderReadOnly;
 import us.ihmc.robotics.sensors.ForceSensorDefinition;
@@ -58,13 +39,11 @@
 import us.ihmc.sensorProcessing.simulatedSensors.StateEstimatorSensorDefinitions;
 import us.ihmc.sensorProcessing.stateEstimation.IMUSensorReadOnly;
 import us.ihmc.sensorProcessing.stateEstimation.SensorProcessingConfiguration;
->>>>>>> aefcda12
 
 public class SensorProcessing implements SensorOutputMapReadOnly, SensorRawOutputMapReadOnly
 {
    private static final ReferenceFrame worldFrame = ReferenceFrame.getWorldFrame();
 
-<<<<<<< HEAD
    public enum SensorType
    {
       JOINT_POSITION, JOINT_VELOCITY, JOINT_ACCELERATION, JOINT_TAU, TORQUE_SENSOR, FORCE_SENSOR, IMU_ORIENTATION, IMU_ANGULAR_VELOCITY, IMU_LINEAR_ACCELERATION;
@@ -127,8 +106,6 @@
       }
    };
 
-=======
->>>>>>> aefcda12
    private final YoVariableRegistry registry = new YoVariableRegistry(getClass().getSimpleName());
 
    private final LongYoVariable timestamp = new LongYoVariable("timestamp", registry);
@@ -359,14 +336,11 @@
       }
    }
 
-<<<<<<< HEAD
    public void addAlphaFilter(DoubleYoVariable alphaFilter, boolean forVizOnly, SensorType sensorType)
    {
       
    }
 
-=======
->>>>>>> aefcda12
    /**
     * Add a low-pass filter stage on the joint positions.
     * This is cumulative, by calling this method twice for instance, you will obtain a two pole low-pass filter.
@@ -486,11 +460,7 @@
 
    
    /**
-<<<<<<< HEAD
-    * Compute the joint velocities by calculating finite-difference on joint positions and applying a backlash compensator (see {@link BacklashCompensatingVelocityYoVariable}). It is then automatically low-pass filtered.
-=======
     * Compute the joint velocities by calculating finite-difference on joint positions and applying a backlash compensator (see {@link RevisedBacklashCompensatingVelocityYoVariable}). It is then automatically low-pass filtered.
->>>>>>> aefcda12
     * This is not cumulative and has the effect of ignoring the velocity signal provided by the robot.
     * @param alphaFilter low-pass filter parameter.
     * @param forVizOnly if set to true, the result will not be used as the input of the next processing stage, nor as the output of the sensor processing.
@@ -501,11 +471,7 @@
    }
 
    /**
-<<<<<<< HEAD
-    * Compute the joint velocities (for a specific subset of joints) by calculating finite-difference on joint positions and applying a backlash compensator (see {@link BacklashCompensatingVelocityYoVariable}). It is then automatically low-pass filtered.
-=======
     * Compute the joint velocities (for a specific subset of joints) by calculating finite-difference on joint positions and applying a backlash compensator (see {@link RevisedBacklashCompensatingVelocityYoVariable}). It is then automatically low-pass filtered.
->>>>>>> aefcda12
     * This is not cumulative and has the effect of ignoring the velocity signal provided by the robot.
     * @param alphaFilter low-pass filter parameter.
     * @param forVizOnly if set to true, the result will not be used as the input of the next processing stage, nor as the output of the sensor processing.
@@ -517,11 +483,7 @@
    }
 
    /**
-<<<<<<< HEAD
-    * Compute the joint velocities (for a specific subset of joints) by calculating finite-difference on joint positions and applying a backlash compensator (see {@link BacklashCompensatingVelocityYoVariable}). It is then automatically low-pass filtered.
-=======
     * Compute the joint velocities (for a specific subset of joints) by calculating finite-difference on joint positions and applying a backlash compensator (see {@link RevisedBacklashCompensatingVelocityYoVariable}). It is then automatically low-pass filtered.
->>>>>>> aefcda12
     * This is not cumulative and has the effect of ignoring the velocity signal provided by the robot.
     * @param alphaFilter low-pass filter parameter.
     * @param forVizOnly if set to true, the result will not be used as the input of the next processing stage, nor as the output of the sensor processing.
@@ -611,8 +573,6 @@
    }
 
    /**
-<<<<<<< HEAD
-=======
     * Apply a backlash compensator (see {@link BacklashProcessingYoVariable}) to the joint velocity.
     * Useful when the robot has backlash in its joints or simply to calm down small shakies when the robot is at rest.
     * Implemented as a cumulative processor but should probably be called only once.
@@ -671,7 +631,6 @@
    }
 
    /**
->>>>>>> aefcda12
     * Compute the joint accelerations by calculating finite-difference on joint velocities using {@link FilteredVelocityYoVariable}. It is then automatically low-pass filtered.
     * @param alphaFilter low-pass filter parameter.
     * @param forVizOnly if set to true, the result will not be used as the input of the next processing stage, nor as the output of the sensor processing.
