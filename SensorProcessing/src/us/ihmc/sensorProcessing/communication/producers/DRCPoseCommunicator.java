--- conflicted
+++ resolved
@@ -73,13 +73,6 @@
       this.scheduler = scheduler;
       this.netClassList = netClassList;
 
-<<<<<<< HEAD
-      SideDependentList<String> wristForceSensorNames = null;
-      
-      if(sensorInformation != null)
-         wristForceSensorNames = sensorInformation.getWristForceSensorNames();
-=======
->>>>>>> 4701ea81
 
       if(sensorInformation != null)
       {
