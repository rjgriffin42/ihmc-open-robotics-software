package us.ihmc.robotEnvironmentAwareness.hardware;

import java.awt.Color;
import java.awt.image.BufferedImage;
import java.io.File;
import java.io.FileWriter;
import java.io.IOException;
import java.net.URI;
import java.net.URISyntaxException;
import java.util.Random;
import java.util.Scanner;
import java.util.concurrent.atomic.AtomicReference;
<<<<<<< HEAD
=======

import javax.imageio.ImageIO;
>>>>>>> c5d23afb

import javax.imageio.ImageIO;

import boofcv.struct.calib.IntrinsicParameters;
import controller_msgs.msg.dds.StereoVisionPointCloudMessage;
import sensor_msgs.PointCloud2;
import us.ihmc.communication.IHMCROS2Publisher;
import us.ihmc.communication.ROS2Tools;
import us.ihmc.communication.packets.MessageTools;
import us.ihmc.euclid.tuple2D.Point2D;
import us.ihmc.euclid.tuple3D.Point3D;
import us.ihmc.pubsub.DomainFactory.PubSubImplementation;
import us.ihmc.robotEnvironmentAwareness.fusion.tools.PointCloudProjectionHelper;
import us.ihmc.ros2.Ros2Node;
import us.ihmc.utilities.ros.RosMainNode;
import us.ihmc.utilities.ros.subscriber.AbstractRosTopicSubscriber;
import us.ihmc.utilities.ros.subscriber.RosPointCloudSubscriber;
import us.ihmc.utilities.ros.subscriber.RosPointCloudSubscriber.UnpackedPointCloud;

public class MultisenseStereoVisionPointCloudReceiver extends AbstractRosTopicSubscriber<PointCloud2>
{
<<<<<<< HEAD
=======
   private static final MultisenseInformation multisense = MultisenseInformation.CART;

>>>>>>> c5d23afb
   private static final int MAX_NUMBER_OF_POINTS = 200000;

   private final Ros2Node ros2Node = ROS2Tools.createRos2Node(PubSubImplementation.FAST_RTPS, "stereoVisionPublisherNode");

   private final IHMCROS2Publisher<StereoVisionPointCloudMessage> stereoVisionPublisher;

   private static final int projectionWidth = 1024;
   private static final int projectionHeight = 544;

   private final Scanner commandScanner;
   private static final String commandToSaveStereoVisionPointCloudData = "s";
   private static final String commandToSaveProjectedData = "p";
   private int savingIndex = 0;

   private AtomicReference<Boolean> saveStereoVisionPointCloud = new AtomicReference<Boolean>(false);
   private AtomicReference<Boolean> saveProjectedData = new AtomicReference<Boolean>(false);

<<<<<<< HEAD
   public static final IntrinsicParameters multisenseOnCartIntrinsicParameters = new IntrinsicParameters();
   static
   {
      // cart
//      multisenseOnCartIntrinsicParameters.setFx(566.8350830078125);
//      multisenseOnCartIntrinsicParameters.setFy(566.8350830078125);
//      multisenseOnCartIntrinsicParameters.setCx(505.5);
//      multisenseOnCartIntrinsicParameters.setCy(260.5);
      // atlas
      multisenseOnCartIntrinsicParameters.setFx(555.999267578125);
      multisenseOnCartIntrinsicParameters.setFy(555.999267578125);
      multisenseOnCartIntrinsicParameters.setCx(512.0);
      multisenseOnCartIntrinsicParameters.setCy(269.5);
   }
   private static final int offsetU = 12;
   private static final int offsetV = 0;

   public MultisenseStereoVisionPointCloudReceiver() throws URISyntaxException
   {
      super(PointCloud2._TYPE);
      //URI masterURI = new URI("http://10.7.4.100:11311");
      URI masterURI = new URI("http://10.6.192.14:11311");
=======
   public MultisenseStereoVisionPointCloudReceiver() throws URISyntaxException
   {
      super(PointCloud2._TYPE);
      URI masterURI = new URI(multisense.getAddress());
>>>>>>> c5d23afb
      RosMainNode rosMainNode = new RosMainNode(masterURI, "StereoVisionPublisher", true);
      rosMainNode.attachSubscriber(MultisenseInformation.getStereoVisionPointCloudTopicName(), this);

      rosMainNode.execute();

      stereoVisionPublisher = ROS2Tools.createPublisher(ros2Node, StereoVisionPointCloudMessage.class, ROS2Tools.getDefaultTopicNameGenerator());

      commandScanner = new Scanner(System.in);
      Runnable inputReader = new Runnable()
      {
         @Override
         public void run()
         {
            while (true)
            {
               String command = commandScanner.next();

               if (command.contains(commandToSaveStereoVisionPointCloudData))
               {
                  saveStereoVisionPointCloud.set(true);
                  System.out.println(commandToSaveStereoVisionPointCloudData + " pressed");
               }
               else if (command.contains(commandToSaveProjectedData))
               {
                  saveProjectedData.set(true);
                  System.out.println(commandToSaveProjectedData + " pressed");
               }
            }
         }
      };
      Thread inputHolder = new Thread(inputReader);
      inputHolder.start();
   }

   @Override
   public void onNewMessage(PointCloud2 cloudHolder)
   {
      UnpackedPointCloud pointCloudData = RosPointCloudSubscriber.unpackPointsAndIntensities(cloudHolder);

      Point3D[] pointCloud = pointCloudData.getPoints();
      Color[] colors = pointCloudData.getPointColors();

      Random random = new Random();
      int numberOfPoints = pointCloud.length;

      while (numberOfPoints > MAX_NUMBER_OF_POINTS)
      {
         int indexToRemove = random.nextInt(numberOfPoints);
         int lastIndex = numberOfPoints - 1;

         pointCloud[indexToRemove] = pointCloud[lastIndex];
         colors[indexToRemove] = colors[lastIndex];

         numberOfPoints--;
      }

      long timestamp = cloudHolder.getHeader().getStamp().totalNsecs();
      float[] pointCloudBuffer = new float[3 * numberOfPoints];
      int[] colorsInteger = new int[numberOfPoints];

      for (int i = 0; i < numberOfPoints; i++)
      {
         Point3D scanPoint = pointCloud[i];

         pointCloudBuffer[3 * i + 0] = (float) scanPoint.getX();
         pointCloudBuffer[3 * i + 1] = (float) scanPoint.getY();
         pointCloudBuffer[3 * i + 2] = (float) scanPoint.getZ();

         colorsInteger[i] = colors[i].getRGB();
      }
      
      StereoVisionPointCloudMessage stereoVisionMessage = MessageTools.createStereoVisionPointCloudMessage(timestamp, pointCloudBuffer, colorsInteger);

      stereoVisionPublisher.publish(stereoVisionMessage);

      if (saveStereoVisionPointCloud.getAndSet(false))
      {
         FileWriter fileWriter;
         try
         {
            fileWriter = new FileWriter("stereovision_pointcloud_" + savingIndex + ".txt");
            String pointCloudDataString = "";
            for (int i = 0; i < numberOfPoints; i++)
            {
               Point3D scanPoint = pointCloud[i];
               String pointInfo = i + "\t" + scanPoint.getX() + "\t" + scanPoint.getY() + "\t" + scanPoint.getZ() + "\t" + colors[i].getRGB() + "\n";
               pointCloudDataString = pointCloudDataString + pointInfo;
            }
            fileWriter.write(pointCloudDataString);
            fileWriter.close();
            System.out.println("saving is done");
         }
         catch (IOException e1)
         {
            e1.printStackTrace();
         }
         savingIndex++;
      }

      if (saveProjectedData.getAndSet(false))
      {
         BufferedImage bufferedImage = new BufferedImage(projectionWidth, projectionHeight, BufferedImage.TYPE_INT_RGB);

         for (int i = 0; i < numberOfPoints; i++)
         {
            Point3D scanPoint = pointCloud[i];
            Point2D projectedPixel = new Point2D();
<<<<<<< HEAD

            PointCloudProjectionHelper.projectMultisensePointCloudOnImage(scanPoint, projectedPixel, multisenseOnCartIntrinsicParameters, offsetU, offsetV);
=======
            int[] offset = multisense.getProjectionOffset();

            PointCloudProjectionHelper.projectMultisensePointCloudOnImage(scanPoint, projectedPixel, multisense.getIntrinsicParameters(), offset[0], offset[1]);
>>>>>>> c5d23afb

            boolean inImage = false;
            if (projectedPixel.getX() >= 0 && projectedPixel.getX() < projectionWidth)
               if (projectedPixel.getY() >= 0 && projectedPixel.getY() < projectionHeight)
                  inImage = true;

            if (inImage)
               bufferedImage.setRGB((int) projectedPixel.getX(), (int) projectedPixel.getY(), colors[i].getRGB());
         }

         File outputfile = new File("projected_image_" + savingIndex + ".png");
         try
         {
            ImageIO.write(bufferedImage, "png", outputfile);
            System.out.println("saving is done");
         }
         catch (IOException e)
         {
            e.printStackTrace();
         }
         savingIndex++;
      }
   }

   public static void main(String[] args) throws URISyntaxException
   {
      new MultisenseStereoVisionPointCloudReceiver();
   }
}<|MERGE_RESOLUTION|>--- conflicted
+++ resolved
@@ -10,15 +10,9 @@
 import java.util.Random;
 import java.util.Scanner;
 import java.util.concurrent.atomic.AtomicReference;
-<<<<<<< HEAD
-=======
-
-import javax.imageio.ImageIO;
->>>>>>> c5d23afb
 
 import javax.imageio.ImageIO;
 
-import boofcv.struct.calib.IntrinsicParameters;
 import controller_msgs.msg.dds.StereoVisionPointCloudMessage;
 import sensor_msgs.PointCloud2;
 import us.ihmc.communication.IHMCROS2Publisher;
@@ -36,11 +30,8 @@
 
 public class MultisenseStereoVisionPointCloudReceiver extends AbstractRosTopicSubscriber<PointCloud2>
 {
-<<<<<<< HEAD
-=======
    private static final MultisenseInformation multisense = MultisenseInformation.CART;
 
->>>>>>> c5d23afb
    private static final int MAX_NUMBER_OF_POINTS = 200000;
 
    private final Ros2Node ros2Node = ROS2Tools.createRos2Node(PubSubImplementation.FAST_RTPS, "stereoVisionPublisherNode");
@@ -58,35 +49,10 @@
    private AtomicReference<Boolean> saveStereoVisionPointCloud = new AtomicReference<Boolean>(false);
    private AtomicReference<Boolean> saveProjectedData = new AtomicReference<Boolean>(false);
 
-<<<<<<< HEAD
-   public static final IntrinsicParameters multisenseOnCartIntrinsicParameters = new IntrinsicParameters();
-   static
-   {
-      // cart
-//      multisenseOnCartIntrinsicParameters.setFx(566.8350830078125);
-//      multisenseOnCartIntrinsicParameters.setFy(566.8350830078125);
-//      multisenseOnCartIntrinsicParameters.setCx(505.5);
-//      multisenseOnCartIntrinsicParameters.setCy(260.5);
-      // atlas
-      multisenseOnCartIntrinsicParameters.setFx(555.999267578125);
-      multisenseOnCartIntrinsicParameters.setFy(555.999267578125);
-      multisenseOnCartIntrinsicParameters.setCx(512.0);
-      multisenseOnCartIntrinsicParameters.setCy(269.5);
-   }
-   private static final int offsetU = 12;
-   private static final int offsetV = 0;
-
-   public MultisenseStereoVisionPointCloudReceiver() throws URISyntaxException
-   {
-      super(PointCloud2._TYPE);
-      //URI masterURI = new URI("http://10.7.4.100:11311");
-      URI masterURI = new URI("http://10.6.192.14:11311");
-=======
    public MultisenseStereoVisionPointCloudReceiver() throws URISyntaxException
    {
       super(PointCloud2._TYPE);
       URI masterURI = new URI(multisense.getAddress());
->>>>>>> c5d23afb
       RosMainNode rosMainNode = new RosMainNode(masterURI, "StereoVisionPublisher", true);
       rosMainNode.attachSubscriber(MultisenseInformation.getStereoVisionPointCloudTopicName(), this);
 
@@ -157,7 +123,7 @@
 
          colorsInteger[i] = colors[i].getRGB();
       }
-      
+
       StereoVisionPointCloudMessage stereoVisionMessage = MessageTools.createStereoVisionPointCloudMessage(timestamp, pointCloudBuffer, colorsInteger);
 
       stereoVisionPublisher.publish(stereoVisionMessage);
@@ -194,14 +160,9 @@
          {
             Point3D scanPoint = pointCloud[i];
             Point2D projectedPixel = new Point2D();
-<<<<<<< HEAD
-
-            PointCloudProjectionHelper.projectMultisensePointCloudOnImage(scanPoint, projectedPixel, multisenseOnCartIntrinsicParameters, offsetU, offsetV);
-=======
             int[] offset = multisense.getProjectionOffset();
 
             PointCloudProjectionHelper.projectMultisensePointCloudOnImage(scanPoint, projectedPixel, multisense.getIntrinsicParameters(), offset[0], offset[1]);
->>>>>>> c5d23afb
 
             boolean inImage = false;
             if (projectedPixel.getX() >= 0 && projectedPixel.getX() < projectionWidth)
