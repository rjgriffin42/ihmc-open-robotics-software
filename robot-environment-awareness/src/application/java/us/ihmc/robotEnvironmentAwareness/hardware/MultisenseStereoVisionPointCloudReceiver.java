--- conflicted
+++ resolved
@@ -31,11 +31,7 @@
 
 public class MultisenseStereoVisionPointCloudReceiver extends AbstractRosTopicSubscriber<PointCloud2>
 {
-<<<<<<< HEAD
-   private static final int MAX_NUMBER_OF_POINTS = 50000;
-=======
    private static final int MAX_NUMBER_OF_POINTS = 200000;
->>>>>>> 3bd779af
 
    private final Ros2Node ros2Node = ROS2Tools.createRos2Node(PubSubImplementation.FAST_RTPS, "stereoVisionPublisherNode");
 
