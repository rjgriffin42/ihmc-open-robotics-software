package us.ihmc.robotEnvironmentAwareness.hardware;

import java.awt.Color;
import java.awt.image.BufferedImage;
import java.io.File;
import java.io.FileWriter;
import java.io.IOException;
import java.net.URI;
import java.net.URISyntaxException;
import java.util.Random;
import java.util.Scanner;
import java.util.concurrent.atomic.AtomicReference;

import javax.imageio.ImageIO;

import boofcv.struct.calib.IntrinsicParameters;
import controller_msgs.msg.dds.StereoVisionPointCloudMessage;
import sensor_msgs.PointCloud2;
import us.ihmc.communication.IHMCROS2Publisher;
import us.ihmc.communication.ROS2Tools;
import us.ihmc.communication.packets.MessageTools;
import us.ihmc.euclid.tuple2D.Point2D;
import us.ihmc.euclid.tuple3D.Point3D;
import us.ihmc.pubsub.DomainFactory.PubSubImplementation;
import us.ihmc.robotEnvironmentAwareness.fusion.tools.PointCloudProjectionHelper;
import us.ihmc.ros2.Ros2Node;
import us.ihmc.utilities.ros.RosMainNode;
import us.ihmc.utilities.ros.subscriber.AbstractRosTopicSubscriber;
import us.ihmc.utilities.ros.subscriber.RosPointCloudSubscriber;
import us.ihmc.utilities.ros.subscriber.RosPointCloudSubscriber.UnpackedPointCloud;

public class MultisenseStereoVisionPointCloudReceiver extends AbstractRosTopicSubscriber<PointCloud2>
{
   private static final int MAX_NUMBER_OF_POINTS = 200000;

   private final Ros2Node ros2Node = ROS2Tools.createRos2Node(PubSubImplementation.FAST_RTPS, "stereoVisionPublisherNode");

   private final IHMCROS2Publisher<StereoVisionPointCloudMessage> stereoVisionPublisher;

   private static final int projectionWidth = 1024;
   private static final int projectionHeight = 544;

   private final Scanner commandScanner;
   private static final String commandToSaveStereoVisionPointCloudData = "s";
   private static final String commandToSaveProjectedData = "p";
   private int savingIndex = 0;

   private AtomicReference<Boolean> saveStereoVisionPointCloud = new AtomicReference<Boolean>(false);
   private AtomicReference<Boolean> saveProjectedData = new AtomicReference<Boolean>(false);

   public static final IntrinsicParameters multisenseOnCartIntrinsicParameters = new IntrinsicParameters();
   static
   {
<<<<<<< HEAD
      multisenseOnCartIntrinsicParameters.setFx(584.234619140625);
      multisenseOnCartIntrinsicParameters.setFy(584.234619140625);
      multisenseOnCartIntrinsicParameters.setCx(512.0);
      multisenseOnCartIntrinsicParameters.setCy(272.0);
=======
      // cart
//      multisenseOnCartIntrinsicParameters.setFx(566.8350830078125);
//      multisenseOnCartIntrinsicParameters.setFy(566.8350830078125);
//      multisenseOnCartIntrinsicParameters.setCx(505.5);
//      multisenseOnCartIntrinsicParameters.setCy(260.5);
      // atlas
      multisenseOnCartIntrinsicParameters.setFx(555.999267578125);
      multisenseOnCartIntrinsicParameters.setFy(555.999267578125);
      multisenseOnCartIntrinsicParameters.setCx(512.0);
      multisenseOnCartIntrinsicParameters.setCy(269.5);
>>>>>>> f9ff7be9
   }
   private static final int offsetU = 12;
   private static final int offsetV = 0;

   public MultisenseStereoVisionPointCloudReceiver() throws URISyntaxException
   {
      super(PointCloud2._TYPE);
      URI masterURI = new URI("http://10.7.4.100:11311");
<<<<<<< HEAD
=======
      //URI masterURI = new URI("http://10.6.192.14:11311");
>>>>>>> f9ff7be9
      RosMainNode rosMainNode = new RosMainNode(masterURI, "StereoVisionPublisher", true);
      rosMainNode.attachSubscriber("/multisense/image_points2_color_world", this);

      rosMainNode.execute();

      stereoVisionPublisher = ROS2Tools.createPublisher(ros2Node, StereoVisionPointCloudMessage.class, ROS2Tools.getDefaultTopicNameGenerator());

      commandScanner = new Scanner(System.in);
      Runnable inputReader = new Runnable()
      {
         @Override
         public void run()
         {
            while (true)
            {
               String command = commandScanner.next();

               if (command.contains(commandToSaveStereoVisionPointCloudData))
               {
                  saveStereoVisionPointCloud.set(true);
                  System.out.println(commandToSaveStereoVisionPointCloudData + " pressed");
               }
               else if (command.contains(commandToSaveProjectedData))
               {
                  saveProjectedData.set(true);
                  System.out.println(commandToSaveProjectedData + " pressed");
               }
            }
         }
      };
      Thread inputHolder = new Thread(inputReader);
      inputHolder.start();
   }

   @Override
   public void onNewMessage(PointCloud2 cloudHolder)
   {
      UnpackedPointCloud pointCloudData = RosPointCloudSubscriber.unpackPointsAndIntensities(cloudHolder);

      Point3D[] pointCloud = pointCloudData.getPoints();
      Color[] colors = pointCloudData.getPointColors();

      Random random = new Random();
      int numberOfPoints = pointCloud.length;

      while (numberOfPoints > MAX_NUMBER_OF_POINTS)
      {
         int indexToRemove = random.nextInt(numberOfPoints);
         int lastIndex = numberOfPoints - 1;

         pointCloud[indexToRemove] = pointCloud[lastIndex];
         colors[indexToRemove] = colors[lastIndex];

         numberOfPoints--;
      }

      long timestamp = cloudHolder.getHeader().getStamp().totalNsecs();
      float[] pointCloudBuffer = new float[3 * numberOfPoints];
      int[] colorsInteger = new int[numberOfPoints];

      for (int i = 0; i < numberOfPoints; i++)
      {
         Point3D scanPoint = pointCloud[i];

         pointCloudBuffer[3 * i + 0] = (float) scanPoint.getX();
         pointCloudBuffer[3 * i + 1] = (float) scanPoint.getY();
         pointCloudBuffer[3 * i + 2] = (float) scanPoint.getZ();

         colorsInteger[i] = colors[i].getRGB();
      }
      
      StereoVisionPointCloudMessage stereoVisionMessage = MessageTools.createStereoVisionPointCloudMessage(timestamp, pointCloudBuffer, colorsInteger);

      stereoVisionPublisher.publish(stereoVisionMessage);

      if (saveStereoVisionPointCloud.getAndSet(false))
      {
         FileWriter fileWriter;
         try
         {
            fileWriter = new FileWriter("stereovision_pointcloud_" + savingIndex + ".txt");
            String pointCloudDataString = "";
            for (int i = 0; i < numberOfPoints; i++)
            {
               Point3D scanPoint = pointCloud[i];
               String pointInfo = i + "\t" + scanPoint.getX() + "\t" + scanPoint.getY() + "\t" + scanPoint.getZ() + "\t" + colors[i].getRGB() + "\n";
               pointCloudDataString = pointCloudDataString + pointInfo;
            }
            fileWriter.write(pointCloudDataString);
            fileWriter.close();
            System.out.println("saving is done");
         }
         catch (IOException e1)
         {
            e1.printStackTrace();
         }
         savingIndex++;
      }

      if (saveProjectedData.getAndSet(false))
      {
         BufferedImage bufferedImage = new BufferedImage(projectionWidth, projectionHeight, BufferedImage.TYPE_INT_RGB);

         for (int i = 0; i < numberOfPoints; i++)
         {
            Point3D scanPoint = pointCloud[i];
            Point2D projectedPixel = new Point2D();

            PointCloudProjectionHelper.projectMultisensePointCloudOnImage(scanPoint, projectedPixel, multisenseOnCartIntrinsicParameters, offsetU, offsetV);

            boolean inImage = false;
            if (projectedPixel.getX() >= 0 && projectedPixel.getX() < projectionWidth)
               if (projectedPixel.getY() >= 0 && projectedPixel.getY() < projectionHeight)
                  inImage = true;

            if (inImage)
               bufferedImage.setRGB((int) projectedPixel.getX(), (int) projectedPixel.getY(), colors[i].getRGB());
         }

         File outputfile = new File("projected_image_" + savingIndex + ".png");
         try
         {
            ImageIO.write(bufferedImage, "png", outputfile);
            System.out.println("saving is done");
         }
         catch (IOException e)
         {
            e.printStackTrace();
         }
         savingIndex++;
      }
   }

   public static void main(String[] args) throws URISyntaxException
   {
      new MultisenseStereoVisionPointCloudReceiver();
   }
}<|MERGE_RESOLUTION|>--- conflicted
+++ resolved
@@ -51,12 +51,6 @@
    public static final IntrinsicParameters multisenseOnCartIntrinsicParameters = new IntrinsicParameters();
    static
    {
-<<<<<<< HEAD
-      multisenseOnCartIntrinsicParameters.setFx(584.234619140625);
-      multisenseOnCartIntrinsicParameters.setFy(584.234619140625);
-      multisenseOnCartIntrinsicParameters.setCx(512.0);
-      multisenseOnCartIntrinsicParameters.setCy(272.0);
-=======
       // cart
 //      multisenseOnCartIntrinsicParameters.setFx(566.8350830078125);
 //      multisenseOnCartIntrinsicParameters.setFy(566.8350830078125);
@@ -67,7 +61,6 @@
       multisenseOnCartIntrinsicParameters.setFy(555.999267578125);
       multisenseOnCartIntrinsicParameters.setCx(512.0);
       multisenseOnCartIntrinsicParameters.setCy(269.5);
->>>>>>> f9ff7be9
    }
    private static final int offsetU = 12;
    private static final int offsetV = 0;
@@ -76,10 +69,7 @@
    {
       super(PointCloud2._TYPE);
       URI masterURI = new URI("http://10.7.4.100:11311");
-<<<<<<< HEAD
-=======
       //URI masterURI = new URI("http://10.6.192.14:11311");
->>>>>>> f9ff7be9
       RosMainNode rosMainNode = new RosMainNode(masterURI, "StereoVisionPublisher", true);
       rosMainNode.attachSubscriber("/multisense/image_points2_color_world", this);
 
