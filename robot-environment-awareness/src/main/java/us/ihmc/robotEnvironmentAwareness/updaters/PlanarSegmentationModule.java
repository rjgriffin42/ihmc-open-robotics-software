--- conflicted
+++ resolved
@@ -88,11 +88,7 @@
            false);
    }
 
-<<<<<<< HEAD
-   private PlanarSegmentationModule(ROS2Node ros2Node, Messager reaMessager, String configurationFilePath) throws Exception
-=======
-   private PlanarSegmentationModule(Ros2Node ros2Node, Messager reaMessager, Path configurationFilePath) throws Exception
->>>>>>> d429c9e8
+   private PlanarSegmentationModule(ROS2Node ros2Node, Messager reaMessager, Path configurationFilePath) throws Exception
    {
       this(ros2Node,
            REACommunicationProperties.inputTopic,
@@ -104,11 +100,7 @@
            false);
    }
 
-<<<<<<< HEAD
-   private PlanarSegmentationModule(ROS2Node ros2Node, Messager reaMessager, String configurationFilePath, boolean runAsynchronously) throws Exception
-=======
-   private PlanarSegmentationModule(Ros2Node ros2Node, Messager reaMessager, Path configurationFilePath, boolean runAsynchronously) throws Exception
->>>>>>> d429c9e8
+   private PlanarSegmentationModule(ROS2Node ros2Node, Messager reaMessager, Path configurationFilePath, boolean runAsynchronously) throws Exception
    {
       this(ros2Node,
            REACommunicationProperties.inputTopic,
@@ -436,21 +428,12 @@
       return new PlanarSegmentationModule(messager, configurationFilePath);
    }
 
-<<<<<<< HEAD
-   public static PlanarSegmentationModule createIntraprocessModule(String configurationFilePath, ROS2Node ros2Node, Messager messager) throws Exception
-=======
-   public static PlanarSegmentationModule createIntraprocessModule(Path configurationFilePath, Ros2Node ros2Node, Messager messager) throws Exception
->>>>>>> d429c9e8
+   public static PlanarSegmentationModule createIntraprocessModule(Path configurationFilePath, ROS2Node ros2Node, Messager messager) throws Exception
    {
       return new PlanarSegmentationModule(ros2Node, messager, configurationFilePath);
    }
 
-
-<<<<<<< HEAD
-   public static PlanarSegmentationModule createIntraprocessModule(String configurationFilePath, ROS2Node ros2Node, Messager messager, boolean runAsynchronously) throws Exception
-=======
-   public static PlanarSegmentationModule createIntraprocessModule(Path configurationFilePath, Ros2Node ros2Node, Messager messager, boolean runAsynchronously) throws Exception
->>>>>>> d429c9e8
+   public static PlanarSegmentationModule createIntraprocessModule(Path configurationFilePath, ROS2Node ros2Node, Messager messager, boolean runAsynchronously) throws Exception
    {
       return new PlanarSegmentationModule(ros2Node, messager, configurationFilePath, runAsynchronously);
 
