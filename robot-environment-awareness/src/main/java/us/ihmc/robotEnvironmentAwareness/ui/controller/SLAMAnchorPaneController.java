--- conflicted
+++ resolved
@@ -1,10 +1,7 @@
 package us.ihmc.robotEnvironmentAwareness.ui.controller;
 
 import javafx.fxml.FXML;
-<<<<<<< HEAD
-=======
 import javafx.scene.control.CheckBox;
->>>>>>> 243e99cf
 import javafx.scene.control.Label;
 import javafx.scene.control.Slider;
 import javafx.scene.control.TextField;
@@ -99,11 +96,7 @@
 
       initializeSetup();
 
-<<<<<<< HEAD
-      uiMessager.registerTopicListener(REAModuleAPI.RobotStatus, (moving) -> updateSensorStatusViz(moving));
-=======
       uiMessager.registerTopicListener(SLAMModuleAPI.SensorStatus, (moving) -> updateSensorStatusViz(moving));
->>>>>>> 243e99cf
    }
 
    private void initializeSetup()
@@ -118,14 +111,8 @@
    @FXML
    public void clear()
    {
-<<<<<<< HEAD
-      uiMessager.broadcastMessage(REAModuleAPI.SLAMClear, true);
-      uiMessager.broadcastMessage(REAModuleAPI.SLAMVizClear, true);
-      uiMessager.broadcastMessage(REAModuleAPI.UISensorPoseHistoryClear, true);
-=======
       uiMessager.broadcastMessage(SLAMModuleAPI.SLAMClear, true);
       uiMessager.broadcastMessage(SLAMModuleAPI.SLAMVizClear, true);
       uiMessager.broadcastMessage(SLAMModuleAPI.SensorPoseHistoryClear, true);
->>>>>>> 243e99cf
    }
 }