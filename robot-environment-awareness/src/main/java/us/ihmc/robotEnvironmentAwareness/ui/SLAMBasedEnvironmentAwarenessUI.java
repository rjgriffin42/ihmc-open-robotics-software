package us.ihmc.robotEnvironmentAwareness.ui;

import java.io.File;
import java.io.IOException;

import controller_msgs.msg.dds.StampedPosePacket;
import controller_msgs.msg.dds.StereoVisionPointCloudMessage;
import javafx.fxml.FXML;
import javafx.fxml.FXMLLoader;
import javafx.scene.Scene;
import javafx.scene.layout.BorderPane;
import javafx.stage.Stage;
import us.ihmc.communication.util.NetworkPorts;
import us.ihmc.javaFXToolkit.scenes.View3DFactory;
import us.ihmc.messager.Messager;
import us.ihmc.robotEnvironmentAwareness.communication.KryoMessager;
import us.ihmc.robotEnvironmentAwareness.communication.REACommunicationProperties;
import us.ihmc.robotEnvironmentAwareness.communication.REAUIMessager;
import us.ihmc.robotEnvironmentAwareness.communication.SLAMModuleAPI;
import us.ihmc.robotEnvironmentAwareness.slam.viewer.SLAMMeshViewer;
import us.ihmc.robotEnvironmentAwareness.ui.controller.DataExporterAnchorPaneController;
import us.ihmc.robotEnvironmentAwareness.ui.controller.SLAMAnchorPaneController;
import us.ihmc.robotEnvironmentAwareness.ui.io.PlanarRegionDataExporter;
import us.ihmc.robotEnvironmentAwareness.ui.io.PlanarRegionSegmentationDataExporter;
import us.ihmc.robotEnvironmentAwareness.ui.io.StereoVisionPointCloudDataExporter;
import us.ihmc.robotEnvironmentAwareness.ui.viewer.SensorFrameViewer;

public class SLAMBasedEnvironmentAwarenessUI
{
   private static final String UI_CONFIGURATION_FILE_NAME = "./Configurations/defaultREAUIConfiguration.txt";

   private final BorderPane mainPane;

   private final SLAMMeshViewer ihmcSLAMViewer;
   private final REAUIMessager uiMessager;
   private final SensorFrameViewer<StereoVisionPointCloudMessage> depthFrameViewer;
   private final SensorFrameViewer<StampedPosePacket> pelvisFrameViewer;

   @FXML
   private SLAMAnchorPaneController slamAnchorPaneController;
   @FXML
   private DataExporterAnchorPaneController dataExporterAnchorPaneController;

   private final Stage primaryStage;

   private final UIConnectionHandler uiConnectionHandler;

   private final StereoVisionPointCloudDataExporter stereoVisionPointCloudDataExporter;

   private SLAMBasedEnvironmentAwarenessUI(REAUIMessager uiMessager, Stage primaryStage) throws Exception
   {
      this.primaryStage = primaryStage;
      FXMLLoader loader = new FXMLLoader();
      loader.setController(this);
      loader.setLocation(getClass().getResource(getClass().getSimpleName() + ".fxml"));
      mainPane = loader.load();

      // Client
      this.uiMessager = uiMessager;
      uiMessager.startMessager();

      ihmcSLAMViewer = new SLAMMeshViewer(uiMessager);
      depthFrameViewer = new SensorFrameViewer<StereoVisionPointCloudMessage>(uiMessager,
<<<<<<< HEAD
                                                                              REAModuleAPI.DepthPointCloudState,
                                                                              REAModuleAPI.UISensorPoseHistoryFrames,
                                                                              SensorFrameViewer.createStereoVisionSensorFrameExtractor());
      pelvisFrameViewer = new SensorFrameViewer<StampedPosePacket>(uiMessager,
                                                                               REAModuleAPI.CustomizedFrameState,
                                                                               REAModuleAPI.UISensorPoseHistoryFrames,
                                                                               SensorFrameViewer.createStampedPosePacketSensorFrameExtractor());
=======
                                                                              SLAMModuleAPI.DepthPointCloudState,
                                                                              SLAMModuleAPI.UISensorPoseHistoryFrames,
                                                                              SensorFrameViewer.createStereoVisionSensorFrameExtractor(),
                                                                              SLAMModuleAPI.SensorPoseHistoryClear);
      pelvisFrameViewer = new SensorFrameViewer<StampedPosePacket>(uiMessager,
                                                                   SLAMModuleAPI.CustomizedFrameState,
                                                                   SLAMModuleAPI.UISensorPoseHistoryFrames,
                                                                   SensorFrameViewer.createStampedPosePacketSensorFrameExtractor(),
                                                                   SLAMModuleAPI.SensorPoseHistoryClear);
>>>>>>> 243e99cf
      new PlanarRegionSegmentationDataExporter(uiMessager); // No need to anything with it beside instantiating it.
      new PlanarRegionDataExporter(uiMessager); // No need to anything with it beside instantiating it.
      stereoVisionPointCloudDataExporter = new StereoVisionPointCloudDataExporter(uiMessager);

      initializeControllers(uiMessager);

      View3DFactory view3dFactory = View3DFactory.createSubscene();
      view3dFactory.addCameraController(true);
      view3dFactory.addWorldCoordinateSystem(0.3);
      mainPane.setCenter(view3dFactory.getSubSceneWrappedInsidePane());

      view3dFactory.addNodeToView(ihmcSLAMViewer.getRoot());
      view3dFactory.addNodeToView(depthFrameViewer.getRoot());
      view3dFactory.addNodeToView(pelvisFrameViewer.getRoot());

      uiConnectionHandler = new UIConnectionHandler(primaryStage, uiMessager, SLAMModuleAPI.RequestEntireModuleState);
      uiConnectionHandler.start();

      uiMessager.notifyModuleMessagerStateListeners();

      primaryStage.setTitle(getClass().getSimpleName());
      primaryStage.setMaximized(true);
      Scene mainScene = new Scene(mainPane, 600, 400);

      primaryStage.setScene(mainScene);
      primaryStage.setOnCloseRequest(event -> stop());
   }

   private void refreshModuleState()
   {
      uiMessager.submitStateRequestToModule(SLAMModuleAPI.RequestEntireModuleState);
   }

   private void initializeControllers(REAUIMessager uiMessager)
   {
      File configurationFile = new File(UI_CONFIGURATION_FILE_NAME);
      try
      {
         configurationFile.getParentFile().mkdirs();
         configurationFile.createNewFile();
      }
      catch (IOException e)
      {
         System.out.println(configurationFile.getAbsolutePath());
         e.printStackTrace();
      }

      slamAnchorPaneController.setConfigurationFile(configurationFile);
      slamAnchorPaneController.attachREAMessager(uiMessager);
      slamAnchorPaneController.bindControls();
      //      dataExporterAnchorPaneController.setConfigurationFile(configurationFile);
      //      dataExporterAnchorPaneController.attachREAMessager(uiMessager);
      //      dataExporterAnchorPaneController.setMainWindow(primaryStage);
      //      dataExporterAnchorPaneController.bindControls();
   }

   public void show() throws IOException
   {
      refreshModuleState();
      primaryStage.show();
   }

   public void stop()
   {
      try
      {
         uiConnectionHandler.stop();
         uiMessager.closeMessager();

         ihmcSLAMViewer.stop();
         depthFrameViewer.stop();
         pelvisFrameViewer.stop();

         stereoVisionPointCloudDataExporter.shutdown();
      }
      catch (Exception e)
      {
         e.printStackTrace();
      }
   }

   public static SLAMBasedEnvironmentAwarenessUI creatIntraprocessUI(Stage primaryStage) throws Exception
   {
      Messager moduleMessager = KryoMessager.createIntraprocess(SLAMModuleAPI.API,
                                                                NetworkPorts.SLAM_MODULE_UI_PORT,
                                                                REACommunicationProperties.getPrivateNetClassList());
      REAUIMessager uiMessager = new REAUIMessager(moduleMessager);
      return new SLAMBasedEnvironmentAwarenessUI(uiMessager, primaryStage);
   }
}<|MERGE_RESOLUTION|>--- conflicted
+++ resolved
@@ -61,15 +61,6 @@
 
       ihmcSLAMViewer = new SLAMMeshViewer(uiMessager);
       depthFrameViewer = new SensorFrameViewer<StereoVisionPointCloudMessage>(uiMessager,
-<<<<<<< HEAD
-                                                                              REAModuleAPI.DepthPointCloudState,
-                                                                              REAModuleAPI.UISensorPoseHistoryFrames,
-                                                                              SensorFrameViewer.createStereoVisionSensorFrameExtractor());
-      pelvisFrameViewer = new SensorFrameViewer<StampedPosePacket>(uiMessager,
-                                                                               REAModuleAPI.CustomizedFrameState,
-                                                                               REAModuleAPI.UISensorPoseHistoryFrames,
-                                                                               SensorFrameViewer.createStampedPosePacketSensorFrameExtractor());
-=======
                                                                               SLAMModuleAPI.DepthPointCloudState,
                                                                               SLAMModuleAPI.UISensorPoseHistoryFrames,
                                                                               SensorFrameViewer.createStereoVisionSensorFrameExtractor(),
@@ -79,7 +70,6 @@
                                                                    SLAMModuleAPI.UISensorPoseHistoryFrames,
                                                                    SensorFrameViewer.createStampedPosePacketSensorFrameExtractor(),
                                                                    SLAMModuleAPI.SensorPoseHistoryClear);
->>>>>>> 243e99cf
       new PlanarRegionSegmentationDataExporter(uiMessager); // No need to anything with it beside instantiating it.
       new PlanarRegionDataExporter(uiMessager); // No need to anything with it beside instantiating it.
       stereoVisionPointCloudDataExporter = new StereoVisionPointCloudDataExporter(uiMessager);
