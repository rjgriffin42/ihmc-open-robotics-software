package us.ihmc.robotEnvironmentAwareness.communication;

import controller_msgs.msg.dds.FootstepDataMessage;
import controller_msgs.msg.dds.PlanarRegionsListMessage;
import controller_msgs.msg.dds.StampedPosePacket;
import controller_msgs.msg.dds.StereoVisionPointCloudMessage;
import us.ihmc.jOctoMap.normalEstimation.NormalEstimationParameters;
import us.ihmc.messager.MessagerAPIFactory;
import us.ihmc.messager.MessagerAPIFactory.*;
import us.ihmc.robotEnvironmentAwareness.communication.packets.NormalOcTreeMessage;
import us.ihmc.robotEnvironmentAwareness.slam.SurfaceElementICPSLAMParameters;
import us.ihmc.robotEnvironmentAwareness.ui.graphicsBuilders.OcTreeMeshBuilder.DisplayType;

public class SLAMModuleAPI
{
   private static final MessagerAPIFactory apiFactory = new MessagerAPIFactory();
   private static final Category Root = apiFactory.createRootCategory(apiFactory.createCategoryTheme("SLAM"));

   private static final CategoryTheme Module = apiFactory.createCategoryTheme("Module");
   private static final CategoryTheme UI = apiFactory.createCategoryTheme("UI");
   private static final CategoryTheme StereoVision = apiFactory.createCategoryTheme("StereoVision");
   private static final CategoryTheme DepthCloud = apiFactory.createCategoryTheme("DepthCloud");
   private static final CategoryTheme SensorFrame = apiFactory.createCategoryTheme("SensorFrame");
   private static final CategoryTheme VelocityLimit = apiFactory.createCategoryTheme("VelocityLimit");
   private static final CategoryTheme PlanarRegions = apiFactory.createCategoryTheme("PlanarRegions");
   private static final CategoryTheme OcTree = apiFactory.createCategoryTheme("OcTree");
   private static final CategoryTheme Normal = apiFactory.createCategoryTheme("Normal");
   private static final CategoryTheme Buffer = apiFactory.createCategoryTheme("Buffer");
   private static final CategoryTheme Custom = apiFactory.createCategoryTheme("Custom");
   private static final CategoryTheme Footstep = apiFactory.createCategoryTheme("Footstep");
   private static final CategoryTheme DataManager = apiFactory.createCategoryTheme("DataManager");
   private static final CategoryTheme Export = apiFactory.createCategoryTheme("Export");
   private static final CategoryTheme Import = apiFactory.createCategoryTheme("Import");

   private static final TopicTheme Parameters = apiFactory.createTopicTheme("Parameters");
   private static final TopicTheme Data = apiFactory.createTopicTheme("Data");
   private static final TopicTheme Display = apiFactory.createTopicTheme("Display");

   private static final TypedTopicTheme<Boolean> Enable = apiFactory.createTypedTopicTheme("Enable");
   private static final TypedTopicTheme<Boolean> Request = apiFactory.createTypedTopicTheme("Request");
   private static final TypedTopicTheme<Boolean> Clear = apiFactory.createTypedTopicTheme("Clear");
   private static final TypedTopicTheme<Boolean> Show = apiFactory.createTypedTopicTheme("Show");
   private static final TypedTopicTheme<Boolean> Moving = apiFactory.createTypedTopicTheme("Moving");
   private static final TypedTopicTheme<Integer> Size = apiFactory.createTypedTopicTheme("Size");
   private static final TypedTopicTheme<String> Status = apiFactory.createTypedTopicTheme("Status");
   private static final TypedTopicTheme<Double> Value = apiFactory.createTypedTopicTheme("Value");
   private static final TypedTopicTheme<Boolean> Save = apiFactory.createTypedTopicTheme("Save");

   private static final TypedTopicTheme<String> Path = apiFactory.createTypedTopicTheme("Path");

   public static final Topic<Boolean> SaveConfiguration = Root.child(Export).topic(Save);

   public static final Topic<Boolean> RequestEntireModuleState = Root.child(Module).topic(Request);
   public static final Topic<Boolean> RequestPlanarRegions = Root.child(Module).child(PlanarRegions).topic(Request);

   public static final Topic<Boolean> SLAMEnable = Root.child(Module).topic(Enable);
   public static final Topic<Boolean> BiasEnable = Root.child(Module).child(SensorFrame).topic(Enable);
   public static final Topic<Boolean> SLAMClear = Root.child(Module).topic(Clear);

   public static final Topic<Boolean> ShowPlanarRegionsMap = Root.child(UI).child(PlanarRegions).topic(Show);
   public static final Topic<Boolean> ShowSLAMOctreeMap = Root.child(UI).child(OcTree).topic(Show);
   public static final Topic<Boolean> ShowSLAMOctreeNormalMap = Root.child(UI).child(OcTree).child(Normal).topic(Show);
   public static final Topic<Boolean> ShowLatestFrame = Root.child(UI).child(DepthCloud).topic(Show);
   public static final Topic<Boolean> ShowSLAMSensorTrajectory = Root.child(UI).child(SensorFrame).topic(Show);
   public static final Topic<Boolean> SLAMVizClear = Root.child(UI).topic(Clear);
   public static final Topic<Boolean> SensorPoseHistoryClear = Root.child(UI).child(SensorFrame).topic(Clear);

   public static final Topic<Boolean> ShowFootstepDataViz = Root.child(UI).child(Footstep).topic(Enable);
   public static final Topic<Boolean> ClearFootstepDataViz = Root.child(UI).child(Footstep).topic(Clear);
   public static final Topic<FootstepDataMessage> FootstepDataState = Root.child(UI).child(Footstep).topic(Data);

   public static final Topic<Boolean> SensorStatus = Root.child(Module).child(SensorFrame).topic(Moving);
   public static final Topic<Boolean> VelocityLimitStatus = Root.child(Module).child(VelocityLimit).topic(Moving);

   public static final Topic<PlanarRegionsListMessage> SLAMPlanarRegionsState = Root.child(Module).child(PlanarRegions).topic(Data);
<<<<<<< HEAD
   public static final Topic<SurfaceElementICPSLAMParameters> SLAMParameters = Root.child(Module).topic(Parameters);

   public static final Topic<DisplayType> SLAMOcTreeDisplayType = Root.child(UI).child(OcTree).topic(Display);

=======
   public static final Topic<RandomICPSLAMParameters> SLAMParameters = Root.child(Module).topic(Parameters);
   
>>>>>>> d70558a9
   public static final Topic<String> SLAMStatus = Root.child(Module).topic(Status);
   public static final Topic<String> QueuedBuffers = Root.child(Module).child(Buffer).topic(Status);

   public static final Topic<StereoVisionPointCloudMessage> StereoVisionPointCloudState = Root.child(UI).child(StereoVision).topic(Data);

   public static final Topic<Boolean> NormalEstimationClear = Root.child(Normal).topic(Clear);
   public static final Topic<Boolean> NormalEstimationEnable = Root.child(Normal).topic(Enable);
   public static final Topic<NormalEstimationParameters> NormalEstimationParameters = Root.child(Normal).topic(Parameters);

   public static final Topic<StereoVisionPointCloudMessage> DepthPointCloudState = Root.child(UI).child(DepthCloud).topic(Data);
   public static final Topic<StereoVisionPointCloudMessage> IhmcSLAMFrameState = Root.child(UI).child(Buffer).topic(Data);
   public static final Topic<NormalOcTreeMessage> SLAMOctreeMapState = Root.child(UI).child(OcTree).topic(Data);
   public static final Topic<Integer> UISensorPoseHistoryFrames = Root.child(UI).child(SensorFrame).topic(Size);
   public static final Topic<StampedPosePacket> CustomizedFrameState = Root.child(UI).child(Custom).topic(Data);
   public static final Topic<Double> LatestFrameConfidenceFactor = Root.child(UI).child(SensorFrame).topic(Value);

   public static final Topic<Boolean> UIRawDataExportRequest = Root.child(UI).child(DataManager).child(DepthCloud).child(Export).topic(Request);
   public static final Topic<Boolean> UISLAMDataExportRequest = Root.child(UI).child(DataManager).child(Module).child(Export).topic(Request);
   
   public static final Topic<String> UIRawDataExportDirectory = Root.child(UI).child(DataManager).child(DepthCloud).child(Export).topic(Path);
   public static final Topic<String> UISLAMDataExportDirectory = Root.child(UI).child(DataManager).child(Module).child(Export).topic(Path);
   
   public static final Topic<PlanarRegionsListMessage> ImportedPlanarRegionsState = Root.child(UI).child(DataManager).child(PlanarRegions).child(Import).topic(Data);
   public static final Topic<Boolean> ShowImportedPlanarRegions = Root.child(UI).child(DataManager).child(PlanarRegions).child(Import).topic(Show);
   public static final Topic<Boolean> ImportedPlanarRegionsVizClear = Root.child(UI).child(DataManager).child(PlanarRegions).child(Import).topic(Clear);
   
   public static final MessagerAPI API = apiFactory.getAPIAndCloseFactory();
}<|MERGE_RESOLUTION|>--- conflicted
+++ resolved
@@ -73,15 +73,9 @@
    public static final Topic<Boolean> VelocityLimitStatus = Root.child(Module).child(VelocityLimit).topic(Moving);
 
    public static final Topic<PlanarRegionsListMessage> SLAMPlanarRegionsState = Root.child(Module).child(PlanarRegions).topic(Data);
-<<<<<<< HEAD
    public static final Topic<SurfaceElementICPSLAMParameters> SLAMParameters = Root.child(Module).topic(Parameters);
 
    public static final Topic<DisplayType> SLAMOcTreeDisplayType = Root.child(UI).child(OcTree).topic(Display);
-
-=======
-   public static final Topic<RandomICPSLAMParameters> SLAMParameters = Root.child(Module).topic(Parameters);
-   
->>>>>>> d70558a9
    public static final Topic<String> SLAMStatus = Root.child(Module).topic(Status);
    public static final Topic<String> QueuedBuffers = Root.child(Module).child(Buffer).topic(Status);
 
