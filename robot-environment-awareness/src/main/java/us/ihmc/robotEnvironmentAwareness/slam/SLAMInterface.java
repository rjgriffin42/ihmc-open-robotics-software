--- conflicted
+++ resolved
@@ -3,7 +3,6 @@
 import controller_msgs.msg.dds.StereoVisionPointCloudMessage;
 import us.ihmc.euclid.transform.RigidBodyTransform;
 import us.ihmc.euclid.transform.interfaces.RigidBodyTransformReadOnly;
-import us.ihmc.robotics.geometry.PlanarRegionsList;
 
 public interface SLAMInterface
 {
@@ -12,12 +11,6 @@
    abstract boolean addFrame(StereoVisionPointCloudMessage pointCloudMessage);
 
    abstract void clear();
-
-<<<<<<< HEAD
-   abstract PlanarRegionsList getPlanarRegionsMap();
-=======
-   abstract List<RigidBodyTransformReadOnly> getSensorPoses();
->>>>>>> b4d143af
 
    /**
     * if this frame is detected as a key frame, return new RigidBodyTransform(); if this frame needs
