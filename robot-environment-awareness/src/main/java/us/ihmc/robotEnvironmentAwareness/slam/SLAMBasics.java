--- conflicted
+++ resolved
@@ -1,6 +1,5 @@
 package us.ihmc.robotEnvironmentAwareness.slam;
 
-import java.util.List;
 import java.util.concurrent.atomic.AtomicInteger;
 import java.util.concurrent.atomic.AtomicReference;
 
@@ -13,15 +12,7 @@
 import us.ihmc.jOctoMap.normalEstimation.NormalEstimationParameters;
 import us.ihmc.jOctoMap.ocTree.NormalOcTree;
 import us.ihmc.jOctoMap.pointCloud.ScanCollection;
-import us.ihmc.robotEnvironmentAwareness.geometry.ConcaveHullFactoryParameters;
-import us.ihmc.robotEnvironmentAwareness.planarRegion.PlanarRegionPolygonizer;
-import us.ihmc.robotEnvironmentAwareness.planarRegion.PlanarRegionSegmentationCalculator;
-import us.ihmc.robotEnvironmentAwareness.planarRegion.PlanarRegionSegmentationParameters;
-import us.ihmc.robotEnvironmentAwareness.planarRegion.PlanarRegionSegmentationRawData;
-import us.ihmc.robotEnvironmentAwareness.planarRegion.PolygonizerParameters;
-import us.ihmc.robotEnvironmentAwareness.planarRegion.SurfaceNormalFilterParameters;
 import us.ihmc.robotEnvironmentAwareness.slam.tools.SLAMTools;
-import us.ihmc.robotics.geometry.PlanarRegionsList;
 
 public class SLAMBasics implements SLAMInterface
 {
@@ -31,34 +22,9 @@
 
    private final AtomicDouble latestComputationTime = new AtomicDouble();
 
-<<<<<<< HEAD
-   private final PlanarRegionSegmentationCalculator segmentationCalculator;
-   private PlanarRegionsList planarRegionsMap;
-   private final ConcaveHullFactoryParameters concaveHullFactoryParameters = new ConcaveHullFactoryParameters();
-   private final PolygonizerParameters polygonizerParameters = new PolygonizerParameters();
-   private final PlanarRegionSegmentationParameters planarRegionSegmentationParameters = new PlanarRegionSegmentationParameters();
-=======
->>>>>>> b4d143af
-
    public SLAMBasics(double octreeResolution)
    {
       octree = new NormalOcTree(octreeResolution);
-<<<<<<< HEAD
-
-      planarRegionSegmentationParameters.setMaxDistanceFromPlane(0.03);
-      planarRegionSegmentationParameters.setMinRegionSize(150);
-
-      segmentationCalculator = new PlanarRegionSegmentationCalculator();
-
-      SurfaceNormalFilterParameters surfaceNormalFilterParameters = new SurfaceNormalFilterParameters();
-      surfaceNormalFilterParameters.setUseSurfaceNormalFilter(true);
-      surfaceNormalFilterParameters.setSurfaceNormalLowerBound(Math.toRadians(-40.0));
-      surfaceNormalFilterParameters.setSurfaceNormalUpperBound(Math.toRadians(40.0));
-
-      segmentationCalculator.setParameters(planarRegionSegmentationParameters);
-      segmentationCalculator.setSurfaceNormalFilterParameters(surfaceNormalFilterParameters);
-
-      polygonizerParameters.setConcaveHullThreshold(0.15);
    }
 
    protected void insertNewPointCloud(SLAMFrame frame)
@@ -83,13 +49,6 @@
    public void updatePlanarRegionsMap()
    {
       octree.updateNormals();
-      segmentationCalculator.setSensorPosition(getLatestFrame().getSensorPose().getTranslation());
-      segmentationCalculator.compute(octree.getRoot());
-
-      List<PlanarRegionSegmentationRawData> rawData = segmentationCalculator.getSegmentationRawData();
-      planarRegionsMap = PlanarRegionPolygonizer.createPlanarRegionsList(rawData, concaveHullFactoryParameters, polygonizerParameters);
-=======
->>>>>>> b4d143af
    }
 
    @Override
@@ -144,20 +103,12 @@
       return mapSize.get();
    }
 
-<<<<<<< HEAD
-   public PlanarRegionsList getPlanarRegionsMap()
-   {
-      return planarRegionsMap;
-   }
-
    public void setLatestFrame(SLAMFrame frameToSet)
    {
       latestSlamFrame.set(frameToSet);
       mapSize.incrementAndGet();
    }
 
-=======
->>>>>>> b4d143af
    public SLAMFrame getLatestFrame()
    {
       return latestSlamFrame.get();
