--- conflicted
+++ resolved
@@ -44,14 +44,10 @@
 
       octree.insertScanCollection(scanCollection, true);
       octree.enableParallelComputationForNormals(true);
-<<<<<<< HEAD
-
       NormalEstimationParameters normalEstimationParameters = new NormalEstimationParameters();
       normalEstimationParameters.setNumberOfIterations(10);
       octree.setNormalEstimationParameters(normalEstimationParameters);
       updateOctreeMap();
-=======
->>>>>>> b88e18f5
    }
 
    public void updateOctreeMap()
