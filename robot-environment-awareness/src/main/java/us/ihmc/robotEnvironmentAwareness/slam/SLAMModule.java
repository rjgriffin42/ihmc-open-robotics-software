package us.ihmc.robotEnvironmentAwareness.slam;

import java.io.IOException;
import java.util.LinkedList;
import java.util.concurrent.ScheduledExecutorService;
import java.util.concurrent.ScheduledFuture;
import java.util.concurrent.TimeUnit;
import java.util.concurrent.atomic.AtomicReference;

import controller_msgs.msg.dds.PlanarRegionsListMessage;
import controller_msgs.msg.dds.StereoVisionPointCloudMessage;
import javafx.scene.paint.Color;
import us.ihmc.communication.IHMCROS2Publisher;
import us.ihmc.communication.ROS2Tools;
import us.ihmc.communication.packets.PlanarRegionMessageConverter;
import us.ihmc.communication.util.NetworkPorts;
import us.ihmc.euclid.transform.interfaces.RigidBodyTransformReadOnly;
import us.ihmc.euclid.tuple3D.Point3D;
import us.ihmc.euclid.tuple3D.interfaces.Point3DReadOnly;
import us.ihmc.jOctoMap.ocTree.NormalOcTree;
import us.ihmc.messager.Messager;
import us.ihmc.messager.MessagerAPIFactory.Topic;
import us.ihmc.pubsub.DomainFactory.PubSubImplementation;
import us.ihmc.pubsub.subscriber.Subscriber;
import us.ihmc.robotEnvironmentAwareness.communication.KryoMessager;
import us.ihmc.robotEnvironmentAwareness.communication.REACommunicationProperties;
import us.ihmc.robotEnvironmentAwareness.communication.SLAMModuleAPI;
import us.ihmc.robotEnvironmentAwareness.communication.converters.OcTreeMessageConverter;
import us.ihmc.robotEnvironmentAwareness.communication.converters.PointCloudCompression;
import us.ihmc.robotEnvironmentAwareness.communication.packets.NormalOcTreeMessage;
import us.ihmc.robotEnvironmentAwareness.tools.ExecutorServiceTools;
import us.ihmc.robotEnvironmentAwareness.tools.ExecutorServiceTools.ExceptionHandling;
import us.ihmc.robotEnvironmentAwareness.ui.graphicsBuilders.StereoVisionPointCloudViewer;
import us.ihmc.robotics.geometry.PlanarRegionsList;
import us.ihmc.ros2.Ros2Node;

public class SLAMModule
{
   protected final Messager reaMessager;

   private static final double DEFAULT_OCTREE_RESOLUTION = 0.02;

   private static final Color LATEST_ORIGINAL_POINT_CLOUD_COLOR = Color.BEIGE;
   private static final Color SOURCE_POINT_CLOUD_COLOR = Color.BLACK;
   private static final Color LATEST_POINT_CLOUD_COLOR = Color.LIME;

   protected final AtomicReference<Boolean> enable;

   private final Topic<PlanarRegionsListMessage> planarRegionsStateTopicToSubmit;
   protected final AtomicReference<StereoVisionPointCloudMessage> newPointCloud = new AtomicReference<>(null);
   protected final LinkedList<StereoVisionPointCloudMessage> pointCloudQueue = new LinkedList<StereoVisionPointCloudMessage>();

   protected final RandomICPSLAM slam = new RandomICPSLAM(DEFAULT_OCTREE_RESOLUTION);

   private ScheduledExecutorService executorService = ExecutorServiceTools.newScheduledThreadPool(2, getClass(), ExceptionHandling.CATCH_AND_REPORT);
   private static final int THREAD_PERIOD_MILLISECONDS = 1;
   private ScheduledFuture<?> scheduledMain;
   private ScheduledFuture<?> scheduledSLAM;

   private final AtomicReference<RandomICPSLAMParameters> ihmcSLAMParameters;

   private final IHMCROS2Publisher<PlanarRegionsListMessage> planarRegionPublisher;

   protected final Ros2Node ros2Node = ROS2Tools.createRos2Node(PubSubImplementation.FAST_RTPS, ROS2Tools.REA_NODE_NAME);

   public SLAMModule(Messager messager)
   {
      this.reaMessager = messager;

      // TODO: Check name space and fix. Suspected atlas sensor suite and publisher.
      ROS2Tools.createCallbackSubscription(ros2Node, StereoVisionPointCloudMessage.class, "/ihmc/stereo_vision_point_cloud", this::handlePointCloud);
      ROS2Tools.createCallbackSubscription(ros2Node, StereoVisionPointCloudMessage.class, "/ihmc/stereo_vision_point_cloud_D435", this::handlePointCloud);

      reaMessager.submitMessage(SLAMModuleAPI.UISensorPoseHistoryFrames, 1000);

      enable = reaMessager.createInput(SLAMModuleAPI.SLAMEnable, true);
      planarRegionsStateTopicToSubmit = SLAMModuleAPI.SLAMPlanarRegionsState;

      ihmcSLAMParameters = reaMessager.createInput(SLAMModuleAPI.SLAMParameters, new RandomICPSLAMParameters());

      reaMessager.registerTopicListener(SLAMModuleAPI.SLAMClear, (content) -> clearSLAM());

<<<<<<< HEAD
      planarRegionPublisher = ROS2Tools.createPublisherTypeNamed(ros2Node, PlanarRegionsListMessage.class, ROS2Tools.REALSENSE_SLAM_MAP.withOutput());

      robotStatus = reaMessager.createInput(SLAMModuleAPI.SensorStatus, false);
      velocityStatus = reaMessager.createInput(SLAMModuleAPI.VelocityLimitStatus, true);
=======
      planarRegionPublisher = ROS2Tools.createPublisherTypeNamed(ros2Node, PlanarRegionsListMessage.class, ROS2Tools.REALSENSE_SLAM_MAP);
>>>>>>> c658419c
   }

   public void start() throws IOException
   {
      if (scheduledMain == null)
      {
         scheduledMain = executorService.scheduleAtFixedRate(this::updateMain, 0, THREAD_PERIOD_MILLISECONDS, TimeUnit.MILLISECONDS);
      }

      if (scheduledSLAM == null)
      {
         scheduledSLAM = executorService.scheduleAtFixedRate(this::updateSLAM, 0, THREAD_PERIOD_MILLISECONDS, TimeUnit.MILLISECONDS);
      }
   }

   public void stop() throws Exception
   {
      reaMessager.closeMessager();

      if (scheduledMain != null)
      {
         scheduledMain.cancel(true);
         scheduledMain = null;
      }

      if (scheduledSLAM != null)
      {
         scheduledSLAM.cancel(true);
         scheduledSLAM = null;
      }

      if (executorService != null)
      {
         executorService.shutdownNow();
         executorService = null;
      }
   }

   protected boolean isMainThreadInterrupted()
   {
      return Thread.interrupted() || scheduledMain == null || scheduledMain.isCancelled();
   }

   protected boolean isSLAMThreadInterrupted()
   {
      return Thread.interrupted() || scheduledSLAM == null || scheduledSLAM.isCancelled();
   }

   public void updateSLAM()
   {
      if (isSLAMThreadInterrupted())
         return;

      if (pointCloudQueue.size() == 0)
         return;

      updateSLAMParameters();
      StereoVisionPointCloudMessage pointCloudToCompute = pointCloudQueue.getFirst();

      boolean success;
      if (slam.isEmpty())
      {
         slam.addKeyFrame(pointCloudToCompute);
         success = true;
      }
      else
      {
         success = slam.addFrame(pointCloudToCompute);
      }

      pointCloudQueue.removeFirst();

      if (success)
      {
         publishResults();
      }
   }

   protected void publishResults()
   {
      String stringToReport = "";
      reaMessager.submitMessage(SLAMModuleAPI.QueuedBuffers, pointCloudQueue.size() + " [" + slam.getSensorPoses().size() + "]");
      stringToReport = stringToReport + " " + slam.getSensorPoses().size() + " " + slam.getComputationTimeForLatestFrame() + " (sec) ";
      reaMessager.submitMessage(SLAMModuleAPI.SLAMStatus, stringToReport);

      NormalOcTree octreeMap = slam.getOctree();
      NormalOcTreeMessage octreeMessage = OcTreeMessageConverter.convertToMessage(octreeMap);
      reaMessager.submitMessage(SLAMModuleAPI.SLAMOctreeMapState, octreeMessage);

      slam.updatePlanarRegionsMap();
      PlanarRegionsList planarRegionsMap = slam.getPlanarRegionsMap();
      PlanarRegionsListMessage planarRegionsListMessage = PlanarRegionMessageConverter.convertToPlanarRegionsListMessage(planarRegionsMap);
      reaMessager.submitMessage(planarRegionsStateTopicToSubmit, planarRegionsListMessage);
      planarRegionPublisher.publish(planarRegionsListMessage);

      SLAMFrame latestFrame = slam.getLatestFrame();
      Point3DReadOnly[] originalPointCloud = latestFrame.getOriginalPointCloud();
      Point3DReadOnly[] correctedPointCloud = latestFrame.getPointCloud();
      Point3DReadOnly[] sourcePointsToWorld = slam.getSourcePointsToWorldLatestFrame();
      if (originalPointCloud == null || sourcePointsToWorld == null || correctedPointCloud == null)
         return;
      StereoVisionPointCloudMessage latestStereoMessage = createLatestFrameStereoVisionPointCloudMessage(originalPointCloud,
                                                                                                         sourcePointsToWorld,
                                                                                                         correctedPointCloud);
      RigidBodyTransformReadOnly sensorPose = latestFrame.getSensorPose();
      latestStereoMessage.getSensorPosition().set(sensorPose.getTranslation());
      latestStereoMessage.getSensorOrientation().set(sensorPose.getRotation());
      reaMessager.submitMessage(SLAMModuleAPI.IhmcSLAMFrameState, latestStereoMessage);
      reaMessager.submitMessage(SLAMModuleAPI.LatestFrameConfidenceFactor, latestFrame.getConfidenceFactor());
   }

   private StereoVisionPointCloudMessage createLatestFrameStereoVisionPointCloudMessage(Point3DReadOnly[] originalPointCloud,
                                                                                        Point3DReadOnly[] sourcePointsToWorld,
                                                                                        Point3DReadOnly[] correctedPointCloud)
   {
      int numberOfPointsToPack = originalPointCloud.length + sourcePointsToWorld.length + correctedPointCloud.length;

      Point3D[] pointCloudBuffer = new Point3D[numberOfPointsToPack];
      int[] colorBuffer = new int[numberOfPointsToPack];
      for (int i = 0; i < originalPointCloud.length; i++)
      {
         pointCloudBuffer[i] = new Point3D(originalPointCloud[i]);
         colorBuffer[i] = StereoVisionPointCloudViewer.colorToInt(LATEST_ORIGINAL_POINT_CLOUD_COLOR);
      }
      for (int i = originalPointCloud.length; i < originalPointCloud.length + sourcePointsToWorld.length; i++)
      {
         pointCloudBuffer[i] = new Point3D(sourcePointsToWorld[i - originalPointCloud.length]);
         colorBuffer[i] = StereoVisionPointCloudViewer.colorToInt(SOURCE_POINT_CLOUD_COLOR);
      }
      for (int i = originalPointCloud.length + sourcePointsToWorld.length; i < numberOfPointsToPack; i++)
      {
         pointCloudBuffer[i] = new Point3D(correctedPointCloud[i - originalPointCloud.length - sourcePointsToWorld.length]);
         colorBuffer[i] = StereoVisionPointCloudViewer.colorToInt(LATEST_POINT_CLOUD_COLOR);
      }
      return PointCloudCompression.compressPointCloud(19870612L, pointCloudBuffer, colorBuffer, numberOfPointsToPack, 0.001, null);
   }

   public void updateMain()
   {
      if (isMainThreadInterrupted())
         return;

      if (enable.get())
      {
         StereoVisionPointCloudMessage pointCloud = newPointCloud.getAndSet(null);
         if (pointCloud == null)
            return;

         pointCloudQueue.add(pointCloud);
      }
   }

   protected void updateSLAMParameters()
   {
      RandomICPSLAMParameters parameters = ihmcSLAMParameters.get();
      slam.updateParameters(parameters);
   }

   public void clearSLAM()
   {
      newPointCloud.set(null);
      pointCloudQueue.clear();
      slam.clear();
   }

   private void handlePointCloud(Subscriber<StereoVisionPointCloudMessage> subscriber)
   {
      StereoVisionPointCloudMessage message = subscriber.takeNextData();
      newPointCloud.set(message);
      reaMessager.submitMessage(SLAMModuleAPI.DepthPointCloudState, new StereoVisionPointCloudMessage(message));
   }

   public static SLAMModule createIntraprocessModule() throws Exception
   {
      KryoMessager messager = KryoMessager.createIntraprocess(SLAMModuleAPI.API,
                                                              NetworkPorts.SLAM_MODULE_UI_PORT,
                                                              REACommunicationProperties.getPrivateNetClassList());
      messager.setAllowSelfSubmit(true);
      messager.startMessager();

      return new SLAMModule(messager);
   }
}<|MERGE_RESOLUTION|>--- conflicted
+++ resolved
@@ -80,14 +80,7 @@
 
       reaMessager.registerTopicListener(SLAMModuleAPI.SLAMClear, (content) -> clearSLAM());
 
-<<<<<<< HEAD
       planarRegionPublisher = ROS2Tools.createPublisherTypeNamed(ros2Node, PlanarRegionsListMessage.class, ROS2Tools.REALSENSE_SLAM_MAP.withOutput());
-
-      robotStatus = reaMessager.createInput(SLAMModuleAPI.SensorStatus, false);
-      velocityStatus = reaMessager.createInput(SLAMModuleAPI.VelocityLimitStatus, true);
-=======
-      planarRegionPublisher = ROS2Tools.createPublisherTypeNamed(ros2Node, PlanarRegionsListMessage.class, ROS2Tools.REALSENSE_SLAM_MAP);
->>>>>>> c658419c
    }
 
    public void start() throws IOException
