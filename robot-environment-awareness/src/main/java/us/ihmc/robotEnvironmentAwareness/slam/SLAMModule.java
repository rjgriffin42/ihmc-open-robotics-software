package us.ihmc.robotEnvironmentAwareness.slam;

import java.io.File;
import java.io.IOException;
import java.util.ArrayList;
import java.util.LinkedList;
import java.util.List;
import java.util.concurrent.ScheduledExecutorService;
import java.util.concurrent.ScheduledFuture;
import java.util.concurrent.TimeUnit;
import java.util.concurrent.atomic.AtomicReference;

import controller_msgs.msg.dds.StereoVisionPointCloudMessage;
import javafx.scene.paint.Color;
import us.ihmc.communication.ROS2Tools;
import us.ihmc.communication.util.NetworkPorts;
import us.ihmc.euclid.transform.interfaces.RigidBodyTransformReadOnly;
import us.ihmc.euclid.tuple3D.Point3D;
import us.ihmc.euclid.tuple3D.interfaces.Point3DReadOnly;
import us.ihmc.jOctoMap.normalEstimation.NormalEstimationParameters;
import us.ihmc.jOctoMap.ocTree.NormalOcTree;
import us.ihmc.messager.Messager;
import us.ihmc.pubsub.DomainFactory.PubSubImplementation;
import us.ihmc.pubsub.subscriber.Subscriber;
import us.ihmc.robotEnvironmentAwareness.communication.KryoMessager;
import us.ihmc.robotEnvironmentAwareness.communication.REACommunicationProperties;
import us.ihmc.robotEnvironmentAwareness.communication.REAModuleAPI;
import us.ihmc.robotEnvironmentAwareness.communication.SLAMModuleAPI;
import us.ihmc.robotEnvironmentAwareness.communication.converters.BoundingBoxMessageConverter;
import us.ihmc.robotEnvironmentAwareness.communication.converters.OcTreeMessageConverter;
import us.ihmc.robotEnvironmentAwareness.communication.converters.PointCloudCompression;
import us.ihmc.robotEnvironmentAwareness.communication.packets.NormalOcTreeMessage;
import us.ihmc.robotEnvironmentAwareness.io.FilePropertyHelper;
import us.ihmc.robotEnvironmentAwareness.tools.ExecutorServiceTools;
import us.ihmc.robotEnvironmentAwareness.tools.ExecutorServiceTools.ExceptionHandling;
import us.ihmc.robotEnvironmentAwareness.ui.graphicsBuilders.StereoVisionPointCloudViewer;
import us.ihmc.robotEnvironmentAwareness.updaters.OcTreeConsumer;
import us.ihmc.ros2.Ros2Node;

public class SLAMModule
{
   protected final Messager reaMessager;

   private static final double DEFAULT_OCTREE_RESOLUTION = 0.02;

   private static final Color LATEST_ORIGINAL_POINT_CLOUD_COLOR = Color.BEIGE;
   private static final Color SOURCE_POINT_CLOUD_COLOR = Color.BLACK;
   private static final Color LATEST_POINT_CLOUD_COLOR = Color.LIME;

   protected final AtomicReference<Boolean> enable;

   private final AtomicReference<StereoVisionPointCloudMessage> newPointCloud = new AtomicReference<>(null);
   protected final LinkedList<StereoVisionPointCloudMessage> pointCloudQueue = new LinkedList<>();

   private final AtomicReference<RandomICPSLAMParameters> slamParameters;
   private final AtomicReference<NormalEstimationParameters> normalEstimationParameters;
   private final AtomicReference<Boolean> enableNormalEstimation;
   private final AtomicReference<Boolean> clearNormals;

   protected final SLAMBasics slam = new SurfaceElementICPSLAM(DEFAULT_OCTREE_RESOLUTION);

   private ScheduledExecutorService executorService = ExecutorServiceTools.newScheduledThreadPool(2, getClass(), ExceptionHandling.CATCH_AND_REPORT);
   private static final int THREAD_PERIOD_MILLISECONDS = 1;
   private ScheduledFuture<?> scheduledMain;
   private ScheduledFuture<?> scheduledSLAM;

   protected final Ros2Node ros2Node = ROS2Tools.createRos2Node(PubSubImplementation.FAST_RTPS, ROS2Tools.REA_NODE_NAME);

   private final List<OcTreeConsumer> ocTreeConsumers = new ArrayList<>();

   public SLAMModule(Messager messager)
   {
      this(messager, null);
   }

   public SLAMModule(Messager messager, File configurationFile)
   {
      this.reaMessager = messager;

      ROS2Tools.createCallbackSubscription(ros2Node, StereoVisionPointCloudMessage.class, "/ihmc/stereo_vision_point_cloud", this::handlePointCloud);
      ROS2Tools.createCallbackSubscription(ros2Node, StereoVisionPointCloudMessage.class, "/ihmc/stereo_vision_point_cloud_D435", this::handlePointCloud);

      reaMessager.submitMessage(SLAMModuleAPI.UISensorPoseHistoryFrames, 1000);

      enable = reaMessager.createInput(SLAMModuleAPI.SLAMEnable, true);

      slamParameters = reaMessager.createInput(SLAMModuleAPI.SLAMParameters, new RandomICPSLAMParameters());

      enableNormalEstimation = reaMessager.createInput(SLAMModuleAPI.NormalEstimationEnable, true);
      clearNormals = reaMessager.createInput(SLAMModuleAPI.NormalEstimationClear, false);
      normalEstimationParameters = reaMessager.createInput(SLAMModuleAPI.NormalEstimationParameters);

      reaMessager.registerTopicListener(SLAMModuleAPI.SLAMClear, (content) -> clearSLAM());

      reaMessager.registerTopicListener(SLAMModuleAPI.RequestEntireModuleState, update -> sendCurrentState());

      NormalEstimationParameters normalEstimationParameters = new NormalEstimationParameters();
      normalEstimationParameters.setNumberOfIterations(7);
      reaMessager.submitMessage(SLAMModuleAPI.NormalEstimationParameters, normalEstimationParameters);

      if (configurationFile != null)
      {
         FilePropertyHelper filePropertyHelper = new FilePropertyHelper(configurationFile);
         loadConfiguration(filePropertyHelper);

         reaMessager.registerTopicListener(SLAMModuleAPI.SaveConfiguration, content -> saveConfiguration(filePropertyHelper));
      }

      sendCurrentState();
   }

   public void attachOcTreeConsumer(OcTreeConsumer ocTreeConsumer)
   {
      this.ocTreeConsumers.add(ocTreeConsumer);
   }

   public void start() throws IOException
   {
      if (scheduledMain == null)
      {
         scheduledMain = executorService.scheduleAtFixedRate(this::updateMain, 0, THREAD_PERIOD_MILLISECONDS, TimeUnit.MILLISECONDS);
      }

      if (scheduledSLAM == null)
      {
         scheduledSLAM = executorService.scheduleAtFixedRate(this::updateSLAM, 0, THREAD_PERIOD_MILLISECONDS, TimeUnit.MILLISECONDS);
      }
   }

   public void stop() throws Exception
   {
      reaMessager.closeMessager();

      if (scheduledMain != null)
      {
         scheduledMain.cancel(true);
         scheduledMain = null;
      }

      if (scheduledSLAM != null)
      {
         scheduledSLAM.cancel(true);
         scheduledSLAM = null;
      }

      if (executorService != null)
      {
         executorService.shutdownNow();
         executorService = null;
      }
   }

   private boolean isMainThreadInterrupted()
   {
      return Thread.interrupted() || scheduledMain == null || scheduledMain.isCancelled();
   }

   private boolean isSLAMThreadInterrupted()
   {
      return Thread.interrupted() || scheduledSLAM == null || scheduledSLAM.isCancelled();
   }

   public void sendCurrentState()
   {
      reaMessager.submitMessage(SLAMModuleAPI.SLAMEnable, enable.get());
      reaMessager.submitMessage(SLAMModuleAPI.SLAMParameters, slamParameters.get());

      reaMessager.submitMessage(SLAMModuleAPI.NormalEstimationEnable, enableNormalEstimation.get());
      reaMessager.submitMessage(SLAMModuleAPI.NormalEstimationParameters, normalEstimationParameters.get());
   }

   public void updateSLAM()
   {
      if (updateSLAMInternal())
      {
         publishResults();
      }
   }

   private boolean updateSLAMInternal()
   {
      if (isSLAMThreadInterrupted())
         return false;

      if (pointCloudQueue.size() == 0)
         return false;

      updateSLAMParameters();
      StereoVisionPointCloudMessage pointCloudToCompute = pointCloudQueue.getFirst();

      boolean success;
      if (slam.isEmpty())
      {
         slam.addKeyFrame(pointCloudToCompute);
         success = true;
      }
      else
      {
         success = addFrame(pointCloudToCompute);
      }

      slam.setNormalEstimationParameters(normalEstimationParameters.get());
      if (clearNormals.getAndSet(false))
         slam.clearNormals();
      if (enableNormalEstimation.get())
         slam.updateOcTree();
      dequeue();

      return success;
   }

   protected boolean addFrame(StereoVisionPointCloudMessage pointCloudToCompute)
   {
      return slam.addFrame(pointCloudToCompute);
   }

   protected void queue(StereoVisionPointCloudMessage pointCloud)
   {
      pointCloudQueue.add(pointCloud);
   }

   protected void dequeue()
   {
      pointCloudQueue.removeFirst();
   }

   protected void publishResults()
   {
      String stringToReport = "";
      reaMessager.submitMessage(SLAMModuleAPI.QueuedBuffers, pointCloudQueue.size() + " [" + slam.getMapSize() + "]");
      stringToReport = stringToReport + " " + slam.getMapSize() + " " + slam.getComputationTimeForLatestFrame() + " (sec) ";
      reaMessager.submitMessage(SLAMModuleAPI.SLAMStatus, stringToReport);

      NormalOcTree octreeMap = slam.getOctree();
      NormalOcTreeMessage octreeMessage = OcTreeMessageConverter.convertToMessage(octreeMap);

<<<<<<< HEAD
=======
      reaMessager.submitMessage(SLAMModuleAPI.SLAMOctreeMapState, octreeMessage);

>>>>>>> b4d143af
      SLAMFrame latestFrame = slam.getLatestFrame();
      Point3DReadOnly[] originalPointCloud = latestFrame.getOriginalPointCloud();
      Point3DReadOnly[] correctedPointCloud = latestFrame.getPointCloud();
      Point3DReadOnly[] sourcePointsToWorld = new Point3D[0];
      if (originalPointCloud == null || sourcePointsToWorld == null || correctedPointCloud == null)
         return;
      StereoVisionPointCloudMessage latestStereoMessage = createLatestFrameStereoVisionPointCloudMessage(originalPointCloud,
                                                                                                         sourcePointsToWorld,
                                                                                                         correctedPointCloud);
      RigidBodyTransformReadOnly sensorPose = latestFrame.getSensorPose();
      latestStereoMessage.getSensorPosition().set(sensorPose.getTranslation());
      latestStereoMessage.getSensorOrientation().set(sensorPose.getRotation());
      reaMessager.submitMessage(SLAMModuleAPI.IhmcSLAMFrameState, latestStereoMessage);
      reaMessager.submitMessage(SLAMModuleAPI.LatestFrameConfidenceFactor, latestFrame.getConfidenceFactor());
<<<<<<< HEAD
      
      slam.updatePlanarRegionsMap();
      PlanarRegionsList planarRegionsMap = slam.getPlanarRegionsMap();
      PlanarRegionsListMessage planarRegionsListMessage = PlanarRegionMessageConverter.convertToPlanarRegionsListMessage(planarRegionsMap);
      reaMessager.submitMessage(planarRegionsStateTopicToSubmit, planarRegionsListMessage);
      planarRegionPublisher.publish(planarRegionsListMessage);
=======

      for (OcTreeConsumer ocTreeConsumer : ocTreeConsumers)
      {
         ocTreeConsumer.reportOcTree(octreeMap, slam.getLatestFrame().getSensorPose().getTranslation());
      }
>>>>>>> b4d143af
   }

   private StereoVisionPointCloudMessage createLatestFrameStereoVisionPointCloudMessage(Point3DReadOnly[] originalPointCloud,
                                                                                        Point3DReadOnly[] sourcePointsToWorld,
                                                                                        Point3DReadOnly[] correctedPointCloud)
   {
      int numberOfPointsToPack = originalPointCloud.length + sourcePointsToWorld.length + correctedPointCloud.length;

      Point3D[] pointCloudBuffer = new Point3D[numberOfPointsToPack];
      int[] colorBuffer = new int[numberOfPointsToPack];
      for (int i = 0; i < originalPointCloud.length; i++)
      {
         pointCloudBuffer[i] = new Point3D(originalPointCloud[i]);
         colorBuffer[i] = StereoVisionPointCloudViewer.colorToInt(LATEST_ORIGINAL_POINT_CLOUD_COLOR);
      }
      for (int i = originalPointCloud.length; i < originalPointCloud.length + sourcePointsToWorld.length; i++)
      {
         pointCloudBuffer[i] = new Point3D(sourcePointsToWorld[i - originalPointCloud.length]);
         colorBuffer[i] = StereoVisionPointCloudViewer.colorToInt(SOURCE_POINT_CLOUD_COLOR);
      }
      for (int i = originalPointCloud.length + sourcePointsToWorld.length; i < numberOfPointsToPack; i++)
      {
         pointCloudBuffer[i] = new Point3D(correctedPointCloud[i - originalPointCloud.length - sourcePointsToWorld.length]);
         colorBuffer[i] = StereoVisionPointCloudViewer.colorToInt(LATEST_POINT_CLOUD_COLOR);
      }
      return PointCloudCompression.compressPointCloud(19870612L, pointCloudBuffer, colorBuffer, numberOfPointsToPack, 0.001, null);
   }

   public void updateMain()
   {
      if (isMainThreadInterrupted())
         return;

      if (enable.get())
      {
         StereoVisionPointCloudMessage pointCloud = newPointCloud.getAndSet(null);
         if (pointCloud == null)
            return;

         queue(pointCloud);
      }
   }

   private void updateSLAMParameters()
   {
<<<<<<< HEAD

=======
      RandomICPSLAMParameters parameters = slamParameters.get();
      slam.updateParameters(parameters);
>>>>>>> b4d143af
   }

   public void clearSLAM()
   {
      newPointCloud.set(null);
      pointCloudQueue.clear();
      slam.clear();
   }

   public void loadConfiguration(FilePropertyHelper filePropertyHelper)
   {
      Boolean enableFile = filePropertyHelper.loadBooleanProperty(SLAMModuleAPI.SLAMEnable.getName());
      if (enableFile != null)
         enable.set(enableFile);
      Boolean enableNormalEstimationFile = filePropertyHelper.loadBooleanProperty(SLAMModuleAPI.NormalEstimationEnable.getName());
      if (enableNormalEstimationFile != null)
         enableNormalEstimation.set(enableNormalEstimationFile);
      String slamParametersFile = filePropertyHelper.loadProperty(SLAMModuleAPI.SLAMParameters.getName());
      if (slamParametersFile != null)
         slamParameters.set(RandomICPSLAMParameters.parse(slamParametersFile));
      String normalEstimationParametersFile = filePropertyHelper.loadProperty(SLAMModuleAPI.NormalEstimationParameters.getName());
      if (normalEstimationParametersFile != null)
         normalEstimationParameters.set(NormalEstimationParameters.parse(normalEstimationParametersFile));
   }

   public void saveConfiguration(FilePropertyHelper filePropertyHelper)
   {
      filePropertyHelper.saveProperty(SLAMModuleAPI.SLAMEnable.getName(), enable.get());
      filePropertyHelper.saveProperty(SLAMModuleAPI.NormalEstimationEnable.getName(), enableNormalEstimation.get());

      filePropertyHelper.saveProperty(SLAMModuleAPI.SLAMParameters.getName(), slamParameters.get().toString());
      filePropertyHelper.saveProperty(SLAMModuleAPI.NormalEstimationParameters.getName(), normalEstimationParameters.get().toString());
   }

   private void handlePointCloud(Subscriber<StereoVisionPointCloudMessage> subscriber)
   {
      StereoVisionPointCloudMessage message = subscriber.takeNextData();
      newPointCloud.set(message);
      reaMessager.submitMessage(SLAMModuleAPI.DepthPointCloudState, new StereoVisionPointCloudMessage(message));
   }

   public static SLAMModule createIntraprocessModule() throws Exception
   {
      KryoMessager messager = KryoMessager.createIntraprocess(SLAMModuleAPI.API,
                                                              NetworkPorts.SLAM_MODULE_UI_PORT,
                                                              REACommunicationProperties.getPrivateNetClassList());
      messager.setAllowSelfSubmit(true);
      messager.startMessager();

      return new SLAMModule(messager);
   }
}<|MERGE_RESOLUTION|>--- conflicted
+++ resolved
@@ -24,9 +24,7 @@
 import us.ihmc.pubsub.subscriber.Subscriber;
 import us.ihmc.robotEnvironmentAwareness.communication.KryoMessager;
 import us.ihmc.robotEnvironmentAwareness.communication.REACommunicationProperties;
-import us.ihmc.robotEnvironmentAwareness.communication.REAModuleAPI;
 import us.ihmc.robotEnvironmentAwareness.communication.SLAMModuleAPI;
-import us.ihmc.robotEnvironmentAwareness.communication.converters.BoundingBoxMessageConverter;
 import us.ihmc.robotEnvironmentAwareness.communication.converters.OcTreeMessageConverter;
 import us.ihmc.robotEnvironmentAwareness.communication.converters.PointCloudCompression;
 import us.ihmc.robotEnvironmentAwareness.communication.packets.NormalOcTreeMessage;
@@ -57,7 +55,7 @@
    private final AtomicReference<Boolean> enableNormalEstimation;
    private final AtomicReference<Boolean> clearNormals;
 
-   protected final SLAMBasics slam = new SurfaceElementICPSLAM(DEFAULT_OCTREE_RESOLUTION);
+   protected final RandomICPSLAM slam = new RandomICPSLAM(DEFAULT_OCTREE_RESOLUTION);
 
    private ScheduledExecutorService executorService = ExecutorServiceTools.newScheduledThreadPool(2, getClass(), ExceptionHandling.CATCH_AND_REPORT);
    private static final int THREAD_PERIOD_MILLISECONDS = 1;
@@ -77,6 +75,7 @@
    {
       this.reaMessager = messager;
 
+      // TODO: Check name space and fix. Suspected atlas sensor suite and publisher.
       ROS2Tools.createCallbackSubscription(ros2Node, StereoVisionPointCloudMessage.class, "/ihmc/stereo_vision_point_cloud", this::handlePointCloud);
       ROS2Tools.createCallbackSubscription(ros2Node, StereoVisionPointCloudMessage.class, "/ihmc/stereo_vision_point_cloud_D435", this::handlePointCloud);
 
@@ -199,11 +198,6 @@
          success = addFrame(pointCloudToCompute);
       }
 
-      slam.setNormalEstimationParameters(normalEstimationParameters.get());
-      if (clearNormals.getAndSet(false))
-         slam.clearNormals();
-      if (enableNormalEstimation.get())
-         slam.updateOcTree();
       dequeue();
 
       return success;
@@ -234,15 +228,12 @@
       NormalOcTree octreeMap = slam.getOctree();
       NormalOcTreeMessage octreeMessage = OcTreeMessageConverter.convertToMessage(octreeMap);
 
-<<<<<<< HEAD
-=======
       reaMessager.submitMessage(SLAMModuleAPI.SLAMOctreeMapState, octreeMessage);
 
->>>>>>> b4d143af
       SLAMFrame latestFrame = slam.getLatestFrame();
       Point3DReadOnly[] originalPointCloud = latestFrame.getOriginalPointCloud();
       Point3DReadOnly[] correctedPointCloud = latestFrame.getPointCloud();
-      Point3DReadOnly[] sourcePointsToWorld = new Point3D[0];
+      Point3DReadOnly[] sourcePointsToWorld = slam.getSourcePointsToWorldLatestFrame();
       if (originalPointCloud == null || sourcePointsToWorld == null || correctedPointCloud == null)
          return;
       StereoVisionPointCloudMessage latestStereoMessage = createLatestFrameStereoVisionPointCloudMessage(originalPointCloud,
@@ -253,20 +244,11 @@
       latestStereoMessage.getSensorOrientation().set(sensorPose.getRotation());
       reaMessager.submitMessage(SLAMModuleAPI.IhmcSLAMFrameState, latestStereoMessage);
       reaMessager.submitMessage(SLAMModuleAPI.LatestFrameConfidenceFactor, latestFrame.getConfidenceFactor());
-<<<<<<< HEAD
-      
-      slam.updatePlanarRegionsMap();
-      PlanarRegionsList planarRegionsMap = slam.getPlanarRegionsMap();
-      PlanarRegionsListMessage planarRegionsListMessage = PlanarRegionMessageConverter.convertToPlanarRegionsListMessage(planarRegionsMap);
-      reaMessager.submitMessage(planarRegionsStateTopicToSubmit, planarRegionsListMessage);
-      planarRegionPublisher.publish(planarRegionsListMessage);
-=======
 
       for (OcTreeConsumer ocTreeConsumer : ocTreeConsumers)
       {
          ocTreeConsumer.reportOcTree(octreeMap, slam.getLatestFrame().getSensorPose().getTranslation());
       }
->>>>>>> b4d143af
    }
 
    private StereoVisionPointCloudMessage createLatestFrameStereoVisionPointCloudMessage(Point3DReadOnly[] originalPointCloud,
@@ -312,12 +294,8 @@
 
    private void updateSLAMParameters()
    {
-<<<<<<< HEAD
-
-=======
       RandomICPSLAMParameters parameters = slamParameters.get();
       slam.updateParameters(parameters);
->>>>>>> b4d143af
    }
 
    public void clearSLAM()
