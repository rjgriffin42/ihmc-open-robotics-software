--- conflicted
+++ resolved
@@ -6,10 +6,6 @@
 import java.util.concurrent.ScheduledExecutorService;
 import java.util.concurrent.ScheduledFuture;
 import java.util.concurrent.TimeUnit;
-<<<<<<< HEAD
-import java.util.concurrent.atomic.AtomicBoolean;
-=======
->>>>>>> 243e99cf
 import java.util.concurrent.atomic.AtomicLong;
 import java.util.concurrent.atomic.AtomicReference;
 
@@ -91,17 +87,8 @@
 
       reaMessager.submitMessage(SLAMModuleAPI.UISensorPoseHistoryFrames, 1000);
 
-<<<<<<< HEAD
-      reaMessager.submitMessage(REAModuleAPI.StereoVisionBufferEnable, true);
-      reaMessager.submitMessage(REAModuleAPI.DepthCloudBufferEnable, true);
-      reaMessager.submitMessage(REAModuleAPI.UISensorPoseHistoryFrames, 1000);
-
-      enable = reaMessager.createInput(REAModuleAPI.SLAMEnable, true);
-      planarRegionsStateTopicToSubmit = REAModuleAPI.SLAMPlanarRegionsState;
-=======
       enable = reaMessager.createInput(SLAMModuleAPI.SLAMEnable, true);
       planarRegionsStateTopicToSubmit = SLAMModuleAPI.SLAMPlanarRegionsState;
->>>>>>> 243e99cf
 
       ihmcSLAMParameters = reaMessager.createInput(SLAMModuleAPI.SLAMParameters, new RandomICPSLAMParameters());
 
@@ -111,13 +98,8 @@
       publisherTopicNameGenerator = (Class<?> T) -> ROS2Tools.appendTypeToTopicName(ROS2Tools.IHMC_ROS_TOPIC_PREFIX, T) + PLANAR_REGIONS_LIST_TOPIC_SURFIX;
       planarRegionPublisher = ROS2Tools.createPublisher(ros2Node, PlanarRegionsListMessage.class, publisherTopicNameGenerator);
 
-<<<<<<< HEAD
-      robotStatus = reaMessager.createInput(REAModuleAPI.RobotStatus, false);
-      velocityStatus = reaMessager.createInput(REAModuleAPI.VelocityStatus, false);
-=======
       robotStatus = reaMessager.createInput(SLAMModuleAPI.SensorStatus, false);
       velocityStatus = reaMessager.createInput(SLAMModuleAPI.VelocityLimitStatus, true);
->>>>>>> 243e99cf
    }
 
    public void start() throws IOException
@@ -189,11 +171,7 @@
       }
       else
       {
-<<<<<<< HEAD
-         if(reasonableVelocityFlag)
-=======
          if (reasonableVelocityFlag)
->>>>>>> 243e99cf
          {
             if (stationaryFlag)
             {
@@ -203,11 +181,7 @@
             else
             {
                success = slam.addFrame(pointCloudToCompute);
-<<<<<<< HEAD
-            }   
-=======
             }
->>>>>>> 243e99cf
          }
          else
          {
@@ -218,11 +192,7 @@
       pointCloudQueue.removeFirst();
       stationaryFlagQueue.removeFirst();
       reasonableVelocityFlagQueue.removeFirst();
-<<<<<<< HEAD
-      reaMessager.submitMessage(REAModuleAPI.QueuedBuffers, pointCloudQueue.size() + " [" + slam.getSensorPoses().size() + "]");
-=======
       reaMessager.submitMessage(SLAMModuleAPI.QueuedBuffers, pointCloudQueue.size() + " [" + slam.getSensorPoses().size() + "]");
->>>>>>> 243e99cf
       stringToReport = stringToReport + success + " " + slam.getSensorPoses().size() + " " + slam.getComputationTimeForLatestFrame() + " (sec) ";
       reaMessager.submitMessage(SLAMModuleAPI.SLAMStatus, stringToReport);
 
@@ -250,12 +220,8 @@
          RigidBodyTransformReadOnly sensorPose = latestFrame.getSensorPose();
          latestStereoMessage.getSensorPosition().set(sensorPose.getTranslation());
          latestStereoMessage.getSensorOrientation().set(sensorPose.getRotation());
-<<<<<<< HEAD
-         reaMessager.submitMessage(REAModuleAPI.IhmcSLAMFrameState, latestStereoMessage);
-=======
          reaMessager.submitMessage(SLAMModuleAPI.IhmcSLAMFrameState, latestStereoMessage);
          reaMessager.submitMessage(SLAMModuleAPI.LatestFrameConfidenceFactor, latestFrame.getConfidenceFactor());
->>>>>>> 243e99cf
 
          if (estimatedPelvisPublisher != null)
          {
@@ -268,21 +234,12 @@
             }
             else
             {
-<<<<<<< HEAD
-               //posePacket.setConfidenceFactor(1.0 - (double) pointCloudQueue.size() / maximumBufferOfQueue);
-               posePacket.setConfidenceFactor(1.0);
-=======
                posePacket.setConfidenceFactor(latestFrame.getConfidenceFactor());
->>>>>>> 243e99cf
             }
             RigidBodyTransform estimatedPelvisPose = new RigidBodyTransform(sensorPoseToPelvisTransformer);
             estimatedPelvisPose.preMultiply(sensorPose);
             posePacket.getPose().set(estimatedPelvisPose);
-<<<<<<< HEAD
-            reaMessager.submitMessage(REAModuleAPI.CustomizedFrameState, posePacket);
-=======
             reaMessager.submitMessage(SLAMModuleAPI.CustomizedFrameState, posePacket);
->>>>>>> 243e99cf
             estimatedPelvisPublisher.publish(posePacket);
          }
       }
@@ -350,11 +307,7 @@
    {
       StereoVisionPointCloudMessage message = subscriber.takeNextData();
       newPointCloud.set(message);
-<<<<<<< HEAD
-      reaMessager.submitMessage(REAModuleAPI.DepthPointCloudState, new StereoVisionPointCloudMessage(message));
-=======
       reaMessager.submitMessage(SLAMModuleAPI.DepthPointCloudState, new StereoVisionPointCloudMessage(message));
->>>>>>> 243e99cf
    }
 
    public static SLAMModule createIntraprocessModule(String configurationFilePath) throws Exception
