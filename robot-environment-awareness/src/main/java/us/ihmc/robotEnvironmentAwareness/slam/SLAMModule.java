--- conflicted
+++ resolved
@@ -96,12 +96,8 @@
       publisherTopicNameGenerator = (Class<?> T) -> ROS2Tools.appendTypeToTopicName(ROS2Tools.IHMC_ROS_TOPIC_PREFIX, T) + PLANAR_REGIONS_LIST_TOPIC_SURFIX;
       planarRegionPublisher = ROS2Tools.createPublisher(ros2Node, PlanarRegionsListMessage.class, publisherTopicNameGenerator);
 
-<<<<<<< HEAD
       robotStatus = reaMessager.createInput(SLAMModuleAPI.SensorStatus, false);
-=======
-      robotStatus = reaMessager.createInput(REAModuleAPI.RobotStatus, false);
-      velocityStatus = reaMessager.createInput(REAModuleAPI.VelocityStatus, false);
->>>>>>> dc67ea6c
+      velocityStatus = reaMessager.createInput(SLAMModuleAPI.VelocityLimitStatus, false);
    }
 
    public void start() throws IOException
@@ -158,6 +154,7 @@
       if (pointCloudQueue.size() == 0)
          return;
 
+      System.out.println("here");
       updateSLAMParameters();
 
       StereoVisionPointCloudMessage pointCloudToCompute = pointCloudQueue.getFirst();
@@ -192,12 +189,8 @@
       }
       pointCloudQueue.removeFirst();
       stationaryFlagQueue.removeFirst();
-<<<<<<< HEAD
+      reasonableVelocityFlagQueue.removeFirst();
       reaMessager.submitMessage(SLAMModuleAPI.QueuedBuffers, pointCloudQueue.size() + " [" + slam.getSensorPoses().size() + "]");
-=======
-      reasonableVelocityFlagQueue.removeFirst();
-      reaMessager.submitMessage(REAModuleAPI.QueuedBuffers, pointCloudQueue.size() + " [" + slam.getSensorPoses().size() + "]");
->>>>>>> dc67ea6c
       stringToReport = stringToReport + success + " " + slam.getSensorPoses().size() + " " + slam.getComputationTimeForLatestFrame() + " (sec) ";
       reaMessager.submitMessage(SLAMModuleAPI.SLAMStatus, stringToReport);
 
@@ -310,7 +303,6 @@
 
    private void handlePointCloud(Subscriber<StereoVisionPointCloudMessage> subscriber)
    {
-      System.out.println("hello");
       StereoVisionPointCloudMessage message = subscriber.takeNextData();
       newPointCloud.set(message);
       reaMessager.submitMessage(SLAMModuleAPI.DepthPointCloudState, new StereoVisionPointCloudMessage(message));
