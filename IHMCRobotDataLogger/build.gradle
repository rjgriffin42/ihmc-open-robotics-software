--- conflicted
+++ resolved
@@ -72,15 +72,9 @@
    compile group: 'us.ihmc', name: 'IHMCJavaDecklinkCapture', version: '0.1.8'
    compile group: 'commons-io', name: 'commons-io', version: '2.4'
    compile group: 'org.tukaani', name: 'xz', version: '1.5'
-<<<<<<< HEAD
-   compile group: 'us.ihmc', name: 'IHMCPubSub', version: '0.2.6'
-   compile group: 'us.ihmc', name: 'IHMCPubSubSerializersExtra', version: '0.2.4'
-   compile group: 'org.xerial.snappy', name: 'snappy-java', version: '1.1.1-M1'
-   
-=======
    compile group: 'us.ihmc', name: 'IHMCPubSub', version: '0.3.1'
    compile group: 'us.ihmc', name: 'IHMCPubSubSerializersExtra', version: '0.3'
->>>>>>> fb0dac0b
+   compile group: 'org.xerial.snappy', name: 'snappy-java', version: '1.1.1-M1'
    
    compile ihmc.getProjectDependency(":ModelFileLoader")
    compile ihmc.getProjectDependency(":IHMCCommunication")
@@ -126,7 +120,7 @@
 	packagePrefix = ""
 }
 
-//compileJava.dependsOn compileIDL
+compileJava.dependsOn compileIDL
 
 distributions {
    logger {
