package us.ihmc.valkyrieRosControl;

import java.io.IOException;
import java.io.InputStream;
import java.util.ArrayList;
import java.util.Arrays;
import java.util.Map;

import org.yaml.snakeyaml.Yaml;

import us.ihmc.SdfLoader.SDFFullHumanoidRobotModel;
import us.ihmc.darpaRoboticsChallenge.drcRobot.DRCRobotModel.RobotTarget;
import us.ihmc.robotDataCommunication.YoVariableServer;
import us.ihmc.robotDataCommunication.logger.LogSettings;
import us.ihmc.robotics.MathTools;
import us.ihmc.robotics.controllers.PDController;
import us.ihmc.robotics.dataStructures.listener.VariableChangedListener;
import us.ihmc.robotics.dataStructures.registry.YoVariableRegistry;
import us.ihmc.robotics.dataStructures.variable.DoubleYoVariable;
import us.ihmc.robotics.dataStructures.variable.EnumYoVariable;
import us.ihmc.robotics.dataStructures.variable.YoVariable;
import us.ihmc.robotics.screwTheory.OneDoFJoint;
import us.ihmc.rosControl.JointHandle;
import us.ihmc.rosControl.valkyrie.IHMCValkyrieControlJavaBridge;
import us.ihmc.util.PeriodicNonRealtimeThreadScheduler;
import us.ihmc.valkyrie.ValkyrieRobotModel;

public class ValkyrieRosControlSliderBoard extends IHMCValkyrieControlJavaBridge
{

//   private static final String[] controlledJoints = {"torsoYaw", "torsoPitch", "torsoRoll"};

<<<<<<< HEAD
//   private static final String[] controlledJoints = { "leftHipYaw", "leftHipRoll", "leftHipPitch", "leftKneePitch", "leftAnklePitch", "leftAnkleRoll",
//       "rightHipYaw", "rightHipRoll", "rightHipPitch", "rightKneePitch", "rightAnklePitch", "rightAnkleRoll", "torsoYaw", "torsoPitch", "torsoRoll",
//       "leftShoulderPitch", "leftShoulderRoll", "leftShoulderYaw", "leftElbowPitch", "leftForearmYaw", "leftWristRoll", "leftWristPitch", "lowerNeckPitch",
//       "neckYaw", "upperNeckPitch", "rightShoulderPitch", "rightShoulderRoll", "rightShoulderYaw", "rightElbowPitch", "rightForearmYaw", "rightWristRoll",
//       "rightWristPitch" };

   private static final String[] controlledJoints = {
         "leftHipYaw", "leftHipRoll", "leftHipPitch", "leftKneePitch", "leftAnklePitch", "leftAnkleRoll",
         "rightHipYaw", "rightHipRoll", "rightHipPitch", "rightKneePitch", "rightAnklePitch", "rightAnkleRoll",
         "torsoYaw", "torsoPitch", "torsoRoll",
         "leftShoulderPitch", "leftShoulderRoll", "leftShoulderYaw", "leftElbowPitch",
         "rightShoulderPitch", "rightShoulderRoll", "rightShoulderYaw", "rightElbowPitch"
         };

   public static final boolean LOAD_STAND_PREP_STEPOINTS = true;
   public static final double KP_DEFAULT = 30.0;
   public static final double KD_DEFAULT = 1.0;
=======
   private static final String[] controlledJoints = {
		   "leftHipYaw", "leftHipRoll", "leftHipPitch", "leftKneePitch", "leftAnklePitch", "leftAnkleRoll",
		   "rightHipYaw", "rightHipRoll", "rightHipPitch", "rightKneePitch", "rightAnklePitch", "rightAnkleRoll",
		   "torsoYaw", "torsoPitch", "torsoRoll",
		   "leftShoulderPitch", "leftShoulderRoll", "leftShoulderYaw", "leftElbowPitch", // "leftForearmYaw", "leftWristRoll", "leftWristPitch",
		   "lowerNeckPitch", "neckYaw", "upperNeckPitch",
		   "rightShoulderPitch", "rightShoulderRoll", "rightShoulderYaw", "rightElbowPitch", // "rightForearmYaw", "rightWristRoll", "rightWristPitch"
		   };
>>>>>>> 9403064c
   
   private final ValkyrieRobotModel robotModel = new ValkyrieRobotModel(RobotTarget.REAL_ROBOT, true);
   private final SDFFullHumanoidRobotModel sdfFullRobotModel = robotModel.createFullRobotModel();

   private final ArrayList<JointHolder> jointHolders = new ArrayList<>();

   private final YoVariableRegistry registry = new YoVariableRegistry(getClass().getSimpleName());
   private final YoVariableServer yoVariableServer = new YoVariableServer(getClass(), new PeriodicNonRealtimeThreadScheduler(getClass().getSimpleName()),
         robotModel.getLogModelProvider(), LogSettings.SIMULATION, 0.001);

   private final DoubleYoVariable masterScaleFactor = new DoubleYoVariable("masterScaleFactor", registry);

   private EnumYoVariable<?> selectedJoint;
   private final DoubleYoVariable qDesiredSelected = new DoubleYoVariable("qDesiredSelected", registry);
   private final DoubleYoVariable qdDesiredSelected = new DoubleYoVariable("qdDesiredSelected", registry);

   private final DoubleYoVariable kpSelected = new DoubleYoVariable("kpSelected", registry);
   private final DoubleYoVariable kdSelected = new DoubleYoVariable("kdSelected", registry);

   private final DoubleYoVariable qSelected = new DoubleYoVariable("qSelected", registry);
   private final DoubleYoVariable qdSelected = new DoubleYoVariable("qdSelected", registry);

   private final DoubleYoVariable tauSelected = new DoubleYoVariable("tauSelected", registry);
   private final DoubleYoVariable tauDesiredSelected = new DoubleYoVariable("tauDesiredSelected", registry);

<<<<<<< HEAD
=======
   private final DoubleYoVariable masterGain = new DoubleYoVariable("masterGain", registry);

>>>>>>> 9403064c
   @Override
   protected void init()
   {
      kpSelected.set(KP_DEFAULT);
      kdSelected.set(KD_DEFAULT);

      if (LOAD_STAND_PREP_STEPOINTS)
         loadStandPrepSetPoints();

      ArrayList<String> jointNames = new ArrayList<>();
      for (String jointName : controlledJoints)
      {
         OneDoFJoint joint = sdfFullRobotModel.getOneDoFJointByName(jointName);
         JointHandle handle = createJointHandle(jointName);
         jointHolders.add(new JointHolder(joint, handle, registry));
         jointNames.add(joint.getName());
      }


      selectedJoint = new EnumYoVariable("selectedJoint", "", registry, false, jointNames.toArray(new String[jointNames.size()]));
      System.out.println(Arrays.toString(selectedJoint.getEnumValuesAsString()));

      selectedJoint.addVariableChangedListener(new VariableChangedListener()
      {
         @Override
         public void variableChanged(YoVariable<?> v)
         {
            JointHolder selected = jointHolders.get(selectedJoint.getOrdinal());
            qDesiredSelected.set(selected.q_d.getDoubleValue());
            qdDesiredSelected.set(selected.qd_d.getDoubleValue());

            kpSelected.set(selected.pdController.getProportionalGain());
            kdSelected.set(selected.pdController.getDerivativeGain());
         }
      });

      loadStandPrepSetPoints();
      selectedJoint.notifyVariableChangedListeners();
      
      yoVariableServer.setMainRegistry(registry, sdfFullRobotModel, null);
      yoVariableServer.start();
   }

<<<<<<< HEAD
   private Map<String, Double> setPointMap = null;

   private void loadStandPrepSetPoints()
   {
      Yaml yaml = new Yaml();
      InputStream setpointsStream = getClass().getClassLoader().getResourceAsStream("configuration/standPrep/setpoints.yaml");
      setPointMap = (Map<String, Double>) yaml.load(setpointsStream);
=======
   private void loadStandPrepSetPoints()
   {
      Yaml yaml = new Yaml();

      String subPackagePath = "standPrep/";
      InputStream setpointsStream = getClass().getClassLoader().getResourceAsStream(subPackagePath + "setpoints.yaml");
      Map<String, Double> setPointMap = (Map<String, Double>) yaml.load(setpointsStream);
      
>>>>>>> 9403064c
      try
      {
         setpointsStream.close();
      }
      catch (IOException e)
      {
      }
<<<<<<< HEAD
=======

      int jointIndex = 0;
      for (String jointName : controlledJoints)
      {
         JointHolder jointHolder = jointHolders.get(jointIndex);
         
         double qDesired = setPointMap.get(jointName);
         
         jointHolder.pdController.setProportionalGain(50.0);
         jointHolder.pdController.setDerivativeGain(5.0);
         jointHolder.q_d.set(qDesired);
         
         jointIndex++;
      }
>>>>>>> 9403064c
   }

   @Override
   protected void doControl(long time, long duration)
   {
      masterScaleFactor.set(MathTools.clipToMinMax(masterScaleFactor.getDoubleValue(), 0.0, 1.0));
      JointHolder selected = jointHolders.get(selectedJoint.getOrdinal());
      selected.q_d.set(MathTools.clipToMinMax(qDesiredSelected.getDoubleValue(), selected.joint.getJointLimitLower(), selected.joint.getJointLimitUpper()));
      selected.qd_d.set(qdDesiredSelected.getDoubleValue());
      selected.pdController.setProportionalGain(kpSelected.getDoubleValue());
      selected.pdController.setDerivativeGain(kdSelected.getDoubleValue());

      for (int i = 0; i < jointHolders.size(); i++)
      {
         JointHolder holder = jointHolders.get(i);
         holder.update();
      }

      qSelected.set(selected.q.getDoubleValue());
      qdSelected.set(selected.qd.getDoubleValue());

      tauSelected.set(selected.tau.getDoubleValue());
      tauDesiredSelected.set(selected.tau_d.getDoubleValue());

      yoVariableServer.update(time);
   }

   private class JointHolder
   {
      private final YoVariableRegistry registry;
      private final OneDoFJoint joint;
      private final PDController pdController;
      private final JointHandle handle;

      private final DoubleYoVariable q;
      private final DoubleYoVariable qd;
      private final DoubleYoVariable tau;

      private final DoubleYoVariable q_d;
      private final DoubleYoVariable qd_d;
      private final DoubleYoVariable tau_d;

      public JointHolder(OneDoFJoint joint, JointHandle handle, YoVariableRegistry parentRegistry)
      {
         this.joint = joint;
         this.handle = handle;

         this.registry = new YoVariableRegistry(joint.getName());
         this.pdController = new PDController(joint.getName(), registry);
         pdController.setProportionalGain(KP_DEFAULT);
         pdController.setDerivativeGain(KD_DEFAULT);

         q = new DoubleYoVariable(joint.getName() + "_q", registry);
         qd = new DoubleYoVariable(joint.getName() + "_qd", registry);
         tau = new DoubleYoVariable(joint.getName() + "_tau", registry);

         q_d = new DoubleYoVariable(joint.getName() + "_q_d", registry);
         qd_d = new DoubleYoVariable(joint.getName() + "_qd_d", registry);
         tau_d = new DoubleYoVariable(joint.getName() + "_tau_d", registry);

         if (setPointMap != null && setPointMap.containsKey(joint.getName()))
            q_d.set(setPointMap.get(joint.getName()));

         parentRegistry.addChild(registry);
      }

      public void update()
      {
         joint.setQ(handle.getPosition());
         joint.setQd(handle.getVelocity());
         joint.setTauMeasured(handle.getEffort());

         q.set(joint.getQ());
         qd.set(joint.getQd());
         tau.set(joint.getTauMeasured());

         double pdOutput = pdController.compute(q.getDoubleValue(), q_d.getDoubleValue(), qd.getDoubleValue(), qd_d.getDoubleValue());
<<<<<<< HEAD
         tau_d.set(masterScaleFactor.getDoubleValue() * pdOutput);
=======
         tau_d.set(masterGain.getDoubleValue() * pdOutput);
>>>>>>> 9403064c

         handle.setDesiredEffort(tau_d.getDoubleValue());

      }
   }
}<|MERGE_RESOLUTION|>--- conflicted
+++ resolved
@@ -30,7 +30,6 @@
 
 //   private static final String[] controlledJoints = {"torsoYaw", "torsoPitch", "torsoRoll"};
 
-<<<<<<< HEAD
 //   private static final String[] controlledJoints = { "leftHipYaw", "leftHipRoll", "leftHipPitch", "leftKneePitch", "leftAnklePitch", "leftAnkleRoll",
 //       "rightHipYaw", "rightHipRoll", "rightHipPitch", "rightKneePitch", "rightAnklePitch", "rightAnkleRoll", "torsoYaw", "torsoPitch", "torsoRoll",
 //       "leftShoulderPitch", "leftShoulderRoll", "leftShoulderYaw", "leftElbowPitch", "leftForearmYaw", "leftWristRoll", "leftWristPitch", "lowerNeckPitch",
@@ -48,16 +47,6 @@
    public static final boolean LOAD_STAND_PREP_STEPOINTS = true;
    public static final double KP_DEFAULT = 30.0;
    public static final double KD_DEFAULT = 1.0;
-=======
-   private static final String[] controlledJoints = {
-		   "leftHipYaw", "leftHipRoll", "leftHipPitch", "leftKneePitch", "leftAnklePitch", "leftAnkleRoll",
-		   "rightHipYaw", "rightHipRoll", "rightHipPitch", "rightKneePitch", "rightAnklePitch", "rightAnkleRoll",
-		   "torsoYaw", "torsoPitch", "torsoRoll",
-		   "leftShoulderPitch", "leftShoulderRoll", "leftShoulderYaw", "leftElbowPitch", // "leftForearmYaw", "leftWristRoll", "leftWristPitch",
-		   "lowerNeckPitch", "neckYaw", "upperNeckPitch",
-		   "rightShoulderPitch", "rightShoulderRoll", "rightShoulderYaw", "rightElbowPitch", // "rightForearmYaw", "rightWristRoll", "rightWristPitch"
-		   };
->>>>>>> 9403064c
    
    private final ValkyrieRobotModel robotModel = new ValkyrieRobotModel(RobotTarget.REAL_ROBOT, true);
    private final SDFFullHumanoidRobotModel sdfFullRobotModel = robotModel.createFullRobotModel();
@@ -83,11 +72,6 @@
    private final DoubleYoVariable tauSelected = new DoubleYoVariable("tauSelected", registry);
    private final DoubleYoVariable tauDesiredSelected = new DoubleYoVariable("tauDesiredSelected", registry);
 
-<<<<<<< HEAD
-=======
-   private final DoubleYoVariable masterGain = new DoubleYoVariable("masterGain", registry);
-
->>>>>>> 9403064c
    @Override
    protected void init()
    {
@@ -131,7 +115,6 @@
       yoVariableServer.start();
    }
 
-<<<<<<< HEAD
    private Map<String, Double> setPointMap = null;
 
    private void loadStandPrepSetPoints()
@@ -139,16 +122,6 @@
       Yaml yaml = new Yaml();
       InputStream setpointsStream = getClass().getClassLoader().getResourceAsStream("configuration/standPrep/setpoints.yaml");
       setPointMap = (Map<String, Double>) yaml.load(setpointsStream);
-=======
-   private void loadStandPrepSetPoints()
-   {
-      Yaml yaml = new Yaml();
-
-      String subPackagePath = "standPrep/";
-      InputStream setpointsStream = getClass().getClassLoader().getResourceAsStream(subPackagePath + "setpoints.yaml");
-      Map<String, Double> setPointMap = (Map<String, Double>) yaml.load(setpointsStream);
-      
->>>>>>> 9403064c
       try
       {
          setpointsStream.close();
@@ -156,23 +129,6 @@
       catch (IOException e)
       {
       }
-<<<<<<< HEAD
-=======
-
-      int jointIndex = 0;
-      for (String jointName : controlledJoints)
-      {
-         JointHolder jointHolder = jointHolders.get(jointIndex);
-         
-         double qDesired = setPointMap.get(jointName);
-         
-         jointHolder.pdController.setProportionalGain(50.0);
-         jointHolder.pdController.setDerivativeGain(5.0);
-         jointHolder.q_d.set(qDesired);
-         
-         jointIndex++;
-      }
->>>>>>> 9403064c
    }
 
    @Override
@@ -250,11 +206,7 @@
          tau.set(joint.getTauMeasured());
 
          double pdOutput = pdController.compute(q.getDoubleValue(), q_d.getDoubleValue(), qd.getDoubleValue(), qd_d.getDoubleValue());
-<<<<<<< HEAD
          tau_d.set(masterScaleFactor.getDoubleValue() * pdOutput);
-=======
-         tau_d.set(masterGain.getDoubleValue() * pdOutput);
->>>>>>> 9403064c
 
          handle.setDesiredEffort(tau_d.getDoubleValue());
 
