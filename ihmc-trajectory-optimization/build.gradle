--- conflicted
+++ resolved
@@ -31,15 +31,11 @@
    compile group: "us.ihmc", name: "euclid-core", version: "0.6.1"
    compile group: "us.ihmc", name: "ihmc-commons", version: "0.23.0"
    compile group: "us.ihmc", name: "ihmc-robotics-toolkit", version: "source"
-<<<<<<< HEAD
-=======
-   compile group: "us.ihmc", name: "ihmc-commons", version: "0.20.1"
->>>>>>> 9988f4f1
 }
 
 testDependencies {
-   compile group: "us.ihmc", name: "ihmc-ci-core-api", version: "0.18.0"
    compile group: "junit", name: "junit", version: "4.12"
 
+   compile group: "us.ihmc", name: "ihmc-ci-core-api", version: "0.18.0"
    compile group: "us.ihmc", name: "ihmc-robotics-toolkit-test", version: "source"
 }
