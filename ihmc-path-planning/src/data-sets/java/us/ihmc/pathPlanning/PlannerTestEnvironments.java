--- conflicted
+++ resolved
@@ -601,6 +601,8 @@
       generator.translate(-10.0, 0.0, -1.0);
 
       generator.translate(3.0, 1.5, 0.0);
+
+      return generator.getPlanarRegionsList();
    }
 
    public static PlanarRegionsList  getSimplePlatform()
@@ -629,19 +631,11 @@
 
    public static void main(String[] args)
    {
-<<<<<<< HEAD
-      String dataSetNameSuffix = "TrickCorridorWCutFloor";
-      DateTimeFormatter dateTimeFormatter = DateTimeFormatter.ofPattern("yyyyMMdd_HHmmss");
-      String date = LocalDateTime.now().format(dateTimeFormatter);
-
-      DataSet dataSet = new DataSet(date + "_" + dataSetNameSuffix, getTrickCorridorWCutFloor());
-=======
       String dataSetNameSuffix = "SimplePlatform";
       DateTimeFormatter dateTimeFormatter = DateTimeFormatter.ofPattern("yyyyMMdd_HHmmss");
       String date = LocalDateTime.now().format(dateTimeFormatter);
 
       DataSet dataSet = new DataSet(date + "_" + dataSetNameSuffix, getSimplePlatform());
->>>>>>> a7b1f758
       DataSetIOTools.exportDataSet(dataSet);
    }
 }