package us.ihmc.pathPlanning.visibilityGraphs;

import javafx.util.Pair;
import org.apache.commons.lang3.tuple.ImmutablePair;
import org.junit.jupiter.api.*;
import us.ihmc.commons.ContinuousIntegrationTools;
import us.ihmc.commons.Conversions;
import us.ihmc.commons.MathTools;
import us.ihmc.commons.thread.Notification;
import us.ihmc.commons.thread.ThreadTools;
import us.ihmc.euclid.geometry.ConvexPolygon2D;
import us.ihmc.euclid.geometry.LineSegment3D;
import us.ihmc.euclid.geometry.Plane3D;
import us.ihmc.euclid.geometry.interfaces.LineSegment3DReadOnly;
import us.ihmc.euclid.geometry.interfaces.Pose3DReadOnly;
import us.ihmc.euclid.geometry.tools.EuclidGeometryTools;
import us.ihmc.euclid.shape.primitives.Ellipsoid3D;
import us.ihmc.euclid.tuple2D.Point2D;
import us.ihmc.euclid.tuple2D.interfaces.Point2DBasics;
import us.ihmc.euclid.tuple2D.interfaces.Point2DReadOnly;
import us.ihmc.euclid.tuple3D.Point3D;
import us.ihmc.euclid.tuple3D.Vector3D;
import us.ihmc.euclid.tuple3D.interfaces.Point3DReadOnly;
import us.ihmc.euclid.tuple3D.interfaces.Vector3DBasics;
import us.ihmc.euclid.tuple4D.Quaternion;
import us.ihmc.javaFXToolkit.messager.JavaFXMessager;
import us.ihmc.log.LogTools;
import us.ihmc.pathPlanning.DataSet;
import us.ihmc.pathPlanning.DataSetIOTools;
import us.ihmc.pathPlanning.DataSetName;
import us.ihmc.pathPlanning.PlannerInput;
import us.ihmc.pathPlanning.visibilityGraphs.interfaces.NavigableRegionFilter;
import us.ihmc.pathPlanning.visibilityGraphs.postProcessing.ObstacleAvoidanceProcessor;
import us.ihmc.robotEnvironmentAwareness.planarRegion.PlanarRegionFilter;
import us.ihmc.pathPlanning.visibilityGraphs.parameters.DefaultVisibilityGraphParameters;
import us.ihmc.pathPlanning.visibilityGraphs.parameters.VisibilityGraphsParametersBasics;
import us.ihmc.pathPlanning.visibilityGraphs.parameters.VisibilityGraphsParametersReadOnly;
import us.ihmc.pathPlanning.visibilityGraphs.postProcessing.ObstacleAndCliffAvoidanceProcessor;
import us.ihmc.pathPlanning.visibilityGraphs.postProcessing.PathOrientationCalculator;
import us.ihmc.pathPlanning.visibilityGraphs.ui.messager.UIVisibilityGraphsTopics;
import us.ihmc.robotEnvironmentAwareness.geometry.ConcaveHullDecomposition;
import us.ihmc.robotEnvironmentAwareness.geometry.ConcaveHullFactoryParameters;
import us.ihmc.robotEnvironmentAwareness.planarRegion.PlanarRegionPolygonizer;
import us.ihmc.robotEnvironmentAwareness.planarRegion.PlanarRegionSegmentationRawData;
import us.ihmc.robotEnvironmentAwareness.planarRegion.PolygonizerParameters;
import us.ihmc.robotics.Assert;
import us.ihmc.robotics.geometry.PlanarRegion;
import us.ihmc.robotics.geometry.PlanarRegionTools;
import us.ihmc.robotics.geometry.PlanarRegionsList;
import us.ihmc.robotics.geometry.SpiralBasedAlgorithm;

import java.util.*;
import java.util.concurrent.atomic.AtomicReference;
import java.util.function.Function;
import java.util.function.Predicate;
import java.util.stream.Collectors;

public class VisibilityGraphsFrameworkTest
{
   // Threshold used to assert that the body path starts and ends where we asked it to.
   private static final double START_GOAL_EPSILON = 1.0e-1;

   // Whether to start the UI or not.
   private static boolean VISUALIZE = Boolean.parseBoolean(System.getProperty("visualize")); // To visualize, pass -Dvisualize=true
   private static boolean ENABLE_TIMERS = true;
   private static boolean DYNAMIC_WAIT_FOR_CLICK = false;

   // Whether to fully expand the visibility graph or have it do efficient lazy evaluation.
   private static boolean fullyExpandVisibilityGraph = false;

   private static int maxPointsInRegion = 25000;
   private static final double walkerTotalTime = 300.0;


   private static final List<DataSetName> fastDatasets = Arrays.asList(DataSetName._20190514_163532_QuadrupedShortPlatformEnvironment,
                                                                       DataSetName._20190514_163532_QuadrupedPlatformEnvironment,
                                                                       DataSetName._20171114_135559_PartialShallowMaze,
                                                                       DataSetName._20171115_171243_SimplePlaneAndWall,
                                                                       DataSetName._20171215_201810_RampSteppingStones_Sim);

   // For enabling helpful prints.
   private static boolean DEBUG = true;

   private static VisibilityGraphsTestVisualizerApplication visualizerApplication = null;
   // Because we use JavaFX, there will be two instance of VisibilityGraphsFrameworkTest, one for running the test and one starting the ui. The messager has to be static so both the ui and test use the same instance.
   private static JavaFXMessager messager = null;

   // The following are used for collision checks.
   private static final double walkerOffsetHeight = 0.75;
   private static final Vector3D walkerRadii = new Vector3D(0.25, 0.25, 0.5);
   protected static double walkerMarchingSpeed = 0.25;
   private static final double lidarObserverHeight = 1.25;

   // For the occlusion test
   private static final int rays = 7500;
   private static final double rayLengthSquared = MathTools.square(5.0);

   private final ConcaveHullFactoryParameters concaveHullFactoryParameters = new ConcaveHullFactoryParameters();
   private final PolygonizerParameters polygonizerParameters = new PolygonizerParameters();
   private static Notification nextStepDynamicNotification = new Notification();

   private static VisibilityGraphsParametersReadOnly createTestParameters()
   {
      VisibilityGraphsParametersBasics parameters = new DefaultVisibilityGraphParameters();
//      parameters.setNormalZThresholdForAccessibleRegions(Math.cos(Math.toRadians(30.0)));
//      parameters.setPerformPostProcessingNodeShifting(true);
//      parameters.setIntroduceMidpointsInPostProcessing(true);
//      parameters.setObstacleExtrusionDistance(0.3);
//      parameters.setPreferredObstacleExtrusionDistance(0.6);
//      parameters.setNavigableExtrusionDistance(0.02);

      return parameters;
   }

   @BeforeEach
   public void setup()
   {
      VISUALIZE = VISUALIZE && !ContinuousIntegrationTools.isRunningOnContinuousIntegrationServer();
      DEBUG = (VISUALIZE || (DEBUG && !ContinuousIntegrationTools.isRunningOnContinuousIntegrationServer()));

      if (VISUALIZE)
      {
         visualizerApplication = new VisibilityGraphsTestVisualizerApplication();
         visualizerApplication.startOnAThread();

         messager = visualizerApplication.getMessager();
      }
   }

   @AfterEach
   public void tearDown() throws Exception
   {
      if (VISUALIZE)
      {
         visualizerApplication.stop();
         visualizerApplication = null;
         messager = null;
      }
   }

   @Test
   public void testDatasetsWithoutOcclusion()
   {
      if (VISUALIZE)
      {
         messager.submitMessage(UIVisibilityGraphsTopics.EnableWalkerAnimation, true);
         messager.submitMessage(UIVisibilityGraphsTopics.WalkerOffsetHeight, walkerOffsetHeight);
         messager.submitMessage(UIVisibilityGraphsTopics.WalkerSize, walkerRadii);
      }
      boolean testWithOcclusions = false;
      Predicate<DataSet> dataSetFilter = dataSet ->
      {
         if(!dataSet.hasPlannerInput())
            return false;
         else if (testWithOcclusions && dataSet.getPlannerInput().getVisGraphCanRunWithOcclusion())
            return false;

         return dataSet.getPlannerInput().getVisGraphIsTestable();
      };
      List<DataSet> dataSets = DataSetIOTools.loadDataSets(dataSetFilter);
      runAssertionsOnAllDatasets(dataSets, dataset -> runAssertionsWithoutOcclusion(dataset));
   }

   @Test
   @Tag("fast")
   public void testFewDataSetsNoOcclussionsSimulateDynamicReplanning()
   {
      if (VISUALIZE)
      {
         messager.submitMessage(UIVisibilityGraphsTopics.EnableWalkerAnimation, true);
         messager.submitMessage(UIVisibilityGraphsTopics.WalkerOffsetHeight, walkerOffsetHeight);
         messager.submitMessage(UIVisibilityGraphsTopics.WalkerSize, walkerRadii);
         messager.submitMessage(UIVisibilityGraphsTopics.ShowInterRegionVisibilityMap, true);
      }

      boolean testWithOcclusions = false;
      Predicate<DataSet> dataSetFilter = dataSet ->
      {
         if(!dataSet.hasPlannerInput())
            return false;
         else if (testWithOcclusions && dataSet.getPlannerInput().getVisGraphCanRunWithOcclusion())
            return false;
         else if (!dataSet.getPlannerInput().getVisGraphIsTestable())
            return false;

         for (DataSetName namesToTest : fastDatasets)
         {
            if (dataSet.getName().equals(namesToTest.name().substring(1)))
               return true;
         }

         return false;
      };
      List<DataSet> dataSets = DataSetIOTools.loadDataSets(dataSetFilter);
      runAssertionsOnAllDatasets(dataSets, dataset -> runAssertionsSimulateDynamicReplanning(dataset, walkerMarchingSpeed, 10000, false));
   }

   @Test
   @Tag("path-planning-slow")
   public void testDatasetsNoOcclusionSimulateDynamicReplanning()
   {
      if (VISUALIZE)
      {
         messager.submitMessage(UIVisibilityGraphsTopics.EnableWalkerAnimation, true);
         messager.submitMessage(UIVisibilityGraphsTopics.WalkerOffsetHeight, walkerOffsetHeight);
         messager.submitMessage(UIVisibilityGraphsTopics.WalkerSize, walkerRadii);
         messager.submitMessage(UIVisibilityGraphsTopics.ShowInterRegionVisibilityMap, true);
      }

      boolean testWithOcclusions = false;
      Predicate<DataSet> dataSetFilter = dataSet ->
      {
         if(!dataSet.hasPlannerInput())
            return false;
         else if (testWithOcclusions && dataSet.getPlannerInput().getVisGraphCanRunWithOcclusion())
            return false;
         else if (!dataSet.getPlannerInput().getVisGraphIsTestable())
            return false;

         for (DataSetName nameToIgnore : fastDatasets)
         {
            if (dataSet.getName().equals(nameToIgnore.name().substring(1)))
               return false;
         }

         return true;
      };
      List<DataSet> allDatasets = DataSetIOTools.loadDataSets(dataSetFilter);

      runAssertionsOnAllDatasets(allDatasets, dataset -> runAssertionsSimulateDynamicReplanning(dataset, walkerMarchingSpeed, 10000, false));
   }

   //TODO: Fix and make this pass.
   @Disabled("Occlusion planning needs to be implemented better.")
   @Test
   public void testDatasetsSimulateOcclusionAndDynamicReplanning()
   {
      if (VISUALIZE)
      {
         messager.submitMessage(UIVisibilityGraphsTopics.EnableWalkerAnimation, true);
         messager.submitMessage(UIVisibilityGraphsTopics.WalkerOffsetHeight, walkerOffsetHeight);
         messager.submitMessage(UIVisibilityGraphsTopics.WalkerSize, walkerRadii);
      }

      boolean testWithOcclusions = true;
      Predicate<DataSet> dataSetFilter = dataSet ->
      {
         if(!dataSet.hasPlannerInput())
            return false;
         else if (testWithOcclusions && dataSet.getPlannerInput().getVisGraphCanRunWithOcclusion())
            return false;
         else
            return dataSet.getPlannerInput().getVisGraphIsTestable();
      };
      List<DataSet> allDatasets = DataSetIOTools.loadDataSets(dataSetFilter);

      runAssertionsOnAllDatasets(allDatasets, dataset -> runAssertionsSimulateDynamicReplanning(dataset, walkerMarchingSpeed, 1000000000, true));
   }

   @Test
   public void testSimulateOcclusionAndDynamicReplanningOnTrickyCorridor()
   {
      if (VISUALIZE)
      {
         messager.submitMessage(UIVisibilityGraphsTopics.EnableWalkerAnimation, true);
         messager.submitMessage(UIVisibilityGraphsTopics.WalkerOffsetHeight, walkerOffsetHeight);
         messager.submitMessage(UIVisibilityGraphsTopics.WalkerSize, walkerRadii);
      }

      boolean testWithOcclusions = true;
      ENABLE_TIMERS = true;
      DYNAMIC_WAIT_FOR_CLICK = false;
      maxPointsInRegion = Integer.MAX_VALUE;
      walkerMarchingSpeed = 0.7;
      List<DataSet> allDatasets = new ArrayList<>();
      allDatasets.add(DataSetIOTools.loadDataSet(DataSetName._20191008_153543_TrickCorridor));

      runAssertionsOnAllDatasets(allDatasets, dataset -> runAssertionsSimulateDynamicReplanning(dataset, walkerMarchingSpeed, 1000000000, true));
   }

   @Disabled("Not working yet. Need to cancel out the bordering home/free/escape/frontier nodes.")
   @Test
   public void testSimulateOcclusionAndDynamicReplanningOnTrickyCorridorWCutFloor()
   {
      if (VISUALIZE)
      {
         messager.submitMessage(UIVisibilityGraphsTopics.EnableWalkerAnimation, true);
         messager.submitMessage(UIVisibilityGraphsTopics.WalkerOffsetHeight, walkerOffsetHeight);
         messager.submitMessage(UIVisibilityGraphsTopics.WalkerSize, walkerRadii);
      }

      boolean testWithOcclusions = true;
      ENABLE_TIMERS = true;
      DYNAMIC_WAIT_FOR_CLICK = false;
      maxPointsInRegion = Integer.MAX_VALUE;
      walkerMarchingSpeed = 0.7;
      List<DataSet> allDatasets = new ArrayList<>();
      allDatasets.add(DataSetIOTools.loadDataSet(DataSetName._20191107_110432_TrickCorridorWCutFloor));

      runAssertionsOnAllDatasets(allDatasets, dataset -> runAssertionsSimulateDynamicReplanning(dataset, walkerMarchingSpeed, 1000000000, true));
   }

   private void runAssertionsOnAllDatasets(List<DataSet> allDatasets, Function<DataSet, String> dataSetTester)
   {
      if (DEBUG)
      {
         LogTools.info("Unit test files found: " + allDatasets.size());
         for (int i = 0; i < allDatasets.size(); i++)
            System.out.println("\t" + allDatasets.get(i).getName());
      }

      AtomicReference<Boolean> previousDatasetRequested = null;
      AtomicReference<Boolean> reloadDatasetRequested = null;
      AtomicReference<Boolean> nextDatasetRequested = null;
      AtomicReference<String> requestedDatasetPathReference = null;

      if (VISUALIZE)
      {
         List<String> allDatasetNames = allDatasets.stream().map(DataSet::getName).collect(Collectors.toList());
         messager.submitMessage(UIVisibilityGraphsTopics.AllDatasetPaths, allDatasetNames);

         nextDatasetRequested = messager.createInput(UIVisibilityGraphsTopics.NextDatasetRequest, false);
         reloadDatasetRequested = messager.createInput(UIVisibilityGraphsTopics.ReloadDatasetRequest, false);
         previousDatasetRequested = messager.createInput(UIVisibilityGraphsTopics.PreviousDatasetRequest, false);
         requestedDatasetPathReference = messager.createInput(UIVisibilityGraphsTopics.CurrentDatasetPath, null);
         messager.registerTopicListener(UIVisibilityGraphsTopics.NextStepDynamic, obj -> nextStepDynamicNotification.set());
      }

      int numberOfFailingDatasets = 0;
      String errorMessages = "";

      int currentDatasetIndex = 0;
      if (allDatasets.isEmpty())
         Assert.fail("Did not find any datasets to test.");

      // Randomizing the regionIds so the viz is better
      Random random = new Random(324);
      allDatasets.stream().map(DataSet::getPlanarRegionsList).map(PlanarRegionsList::getPlanarRegionsAsList)
                 .forEach(regionsList -> regionsList.forEach(region -> region.setRegionId(random.nextInt())));

      DataSet dataset = allDatasets.get(currentDatasetIndex);

      while (dataset != null)
      {
         if (VISUALIZE)
         {
            messager.submitMessage(UIVisibilityGraphsTopics.GlobalReset, true);
            messager.submitMessage(UIVisibilityGraphsTopics.CurrentDatasetPath, dataset.getName());
         }

         if (DEBUG)
         {
            LogTools.info("Processing file: " + dataset.getName());
         }

         String errorMessagesForCurrentFile = dataSetTester.apply(dataset);
         if (!errorMessagesForCurrentFile.isEmpty())
            numberOfFailingDatasets++;
         errorMessages += errorMessagesForCurrentFile;


         if (DEBUG)
         {
            LogTools.info("Finished processing file: " + dataset.getName());
         }

         if (VISUALIZE)
         {
            messager.submitMessage(UIVisibilityGraphsTopics.NextDatasetRequest, false);
            messager.submitMessage(UIVisibilityGraphsTopics.ReloadDatasetRequest, false);
            messager.submitMessage(UIVisibilityGraphsTopics.PreviousDatasetRequest, false);

            while (!nextDatasetRequested.get() && !reloadDatasetRequested.get() && !previousDatasetRequested.get()
                  && dataset.getName().equals(requestedDatasetPathReference.get()))
            {
               if (!messager.isMessagerOpen())
                  return; // The ui has been closed

               ThreadTools.sleep(200);
            }

            if (reloadDatasetRequested.get())
            {
               continue;
            }
            else if (nextDatasetRequested.get() && currentDatasetIndex < allDatasets.size() - 1)
            {
               currentDatasetIndex++;
               dataset = allDatasets.get(currentDatasetIndex);
            }
            else if (previousDatasetRequested.get() && currentDatasetIndex > 0)
            {
               currentDatasetIndex--;
               dataset = allDatasets.get(currentDatasetIndex);
            }
            else if (requestedDatasetPathReference.get() != null)
            {
               String path = requestedDatasetPathReference.get();
               DataSet requestedDataset = allDatasets.stream().filter(d -> d.getName().equals(path)).findFirst().orElse(null);
               if (requestedDataset == null)
               {
                  LogTools.error("Could not find the requested dataset with name: " + path);
               }
               else
               {
                  currentDatasetIndex = allDatasets.indexOf(requestedDataset);
                  dataset = requestedDataset;
               }
            }
            else
            {
               dataset = null;
            }
         }
         else
         {
            currentDatasetIndex++;
            if (currentDatasetIndex < allDatasets.size())
               dataset = allDatasets.get(currentDatasetIndex);
            else
               dataset = null;
         }



         ThreadTools.sleep(100); // Apparently need to give some time for the prints to appear in the right order.
      }

      Assert.assertTrue("Number of failing datasets: " + numberOfFailingDatasets + " out of " + allDatasets.size() + ". Errors:" + errorMessages,
                        errorMessages.isEmpty());
   }

   private void runAssertionsOnDataset(Function<DataSet, String> dataSetTester, String datasetname)
   {
      List<DataSet> allDatasets = DataSetIOTools.loadDataSets();

      if (DEBUG)
      {
         LogTools.info("Unit test files found: " + allDatasets.size());
      }

      if (VISUALIZE)
      {
         List<String> allDatasetNames = allDatasets.stream().map(DataSet::getName).collect(Collectors.toList());
         messager.submitMessage(UIVisibilityGraphsTopics.AllDatasetPaths, allDatasetNames);

      }

      if (allDatasets.isEmpty())
         Assert.fail("Did not find any datasets to test.");

      // Randomizing the regionIds so the viz is better
      Random random = new Random(324);
      allDatasets.stream().map(DataSet::getPlanarRegionsList).map(PlanarRegionsList::getPlanarRegionsAsList)
                 .forEach(regionsList -> regionsList.forEach(region -> region.setRegionId(random.nextInt())));

      DataSet dataset = allDatasets.stream().filter(d -> d.getName().equals(datasetname)).findFirst().orElse(null);

      if (VISUALIZE)
      {
         messager.submitMessage(UIVisibilityGraphsTopics.GlobalReset, true);
         messager.submitMessage(UIVisibilityGraphsTopics.CurrentDatasetPath, dataset.getName());
      }

      if (DEBUG)
      {
         LogTools.info("Processing file: " + dataset.getName());
      }

      String errorMessages = dataSetTester.apply(dataset);

      Assert.assertTrue("Errors: " + errorMessages, errorMessages.isEmpty());
      LogTools.info("Finished testing.");
      ThreadTools.sleepForever(); // Apparently need to give some time for the prints to appear in the right order.
   }

   private String runAssertionsWithoutOcclusion(DataSet dataset)
   {
      String datasetName = dataset.getName();

      PlanarRegionsList planarRegionsList = dataset.getPlanarRegionsList();

      PlannerInput plannerInput = dataset.getPlannerInput();
      Point3D start = plannerInput.getStartPosition();
      Point3D goal = plannerInput.getGoalPosition();

      if (VISUALIZE)
      {
         visualizerApplication.submitPlanarRegionsListToVisualizer(planarRegionsList);
         visualizerApplication.submitStartToVisualizer(start);
         visualizerApplication.submitGoalToVisualizer(goal);
      }

      String errorMessages = calculateAndTestVizGraphsBodyPath(datasetName, start, goal, planarRegionsList);

      return addPrefixToErrorMessages(datasetName, errorMessages);
   }

   private String runAssertionsWithOcclusions(DataSet dataset)
   {
      String datasetName = dataset.getName();

      PlanarRegionsList planarRegionsList = dataset.getPlanarRegionsList();

      HashMap<PlanarRegion, List<Point3D>> pointsInRegions = new HashMap<>();
      for (PlanarRegion planarRegion : planarRegionsList.getPlanarRegionsAsList())
         pointsInRegions.put(planarRegion, new ArrayList<>());


      PlannerInput plannerInput = dataset.getPlannerInput();
      Point3D start = plannerInput.getStartPosition();
      Point3D goal = plannerInput.getGoalPosition();

      Point3D observer = new Point3D();
      observer.set(start);
      observer.addZ(lidarObserverHeight);
      Pair<PlanarRegionsList, List<Point3D>> result = createVisibleRegions(planarRegionsList, pointsInRegions, observer);

      PlanarRegionsList visibleRegions = result.getKey();

      if (VISUALIZE)
      {
         visualizerApplication.submitPlanarRegionsListToVisualizer(visibleRegions);

         visualizerApplication.submitShadowPlanarRegionsListToVisualizer(planarRegionsList);
         visualizerApplication.submitStartToVisualizer(start);
         visualizerApplication.submitGoalToVisualizer(goal);
      }

      String errorMessages = calculateAndTestVizGraphsBodyPath(datasetName, start, goal, visibleRegions);

      return addPrefixToErrorMessages(datasetName, errorMessages);
   }

   private String runAssertionsSimulateDynamicReplanning(DataSet dataset, double walkerSpeed, long maxSolveTimeInMilliseconds,
                                                         boolean simulateOcclusions)
   {
      String datasetName = dataset.getName();

      PlanarRegionsList planarRegionsList = dataset.getPlanarRegionsList();
      HashMap<PlanarRegion, List<Point3D>> pointsInRegions = new HashMap<>();
      for (PlanarRegion planarRegion : planarRegionsList.getPlanarRegionsAsList())
         pointsInRegions.put(planarRegion, new ArrayList<>());

      PlannerInput plannerInput = dataset.getPlannerInput();
      Point3D start = plannerInput.getStartPosition();
      Point3D goal = plannerInput.getGoalPosition();
      AtomicReference<Boolean> stopWalkerRequest = null;

      if (VISUALIZE)
      {
         stopWalkerRequest = messager.createInput(UIVisibilityGraphsTopics.StopWalker, false);
//         if (simulateOcclusions)
//            visualizerApplication.submitShadowPlanarRegionsListToVisualizer(planarRegionsList);
         if (!simulateOcclusions)
            visualizerApplication.submitPlanarRegionsListToVisualizer(planarRegionsList);

         visualizerApplication.submitStartToVisualizer(start);
         visualizerApplication.submitGoalToVisualizer(goal);
      }

      String errorMessages = "";

      List<Pose3DReadOnly> latestBodyPath = new ArrayList<>();

      Point3D walkerPosition = new Point3D(start);

      long totalStartTime = System.currentTimeMillis();

      while (!walkerPosition.geometricallyEquals(goal, 1.0e-2))
      {
         PlanarRegionsList visibleRegions = planarRegionsList;

         if (simulateOcclusions)
         {
            Point3D observer = new Point3D();
            observer.set(walkerPosition);
            observer.addZ(lidarObserverHeight);
            Pair<PlanarRegionsList, List<Point3D>> result = createVisibleRegions(planarRegionsList, pointsInRegions, observer);
            visibleRegions = result.getKey();
         }

         if (VISUALIZE)
         {
            if (simulateOcclusions)
               visualizerApplication.submitPlanarRegionsListToVisualizer(visibleRegions);
         }

         long startTime = System.currentTimeMillis();
         errorMessages += calculateAndTestVizGraphsBodyPath(datasetName, walkerPosition, goal, visibleRegions, latestBodyPath, simulateOcclusions);
         long endTime = System.currentTimeMillis();
         if (ENABLE_TIMERS)
         {
            if (endTime - startTime > maxSolveTimeInMilliseconds)
               errorMessages += fail(datasetName, "Took too long to compute a new body path.");

            if (endTime - totalStartTime > Conversions.secondsToMilliseconds(walkerTotalTime))
               errorMessages += fail(datasetName, "Took too long to make it through the body path. Made it to " + walkerPosition + ", while the goal was " + goal);
         }

         if (!errorMessages.isEmpty())
            return addPrefixToErrorMessages(datasetName, errorMessages);

         if (VISUALIZE)
         {
            messager.submitMessage(UIVisibilityGraphsTopics.WalkerPosition, walkerPosition);
         }

         if (stopWalkerRequest != null && stopWalkerRequest.get())
         {
            messager.submitMessage(UIVisibilityGraphsTopics.StopWalker, false);
            break;
         }

         walkerPosition.set(travelAlongBodyPath(walkerSpeed, latestBodyPath));

         if (VISUALIZE)
         {
            if (!messager.isMessagerOpen())
               return addPrefixToErrorMessages(datasetName, errorMessages); // The ui has been closed

            if (DYNAMIC_WAIT_FOR_CLICK)
            {
               // next step listener
               while (!nextStepDynamicNotification.poll())
               {// wait for button click in UI
                  Thread.yield();
               }
            }
         }
      }

      return addPrefixToErrorMessages(datasetName, errorMessages);
   }

   private static Point3DReadOnly travelAlongBodyPath(double distanceToTravel, List<Pose3DReadOnly> bodyPath)
   {
      double totalDesiredDistance = distanceToTravel;
      Point3D initialPosition = new Point3D(bodyPath.get(0).getPosition());

      Point3D positionWithShift = new Point3D();

      for (int i = 0; i < bodyPath.size() - 1; i++)
      {
         LineSegment3D segment = new LineSegment3D(bodyPath.get(i).getPosition(), bodyPath.get(i + 1).getPosition());
         if (segment.length() < 5e-3)
            continue;

         if (xyDistance(segment, initialPosition) < 1.0e-2)
         {
            Vector3DBasics segmentDirection = segment.getDirection(true);
            positionWithShift.scaleAdd(distanceToTravel, segmentDirection, initialPosition);

            double distanceFromStart = bodyPath.get(0).getPosition().distanceXY(positionWithShift);
            if (xyDistance(segment, positionWithShift) < 1.0e-2 && distanceFromStart >= totalDesiredDistance)
            {
               initialPosition = new Point3D(positionWithShift);
               break;
            }
            else
            {
               distanceToTravel = Math.max(distanceToTravel - initialPosition.distanceXY(segment.getSecondEndpoint()), 0.1);
               initialPosition = new Point3D(segment.getSecondEndpoint());
            }
         }
      }

      if (initialPosition.getZ() > 2.0)
         return initialPosition;
      else
         return initialPosition;
   }

   private static double xyDistance(LineSegment3DReadOnly segment, Point3DReadOnly point)
   {
      Point3DReadOnly lineSegmentStart = segment.getFirstEndpoint();
      Point3DReadOnly lineSegmentEnd = segment.getSecondEndpoint();
      return EuclidGeometryTools.distanceFromPoint2DToLineSegment2D(point.getX(), point.getY(), lineSegmentStart.getX(), lineSegmentStart.getY(), lineSegmentEnd.getX(), lineSegmentEnd.getY());
   }

   private String calculateAndTestVizGraphsBodyPath(String datasetName, Point3D start, Point3D goal, PlanarRegionsList planarRegionsList)
   {
      return calculateAndTestVizGraphsBodyPath(datasetName, start, goal, planarRegionsList, null);
   }

   private String calculateAndTestVizGraphsBodyPath(String datasetName, Point3D start, Point3D goal, PlanarRegionsList planarRegionsList,
                                                    List<Pose3DReadOnly> bodyPathToPack)
   {
      return calculateAndTestVizGraphsBodyPath(datasetName, start, goal, planarRegionsList, bodyPathToPack, false);
   }

   private String calculateAndTestVizGraphsBodyPath(String datasetName, Point3D start, Point3D goal, PlanarRegionsList planarRegionsList,
                                                    List<Pose3DReadOnly> bodyPathToPack, boolean simulateOcclusions)
   {
      VisibilityGraphsParametersReadOnly parameters = createTestParameters();
      NavigableRegionsManager manager = new NavigableRegionsManager(parameters, null, new ObstacleAvoidanceProcessor(parameters));
      OcclusionHandlingPathPlanner occlusionHandlingPathPlanner = new OcclusionHandlingPathPlanner(manager);
      PathOrientationCalculator orientationCalculator = new PathOrientationCalculator(parameters);
      manager.setPlanarRegions(planarRegionsList.getPlanarRegionsAsList());

      List<? extends Pose3DReadOnly> path = null;
      List<Point3DReadOnly> pathPoints = null;

      try
      {
         if (simulateOcclusions)
         {
            pathPoints = occlusionHandlingPathPlanner.calculateBodyPath(start, goal, fullyExpandVisibilityGraph);
         }
         else
         {
            pathPoints = manager.calculateBodyPath(start, goal, fullyExpandVisibilityGraph);
         }
         path = orientationCalculator.computePosesFromPath(pathPoints, manager.getVisibilityMapSolution(), new Quaternion(), new Quaternion());
//         path = manager.calculateBodyPathWithOcclusions(start, goal,);
      }
      catch (Exception e)
      {
         e.printStackTrace();
         ThreadTools.sleep(100); // Give some time to the exception to print.
      }

      if (VISUALIZE)
      {
         if (path != null)
         {
            messager.submitMessage(UIVisibilityGraphsTopics.BodyPathData, pathPoints);
         }

         visualizerApplication.submitVisibilityGraphSolutionToVisualizer(manager.getVisibilityMapSolution());
         visualizerApplication.submitVisibilityGraphToVisualizer(manager.getVisibilityGraph());
      }

      String errorMessages = basicBodyPathSanityChecks(datasetName, start, goal, path, !simulateOcclusions);

      if (!errorMessages.isEmpty())
         return errorMessages; // Cannot test anything else when path does not pass the basic sanity checks.

      if (bodyPathToPack != null)
      {
         bodyPathToPack.clear();
         bodyPathToPack.addAll(path);
      }

      // "Walk" along the body path and assert that the walker does not go through any region.
      int currentSegmentIndex = 0;
      Point3DReadOnly pathStart = path.get(0).getPosition();
      Point3DReadOnly pathEnd = path.get(path.size() - 1).getPosition();
      Point3D walkerCurrentPosition = new Point3D(pathStart);
      List<Point3D> collisions = new ArrayList<>();
      Ellipsoid3D walkerShape = new Ellipsoid3D();
      walkerShape.setRadii(walkerRadii);

      Point3D walkerBody3D = new Point3D(walkerCurrentPosition);
      walkerBody3D.addZ(walkerOffsetHeight);
      walkerShape.getPosition().set(walkerBody3D);

      errorMessages += walkerCollisionChecks(datasetName, walkerShape, planarRegionsList, collisions, parameters, true);

      while (!walkerCurrentPosition.geometricallyEquals(pathEnd, 1.0e-2))
      {
         walkerBody3D = new Point3D(walkerCurrentPosition);
         walkerBody3D.addZ(walkerOffsetHeight);
         walkerShape.getPosition().set(walkerBody3D);

         errorMessages += walkerCollisionChecks(datasetName, walkerShape, planarRegionsList, collisions, parameters, !simulateOcclusions);

         //         walkerCurrentPosition.set(travelAlongBodyPath(walkerMarchingSpeed, walkerCurrentPosition, path));
         Point3DReadOnly segmentStart = path.get(currentSegmentIndex).getPosition();
         Point3DReadOnly segmentEnd = path.get(currentSegmentIndex + 1).getPosition();


         Vector3D segmentDirection = new Vector3D();
         segmentDirection.sub(segmentEnd, segmentStart);
         segmentDirection.normalize();
         if (segmentDirection.containsNaN() || segmentDirection.length() < 1e-2)
         {
            currentSegmentIndex++;
            continue;
         }
         walkerCurrentPosition.scaleAdd(walkerMarchingSpeed, segmentDirection, walkerCurrentPosition);
         if (segmentStart.distance(segmentEnd) < segmentStart.distance(walkerCurrentPosition))
         {
            walkerCurrentPosition.set(segmentEnd);
            currentSegmentIndex++;
         }
      }

      if (VISUALIZE)
      {
         messager.submitMessage(UIVisibilityGraphsTopics.WalkerCollisionLocations, collisions);
      }

      return errorMessages;
   }

   private String walkerCollisionChecks(String datasetName, Ellipsoid3D walkerShapeWorld, PlanarRegionsList planarRegionsList, List<Point3D> collisionsToPack,
                                        VisibilityGraphsParametersReadOnly visibilityGraphsParameters, boolean checkForShapeCollision)
   {
      String errorMessages = "";
      walkerShapeWorld = new Ellipsoid3D(walkerShapeWorld); // Make a copy to ensure we are not modifying the argument

      NavigableRegionFilter navigableFilter = visibilityGraphsParameters.getNavigableRegionFilter();
      PlanarRegionFilter planarRegionFilter = visibilityGraphsParameters.getPlanarRegionFilter();
      List<PlanarRegion> regionsToCheck = planarRegionsList.getPlanarRegionsAsList().stream().filter(query -> navigableFilter.isPlanarRegionNavigable(query, planarRegionsList.getPlanarRegionsAsList())).collect(Collectors.toList());
      regionsToCheck = regionsToCheck.stream().filter(planarRegionFilter::isPlanarRegionRelevant).collect(Collectors.toList());

      for (PlanarRegion planarRegion : regionsToCheck)
      {
         Point3D walkerPosition3D = new Point3D(walkerShapeWorld.getPosition());

         Plane3D plane = planarRegion.getPlane();
         Point3D closestPoint = plane.orthogonalProjectionCopy(walkerPosition3D);

         if (!walkerShapeWorld.isPointInside(closestPoint))
            continue; // Not even close to the region plane, let's keep going.

         Ellipsoid3D walkerShapeLocal = new Ellipsoid3D(walkerShapeWorld);
         planarRegion.transformFromWorldToLocal(walkerShapeLocal);
         walkerPosition3D.set(walkerShapeLocal.getPosition());
         Point2D walkerPosition2D = new Point2D(walkerPosition3D);

         if (planarRegion.getNumberOfConvexPolygons() == 0)
         {
            List<Point2DReadOnly> concaveHullVertices = new ArrayList<>(Arrays.asList(planarRegion.getConcaveHull()));
            double depthThreshold = 0.05;
            List<ConvexPolygon2D> convexPolygons = new ArrayList<>();
            ConcaveHullDecomposition.recursiveApproximateDecomposition(concaveHullVertices, depthThreshold, convexPolygons);
         }

         for (int i = 0; i < planarRegion.getNumberOfConvexPolygons(); i++)
         {
            ConvexPolygon2D convexPolygon = planarRegion.getConvexPolygon(i);
            Point2DBasics closestPoint2D = convexPolygon.orthogonalProjectionCopy(walkerPosition2D);
            if (closestPoint2D == null)
            {
               if (convexPolygon.isPointInside(walkerPosition2D))
               {
                  collisionsToPack.add(walkerPosition3D);
                  errorMessages += fail(datasetName, "Body path is going through a region."); // TODO figure out the proper intersection
                  break;
               }
               else
               {
                  throw new RuntimeException("Not sure what went wrong to here.");
               }
            }
            closestPoint = new Point3D(closestPoint2D);

            if (walkerShapeLocal.isPointInside(closestPoint) && checkForShapeCollision)
            {
               Point2DBasics intersectionLocal = closestPoint2D;
               Point3D intersectionWorld = new Point3D(intersectionLocal);
               planarRegion.transformFromLocalToWorld(intersectionWorld);
               errorMessages += fail(datasetName, "Walker is going through a region at: " + intersectionWorld);
               collisionsToPack.add(intersectionWorld);
            }
         }
      }
      return errorMessages;
   }

   private String basicBodyPathSanityChecks(String datasetName, Point3DReadOnly start, Point3DReadOnly goal, List<? extends Pose3DReadOnly> path, boolean checkEnds)
   {
      String errorMessages = "";
      errorMessages += assertTrue(datasetName, "Path is null!", path != null);
      if (!errorMessages.isEmpty())
         return errorMessages; // Cannot test anything else when no path is returned.

      errorMessages += assertTrue(datasetName, "Path does not contain any waypoints", path.size() > 0);

      if (!errorMessages.isEmpty())
         return errorMessages; // Cannot test anything else when no path is returned.

      Point3DReadOnly pathEnd = path.get(path.size() - 1).getPosition();
      Point3DReadOnly pathStart = path.get(0).getPosition();

      Point2DReadOnly pathEnd2D = new Point2D(pathEnd);
      Point2DReadOnly pathStart2D = new Point2D(pathStart);

      Point2DReadOnly goal2D = new Point2D(goal);
      Point2DReadOnly start2D = new Point2D(start);

      if (checkEnds)
      {
               errorMessages += assertTrue(datasetName, "Body path does not end at desired goal position: desired = " + goal + ", actual = " + pathEnd,
                                           pathEnd2D.geometricallyEquals(goal2D, START_GOAL_EPSILON));
      }
      errorMessages += assertTrue(datasetName, "Body path does not start from desired start position: desired = " + start + ", actual = " + pathStart,
                                  pathStart2D.geometricallyEquals(start2D, START_GOAL_EPSILON));

      return errorMessages;
   }


   // TODO See if possible to support concave hulls instead of convex. It changes the shape of the regions quite some sometimes.
   private Pair<PlanarRegionsList, List<Point3D>> createVisibleRegions(PlanarRegionsList regions, HashMap<PlanarRegion, List<Point3D>> pointsInRegions,
                                                                       Point3D observer)
   {
      List<Point3D> rayImpactLocations = new ArrayList<>();
      Point3D[] pointsOnSphere = SpiralBasedAlgorithm.generatePointsOnSphere(observer, 1.0, rays);


      List<PlanarRegion> filteredRegions = PlanarRegionTools
            .filterPlanarRegionsWithBoundingCircle(new Point2D(observer), Math.sqrt(rayLengthSquared), regions.getPlanarRegionsAsList());

      for (int rayIndex = 0; rayIndex < rays; rayIndex++)
      {
         Point3D pointOnSphere = pointsOnSphere[rayIndex];
         Vector3D rayDirection = new Vector3D();
         rayDirection.sub(pointOnSphere, observer);
         ImmutablePair<Point3D, PlanarRegion> intersectionPair = PlanarRegionTools.intersectRegionsWithRay(filteredRegions, observer, rayDirection);
         if (intersectionPair == null || intersectionPair.getLeft().distanceSquared(observer) > rayLengthSquared)
         {
            continue;
         }

         Point3D intersection = intersectionPair.getLeft();
         PlanarRegion region = intersectionPair.getRight();

         rayImpactLocations.add(intersection);

         Point3D pointOnPlane = new Point3D(intersection);
         region.transformFromWorldToLocal(pointOnPlane);

         pointsInRegions.get(region).add(intersection);
      }

      for (PlanarRegion region : pointsInRegions.keySet())
      {
         List<Point3D> pointsInRegion = pointsInRegions.get(region);
         while (pointsInRegion.size() > maxPointsInRegion)
            pointsInRegion.remove(0);
      }


      List<PlanarRegionSegmentationRawData> segmentationRawData = new ArrayList<>();
      for (PlanarRegion originalRegion : pointsInRegions.keySet())
      {
         List<Point3D> points = pointsInRegions.get(originalRegion);
         Point3D center = new Point3D();
         originalRegion.getBoundingBox3dInWorld().getCenterPoint(center);
         PlanarRegionSegmentationRawData rawData = new PlanarRegionSegmentationRawData(originalRegion.getRegionId(), originalRegion.getNormal(),
                                                                                       center, points);
         segmentationRawData.add(rawData);
      }

      PlanarRegionsList visibleRegionsList = PlanarRegionPolygonizer.createPlanarRegionsList(segmentationRawData, concaveHullFactoryParameters, polygonizerParameters);

      return new Pair<>(visibleRegionsList, rayImpactLocations);
   }


   private static String addPrefixToErrorMessages(String datasetName, String errorMessages)
   {
      if (!errorMessages.isEmpty())
         return "\n" + datasetName + errorMessages;
      else
         return "";
   }

   private String fail(String datasetName, String message)
   {
      return assertTrue(datasetName, message, false);
   }

   private String assertTrue(String datasetName, String message, boolean condition)
   {
      if (VISUALIZE || DEBUG)
      {
         if (!condition)
            LogTools.error(datasetName + ": " + message);
      }
      return !condition ? "\n" + message : "";
   }

   public static void main(String[] args) throws Exception
   {
      VisibilityGraphsFrameworkTest test = new VisibilityGraphsFrameworkTest();
//      String dataSetName = DataSetName._20171218_205120_BodyPathPlannerEnvironment.name(); // enum is easier to swap than all these commented lines
//      String dataSetName = "20171218_205120_BodyPathPlannerEnvironment";
      String dataSetName = "20191008_153543_TrickCorridor";
//      String dataSetName = "20171216_111326_CrossoverPlatforms";
//      String dataSetName = "20171026_131304_PlanarRegion_Ramp_2Story_UnitTest";
//      String dataSetName = "20171215_211034_DoorwayNoCeiling";
//      String dataSetName = "20171215_220523_SteppingStones";
<<<<<<< HEAD
//      String dataSetName = "20171218_204917_FlatGround";
//      String dataSetName = "20171215_201810_RampSteppingStones_Sim";
=======
      String dataSetName = "20191114_155310_SimplePlatform";
>>>>>>> a7b1f758
//      String dataSetName = "20171215_214730_CinderBlockField";
//      String dataSetName = "20001201_205050_TwoSquaresOneObstacle";
//      String dataSetName = "20171215_210811_DoorwayWithCeiling";
      //      String dataSetName = "20191007_185913_SimpleCorridor";
      //      String dataSetName = "20191007_200400_Corridor1Wall";

      VISUALIZE = true;
      test.setup();
      if (VISUALIZE)
      {
         messager.submitMessage(UIVisibilityGraphsTopics.EnableWalkerAnimation, false);
         messager.submitMessage(UIVisibilityGraphsTopics.WalkerOffsetHeight, walkerOffsetHeight);
         messager.submitMessage(UIVisibilityGraphsTopics.WalkerSize, walkerRadii);
//         messager.submitMessage(UIVisibilityGraphsTopics.ShowInterRegionVisibilityMap, true);

      }
<<<<<<< HEAD
      test.runAssertionsOnDataset(dataset -> test.runAssertionsSimulateDynamicReplanning(dataset, walkerMarchingSpeed, 5000, true), dataSetName);
//      test.runAssertionsOnDataset(dataset -> test.runAssertionsWithoutOcclusion(dataset), dataSetName);
=======
//      test.runAssertionsOnDataset(dataset -> test.runAssertionsSimulateDynamicReplanning(dataset, walkerMarchingSpeed, 5000, false), dataSetName);
      test.runAssertionsOnDataset(dataset -> test.runAssertionsWithoutOcclusion(dataset), dataSetName);
>>>>>>> a7b1f758
      test.tearDown();

   }
}<|MERGE_RESOLUTION|>--- conflicted
+++ resolved
@@ -979,17 +979,14 @@
       VisibilityGraphsFrameworkTest test = new VisibilityGraphsFrameworkTest();
 //      String dataSetName = DataSetName._20171218_205120_BodyPathPlannerEnvironment.name(); // enum is easier to swap than all these commented lines
 //      String dataSetName = "20171218_205120_BodyPathPlannerEnvironment";
-      String dataSetName = "20191008_153543_TrickCorridor";
+//      String dataSetName = "20191008_153543_TrickCorridor";
 //      String dataSetName = "20171216_111326_CrossoverPlatforms";
 //      String dataSetName = "20171026_131304_PlanarRegion_Ramp_2Story_UnitTest";
 //      String dataSetName = "20171215_211034_DoorwayNoCeiling";
 //      String dataSetName = "20171215_220523_SteppingStones";
-<<<<<<< HEAD
 //      String dataSetName = "20171218_204917_FlatGround";
-//      String dataSetName = "20171215_201810_RampSteppingStones_Sim";
-=======
+//      String dataSetName = "20171215_201810_RampSteppingStones_Sim"
       String dataSetName = "20191114_155310_SimplePlatform";
->>>>>>> a7b1f758
 //      String dataSetName = "20171215_214730_CinderBlockField";
 //      String dataSetName = "20001201_205050_TwoSquaresOneObstacle";
 //      String dataSetName = "20171215_210811_DoorwayWithCeiling";
@@ -1006,13 +1003,8 @@
 //         messager.submitMessage(UIVisibilityGraphsTopics.ShowInterRegionVisibilityMap, true);
 
       }
-<<<<<<< HEAD
-      test.runAssertionsOnDataset(dataset -> test.runAssertionsSimulateDynamicReplanning(dataset, walkerMarchingSpeed, 5000, true), dataSetName);
-//      test.runAssertionsOnDataset(dataset -> test.runAssertionsWithoutOcclusion(dataset), dataSetName);
-=======
 //      test.runAssertionsOnDataset(dataset -> test.runAssertionsSimulateDynamicReplanning(dataset, walkerMarchingSpeed, 5000, false), dataSetName);
       test.runAssertionsOnDataset(dataset -> test.runAssertionsWithoutOcclusion(dataset), dataSetName);
->>>>>>> a7b1f758
       test.tearDown();
 
    }
