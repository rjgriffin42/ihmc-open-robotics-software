package us.ihmc.pathPlanning.visibilityGraphs.ui.graphics;

import javafx.scene.Group;
import javafx.scene.Node;
import javafx.scene.paint.Color;
import javafx.scene.paint.PhongMaterial;
import javafx.scene.shape.MeshView;
import us.ihmc.commons.FormattingTools;
import us.ihmc.commons.thread.ThreadTools;
import us.ihmc.euclid.geometry.ConvexPolygon2D;
import us.ihmc.euclid.transform.RigidBodyTransform;
import us.ihmc.euclid.tuple3D.Point3D;
import us.ihmc.euclid.tuple3D.Vector3D;
import us.ihmc.javaFXToolkit.shapes.JavaFXMeshBuilder;
import us.ihmc.javaFXVisualizers.IdMappedColorFunction;
import us.ihmc.javaFXVisualizers.JavaFXGraphicTools;
import us.ihmc.javafx.graphics.LabelGraphic;
import us.ihmc.pathPlanning.visibilityGraphs.tools.PlanarRegionTools;
import us.ihmc.pathPlanning.visibilityGraphs.ui.VisualizationParameters;
import us.ihmc.robotics.geometry.PlanarRegion;
import us.ihmc.robotics.geometry.PlanarRegionsList;

import java.util.ArrayList;
import java.util.Arrays;
import java.util.List;
import java.util.Random;
import java.util.function.Function;

public class PlanarRegionsGraphic extends Group
{
   private volatile List<Node> regionNodes;
   private List<Node> lastNodes = null; // optimization

   private Object regionMeshAddSync = new Object(); // for parallel mesh builder
   private volatile List<Node> updateRegionMeshViews; // for parallel mesh builder

   // visualization options
   private boolean drawAreaText = false;
   private boolean drawBoundingBox = false;
   private boolean drawNormal;

   private Function<Integer, Color> colorFunction = new IdMappedColorFunction();

   public PlanarRegionsGraphic()
   {
      this(true);
   }

   public PlanarRegionsGraphic(boolean initializeToFlatGround)
   {
      PlanarRegionsList planarRegionsList;
      if (initializeToFlatGround)
      {
<<<<<<< HEAD
         planarRegionsList = PlanarRegionsList.flatGround(20.0);
=======
         planarRegionsList = PlanarRegionsList.flatGround(20.0, new RigidBodyTransform());
>>>>>>> 8100eb26
      }
      else
      {
         planarRegionsList = new PlanarRegionsList();
      }

      generateMeshes(planarRegionsList);
   }

   public void generateMeshesAsync(PlanarRegionsList planarRegionsList)
   {
      ThreadTools.startAThread(() -> generateMeshes(planarRegionsList), "MeshGeneration");
   }

   public synchronized void generateMeshes(PlanarRegionsList planarRegionsList)
   {
      updateRegionMeshViews = new ArrayList<>();

      planarRegionsList.getPlanarRegionsAsList().parallelStream().forEach(this::parallelMeshBuilder);

      regionNodes = updateRegionMeshViews; // volatile set
   }

   private void parallelMeshBuilder(PlanarRegion planarRegion)
   {
      JavaFXMeshBuilder meshBuilder = new JavaFXMeshBuilder();

      RigidBodyTransform transformToWorld = planarRegion.getTransformToWorldCopy();

      meshBuilder.addMultiLine(transformToWorld, Arrays.asList(planarRegion.getConcaveHull()), VisualizationParameters.CONCAVEHULL_LINE_THICKNESS, true);

      double totalArea = 0.0;
      for (ConvexPolygon2D convexPolygon : planarRegion.getConvexPolygons())
      {
         meshBuilder.addPolygon(transformToWorld, convexPolygon);

         totalArea += convexPolygon.getArea();
      }

      LabelGraphic sizeLabel = null;
      if (drawAreaText)
      {
         sizeLabel = new LabelGraphic(FormattingTools.getFormattedToSignificantFigures(totalArea, 3));
         sizeLabel.getPose().appendTransform(transformToWorld);
         sizeLabel.update();
      }

      if (drawBoundingBox)
      {
         JavaFXGraphicTools.drawBoxEdges(meshBuilder, PlanarRegionTools.getLocalBoundingBox3DInWorld(planarRegion, 0.1), 0.005);
      }

      if (drawNormal)
      {
         Vector3D normal = planarRegion.getNormal();
         normal.normalize();

         Point3D centroid = PlanarRegionTools.getAverageCentroid3DInWorld(planarRegion);

         double length = 0.07;
         double radius = 0.004;
         double cylinderToConeLengthRatio = 0.8;
         double coneDiameterMultiplier = 1.8;
         JavaFXGraphicTools.drawArrow(meshBuilder,
                                      centroid,
                                      transformToWorld.getRotation(),
                                      length,
                                      radius,
                                      cylinderToConeLengthRatio,
                                      coneDiameterMultiplier);
      }

      MeshView regionMeshView = new MeshView(meshBuilder.generateMesh());
      regionMeshView.setMaterial(new PhongMaterial(colorFunction.apply(planarRegion.getRegionId())));

      synchronized (regionMeshAddSync)
      {
         if (drawAreaText) updateRegionMeshViews.add(sizeLabel.getNode());
         updateRegionMeshViews.add(regionMeshView);
      }
   }

   public void update()
   {
      List<Node> meshViews = regionNodes;  // volatile get
      if (lastNodes != meshViews) // optimization
      {
         getChildren().clear();
         getChildren().addAll(meshViews);
         lastNodes = meshViews;
      }
   }

   public void setDrawAreaText(boolean drawAreaText)
   {
      this.drawAreaText = drawAreaText;
   }

   public void setDrawBoundingBox(boolean drawBoundingBox)
   {
      this.drawBoundingBox = drawBoundingBox;
   }

   public void setDrawNormal(boolean drawNormal)
   {
      this.drawNormal = drawNormal;
   }

   public void setColorFunction(Function<Integer, Color> colorFunction)
   {
      this.colorFunction = colorFunction;
   }
}<|MERGE_RESOLUTION|>--- conflicted
+++ resolved
@@ -51,11 +51,7 @@
       PlanarRegionsList planarRegionsList;
       if (initializeToFlatGround)
       {
-<<<<<<< HEAD
-         planarRegionsList = PlanarRegionsList.flatGround(20.0);
-=======
          planarRegionsList = PlanarRegionsList.flatGround(20.0, new RigidBodyTransform());
->>>>>>> 8100eb26
       }
       else
       {
