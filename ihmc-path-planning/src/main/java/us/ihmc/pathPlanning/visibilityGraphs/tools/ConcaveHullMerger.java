--- conflicted
+++ resolved
@@ -28,7 +28,6 @@
 {
    private static final double minimumDistanceSquared = 0.001 * 0.001;
    private static final double amountToMove = 0.0015;
-   public static final double depthThreshold = 0.001;
 
    //TODO: Check with Sylvain to see if this already exists somewhere else. If not, clean it up nicely and move it somewhere.
    //TODO: Maybe call this class PlanarRegionMergeTools
@@ -69,16 +68,12 @@
          concaveHullTwoVerticesTransformed[i] = new Point2D(point3D);
       }
 
-<<<<<<< HEAD
       ArrayList<Point2D> mergedConcaveHull = mergeConcaveHulls(regionOne.getConcaveHull(), concaveHullTwoVerticesTransformed, listener);
       if (mergedConcaveHull == null)
          return null;
 
       //TODO: What should this be set to? Should we make it be a parameter?
       double depthThreshold = 0.001;
-=======
-      ArrayList<Point2D> mergedConcaveHull = mergeConcaveHulls(regionOne.getConcaveHull(), concaveHullTwoVerticesTransformed);
->>>>>>> f8f85129
       ArrayList<ConvexPolygon2D> newPolygonsFromConcaveHull = new ArrayList<ConvexPolygon2D>();
 
       ConcaveHullDecomposition.recursiveApproximateDecomposition(mergedConcaveHull, depthThreshold, newPolygonsFromConcaveHull);
@@ -102,7 +97,6 @@
    /**
     * Merges two ConcaveHulls. ConcaveHulls are assumed to be in clockwise order. Will fill holes.
     * Assumes that the two ConcaveHulls do intersect by some non-infinitesimal amount.
-    * Assumes concave hulls are expressed in the same frame.
     * 
     * @param hullOne One hull to merge.
     * @param hullTwo The other hull to merge.
@@ -236,14 +230,14 @@
       {
          if (unionOfOriginalBoundingBoxes.equals(finalBoundingBox))
          {
+
+            // Check to make sure the smaller concave hull is inside the bigger one. 
+            // At this point can do that by just finding one vertex that is either inside or one that is outside.
+            // Since there were no crossings, they all must be inside or all outside.
             if ((!isPointInsideConcaveHull(hullTwo[0], hullOne)) && (!isPointInsideConcaveHull(hullOne[0], hullTwo)))
             {
                return null;
             }
-
-            // Check to make sure the smaller concave hull is inside the bigger one. 
-            // At this point can do that by just finding one vertex that is either inside or one that is outside.
-            // Since there were no crossings, they all must be inside or all outside.
          }
       }
 
