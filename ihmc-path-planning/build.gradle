buildscript {
   repositories {
      maven { url "https://plugins.gradle.org/m2/" }
      mavenLocal()
   }
   dependencies {
      classpath "us.ihmc:ihmc-build:0.15.1"
      classpath "us.ihmc:ihmc-ci-plugin:0.18.0"
      classpath 'com.github.jengelman.gradle.plugins:shadow:2.0.1'

   }
}
apply plugin: "us.ihmc.ihmc-build"
apply plugin: "us.ihmc.ihmc-ci-plugin"
apply plugin: "com.github.johnrengelman.shadow"

ihmc {
   loadProductProperties("../product.properties")
   maintainer = "Daniel Duran (dduran@ihmc.us)"

   configureDependencyResolution()
   configurePublications()
}

testSuites {
   def prefix = "LIBS-IHMCOPENROBOTICSSOFTWARE"
   bambooPlanKeys = [prefix + "FAST", prefix + "INDEVELOPMENT", prefix + "UI", prefix + "VIDEO"]
}

mainDependencies {
   compile group: 'org.jgrapht', name: 'jgrapht-core', version: '0.9.0'
<<<<<<< HEAD
 
   compile group: "us.ihmc", name: "ihmc-commons", version: "0.23.0"
   compile group: "us.ihmc", name: "euclid", version: "0.9.2"
   compile group: "us.ihmc", name: "ihmc-javafx-toolkit", version: "0.12.4"
   compile group: "us.ihmc", name: "ihmc-yovariables", version: "0.3.5"
=======
   compile group: "us.ihmc", name: "ihmc-commons", version: "0.20.1"
   compile group: 'us.ihmc', name: 'euclid', version: '0.8.2'
   compile group: "us.ihmc", name: "ihmc-javafx-toolkit", version: "0.12.3"
   compile group: 'us.ihmc', name: 'ihmc-yovariables', version: '0.3.4'
>>>>>>> f3b61d37
   compile group: 'us.ihmc', name: 'robot-environment-awareness', version: "source"
}

visualizersDependencies {
   compile ihmc.sourceSetProject("main")

<<<<<<< HEAD
   compile group: "us.ihmc", name: "ihmc-javafx-toolkit", version: "0.12.4"
=======
   compile group: "us.ihmc", name: "ihmc-javafx-toolkit", version: "0.12.3"
>>>>>>> f3b61d37
   compile group: 'us.ihmc', name: 'robot-environment-awareness-application', version: "source"
   compile group: "us.ihmc", name: "ihmc-communication", version: "source"
}

testDependencies {
   compile group: "us.ihmc", name: "ihmc-ci-core-api", version: "0.18.0"
   compile ihmc.sourceSetProject("visualizers")
   compile group: 'junit', name: 'junit', version: '4.12'
<<<<<<< HEAD
 
   compile group: "us.ihmc", name: "ihmc-commons-testing", version: "0.23.0"
   compile group: "us.ihmc", name: "simulation-construction-set", version: "0.12.6"
=======
   compile group: "us.ihmc", name: "ihmc-commons-testing", version: "0.20.1"
   compile group: "us.ihmc", name: "simulation-construction-set", version: "0.12.5"
>>>>>>> f3b61d37
   compile group: 'us.ihmc', name: 'robot-environment-awareness-application', version: "source"
   compile group: "commons-io", name: "commons-io", version: "2.6"
}<|MERGE_RESOLUTION|>--- conflicted
+++ resolved
@@ -29,45 +29,28 @@
 
 mainDependencies {
    compile group: 'org.jgrapht', name: 'jgrapht-core', version: '0.9.0'
-<<<<<<< HEAD
  
    compile group: "us.ihmc", name: "ihmc-commons", version: "0.23.0"
    compile group: "us.ihmc", name: "euclid", version: "0.9.2"
    compile group: "us.ihmc", name: "ihmc-javafx-toolkit", version: "0.12.4"
    compile group: "us.ihmc", name: "ihmc-yovariables", version: "0.3.5"
-=======
-   compile group: "us.ihmc", name: "ihmc-commons", version: "0.20.1"
-   compile group: 'us.ihmc', name: 'euclid', version: '0.8.2'
-   compile group: "us.ihmc", name: "ihmc-javafx-toolkit", version: "0.12.3"
-   compile group: 'us.ihmc', name: 'ihmc-yovariables', version: '0.3.4'
->>>>>>> f3b61d37
    compile group: 'us.ihmc', name: 'robot-environment-awareness', version: "source"
 }
 
 visualizersDependencies {
    compile ihmc.sourceSetProject("main")
 
-<<<<<<< HEAD
    compile group: "us.ihmc", name: "ihmc-javafx-toolkit", version: "0.12.4"
-=======
-   compile group: "us.ihmc", name: "ihmc-javafx-toolkit", version: "0.12.3"
->>>>>>> f3b61d37
    compile group: 'us.ihmc', name: 'robot-environment-awareness-application', version: "source"
    compile group: "us.ihmc", name: "ihmc-communication", version: "source"
 }
 
 testDependencies {
-   compile group: "us.ihmc", name: "ihmc-ci-core-api", version: "0.18.0"
    compile ihmc.sourceSetProject("visualizers")
    compile group: 'junit', name: 'junit', version: '4.12'
-<<<<<<< HEAD
  
+   compile group: "us.ihmc", name: "ihmc-ci-core-api", version: "0.18.0"
    compile group: "us.ihmc", name: "ihmc-commons-testing", version: "0.23.0"
    compile group: "us.ihmc", name: "simulation-construction-set", version: "0.12.6"
-=======
-   compile group: "us.ihmc", name: "ihmc-commons-testing", version: "0.20.1"
-   compile group: "us.ihmc", name: "simulation-construction-set", version: "0.12.5"
->>>>>>> f3b61d37
    compile group: 'us.ihmc', name: 'robot-environment-awareness-application', version: "source"
-   compile group: "commons-io", name: "commons-io", version: "2.6"
 }