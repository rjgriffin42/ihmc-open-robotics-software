plugins {
   id("us.ihmc.ihmc-build")
   id("us.ihmc.ihmc-ci") version "7.4"
   id("us.ihmc.ihmc-cd") version "1.17"
   id("us.ihmc.log-tools-plugin") version "0.6.1"
}

ihmc {
   loadProductProperties("../product.properties")
   maintainer = "Daniel Duran (dduran@ihmc.us)"

   configureDependencyResolution()
   configurePublications()
}

mainDependencies {
   api("org.jgrapht:jgrapht-core:0.9.0")

<<<<<<< HEAD
   api("us.ihmc:euclid:0.15.1")
   api("us.ihmc:euclid-geometry:0.15.1")
   api("us.ihmc:euclid-frame:0.15.1")
   api("us.ihmc:euclid-shape:0.15.1")
   api("us.ihmc:ihmc-javafx-toolkit:0.19.1")
   api("us.ihmc:ihmc-yovariables:0.9.6")
   api("us.ihmc:ihmc-convex-optimization:0.17.1")
=======
   api("us.ihmc:euclid:0.16.2")
   api("us.ihmc:euclid-geometry:0.16.2")
   api("us.ihmc:euclid-frame:0.16.2")
   api("us.ihmc:euclid-shape:0.16.2")
   api("us.ihmc:ihmc-javafx-toolkit:0.19.3")
   api("us.ihmc:ihmc-yovariables:0.9.9")
   api("us.ihmc:ihmc-convex-optimization:0.17.4")
>>>>>>> 6e66fdf8
   api("us.ihmc:robot-environment-awareness:source")
}

visualizersDependencies {
   api(ihmc.sourceSetProject("main"))
   api(ihmc.sourceSetProject("data-sets"))

   api("us.ihmc:ihmc-javafx-toolkit:0.19.3")
   api("us.ihmc:robot-environment-awareness-application:source")
   api("us.ihmc:ihmc-communication:source")
   api("us.ihmc:ihmc-graphics-javafx:source")
   api("us.ihmc:ihmc-graphics-jmonkeyengine:source")
}

testDependencies {
   api(ihmc.sourceSetProject("visualizers"))
   api(ihmc.sourceSetProject("data-sets"))

   api("us.ihmc:ihmc-commons-testing:0.30.4")
   api("us.ihmc:simulation-construction-set:0.21.8")
   api("us.ihmc:robot-environment-awareness-application:source")
   api("us.ihmc:ihmc-robotics-toolkit-test:source")
}

dataSetsDependencies {
   api(ihmc.sourceSetProject("main"))

   api("us.ihmc:ihmc-commons-testing:0.30.4")
   api("us.ihmc:simulation-construction-set-tools:source")
   api("us.ihmc:robot-environment-awareness:source")
}

task updateDataSetList {
   doFirst {
      def resourcesDir = "src/data-sets/resources/us/ihmc/pathPlanning/dataSets"
      def srcDir = "src/data-sets/java/us/ihmc/pathPlanning"
      def className = "DataSetName"

      def dataSetDir = new File(resourcesDir)
      def dataSetList = files { dataSetDir.listFiles().sort().reverse() }

      File classFile = new File(srcDir + "/" + className + ".java")
      println classFile.getAbsolutePath()

      if(classFile.exists())
         classFile.delete()
      classFile.createNewFile()

      FileWriter fileWriter = new FileWriter(classFile, true)
      fileWriter.write("package us.ihmc.pathPlanning;\n\n")
      fileWriter.write("public enum " + className + "\n")
      fileWriter.write("{\n")

      dataSetList.each {
         fileWriter.write("\t_" + it.name + ",\n")
      }

      fileWriter.write("}")
      fileWriter.flush()
      fileWriter.close()
   }
}<|MERGE_RESOLUTION|>--- conflicted
+++ resolved
@@ -16,15 +16,6 @@
 mainDependencies {
    api("org.jgrapht:jgrapht-core:0.9.0")
 
-<<<<<<< HEAD
-   api("us.ihmc:euclid:0.15.1")
-   api("us.ihmc:euclid-geometry:0.15.1")
-   api("us.ihmc:euclid-frame:0.15.1")
-   api("us.ihmc:euclid-shape:0.15.1")
-   api("us.ihmc:ihmc-javafx-toolkit:0.19.1")
-   api("us.ihmc:ihmc-yovariables:0.9.6")
-   api("us.ihmc:ihmc-convex-optimization:0.17.1")
-=======
    api("us.ihmc:euclid:0.16.2")
    api("us.ihmc:euclid-geometry:0.16.2")
    api("us.ihmc:euclid-frame:0.16.2")
@@ -32,7 +23,6 @@
    api("us.ihmc:ihmc-javafx-toolkit:0.19.3")
    api("us.ihmc:ihmc-yovariables:0.9.9")
    api("us.ihmc:ihmc-convex-optimization:0.17.4")
->>>>>>> 6e66fdf8
    api("us.ihmc:robot-environment-awareness:source")
 }
 
